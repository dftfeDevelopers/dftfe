--- conflicted
+++ resolved
@@ -1,12 +1,7 @@
 set VERBOSITY=0
 set REPRODUCIBLE OUTPUT=true
-<<<<<<< HEAD
+set H REFINED ELECTROSTATICS = true
 
-set H REFINED ELECTROSTATICS = false
-
-=======
-set H REFINED ELECTROSTATICS = true
->>>>>>> b8d55152
 subsection GPU
   set USE GPU = true
 end
