#!/bin/bash
set -e
set -o pipefail
#script to setup and build DFT-FE

########################################################################
#Provide paths below for external libraries, compiler options and flags,
# and optimization flag

#Paths for external libraries
dealiiPetscRealDir="/home/vikramg/DFT-FE-softwares/softwareCentos/dealiiDev/intel_18.0.1_petscReal_avx_64bit_mklthread_scalapack"
dealiiPetscComplexDir="/home/vikramg/DFT-FE-softwares/softwareCentos/dealiiDev/intel_18.0.1_petscComplex_avx_64bit_mklthread_scalapack"
alglibDir="/nfs/mcfs_comp/home/rudraa/software/alglib/cpp/src"
libxcDir="/home/vikramg/DFT-FE-softwares/softwareCentos/libxcNew/install_intel18"
spglibDir="/home/vikramg/DFT-FE-softwares/softwareCentos/spglib"
<<<<<<< HEAD
xmlIncludeDir="/usr/include/libxml2"
xmlLibDir="/usr/lib64"

=======

#Compiler options and flags
c_compiler=mpicc
cxx_compiler=mpicxx
c_flagsRelease=-O2
cxx_flagsRelease=-O2

#Optmization flag: 1 for optimized mode and 0 for debug mode compilation
>>>>>>> 5513c8d9
optimizedMode=1

###########################################################################
#Usually, no changes are needed below this line
#
RCol='\e[0m'
Blu='\e[0;34m';
if [ $optimizedMode == 1 ]; then
  if [ -d "build/release" ]; then
    echo -e "${Blu}build/release directory already present${RCol}"
    # Control will enter here if build directory exists.
    cd build
    cd release
    echo -e "${Blu}Building Real executable in Optimized (Release) mode...${RCol}"
<<<<<<< HEAD
    mkdir -p real && cd real && cmake -DCMAKE_C_COMPILER=mpicc -DCMAKE_CXX_COMPILER=mpicxx -DCMAKE_CXX_FLAGS_RELEASE="-O3" -DCMAKE_BUILD_TYPE=Release -DDEAL_II_DIR=$dealiiPetscRealDir -DALGLIB_DIR=$alglibDir -DLIBXC_DIR=$libxcDir -DSPGLIB_DIR=$spglibDir -DXML_LIB_DIR=$xmlLibDir -DXML_INCLUDE_DIR=$xmlIncludeDir ../../../. && make -j 4 && cd ..
    echo -e "${Blu}Building Complex executable in Optimized (Release) mode...${RCol}"
    mkdir -p complex && cd complex && cmake -DCMAKE_C_COMPILER=mpicc -DCMAKE_CXX_COMPILER=mpicxx -DCMAKE_CXX_FLAGS_RELEASE="-O3" -DCMAKE_BUILD_TYPE=Release -DDEAL_II_DIR=$dealiiPetscComplexDir -DALGLIB_DIR=$alglibDir -DLIBXC_DIR=$libxcDir -DSPGLIB_DIR=$spglibDir -DXML_LIB_DIR=$xmlLibDir -DXML_INCLUDE_DIR=$xmlIncludeDir ../../../. && make -j 4 && cd ../..
=======
    mkdir -p real && cd real && cmake -DCMAKE_C_COMPILER=$c_compiler -DCMAKE_CXX_COMPILER=$cxx_compiler -DCMAKE_CXX_FLAGS_RELEASE=$cxx_flagsRelease -DCMAKE_C_FLAGS_RELEASE=$c_flagsRelease -DCMAKE_BUILD_TYPE=Release -DDEAL_II_DIR=$dealiiPetscRealDir -DALGLIB_DIR=$alglibDir -DLIBXC_DIR=$libxcDir -DSPGLIB_DIR=$spglibDir ../../../. && make -j 4 && cd ..
    echo -e "${Blu}Building Complex executable in Optimized (Release) mode...${RCol}"
    mkdir -p complex && cd complex && cmake -DCMAKE_C_COMPILER=$c_compiler -DCMAKE_CXX_COMPILER=$cxx_compiler -DCMAKE_CXX_FLAGS_RELEASE=$cxx_flagsRelease -DCMAKE_C_FLAGS_RELEASE=$c_flagsRelease -DCMAKE_BUILD_TYPE=Release -DDEAL_II_DIR=$dealiiPetscComplexDir -DALGLIB_DIR=$alglibDir -DLIBXC_DIR=$libxcDir -DSPGLIB_DIR=$spglibDir  ../../../. && make -j 4 && cd ../..
>>>>>>> 5513c8d9
  else
    rm -rf build/release
    echo -e "${Blu}Creating build directory...${RCol}"
    mkdir -p build && cd build
    mkdir -p release && cd release
    echo -e "${Blu}Building Real executable in Optimized (Release) mode...${RCol}"
<<<<<<< HEAD
    mkdir -p real && cd real && cmake -DCMAKE_C_COMPILER=mpicc -DCMAKE_CXX_COMPILER=mpicxx -DCMAKE_CXX_FLAGS_RELEASE="-O3" -DCMAKE_BUILD_TYPE=Release -DDEAL_II_DIR=$dealiiPetscRealDir -DALGLIB_DIR=$alglibDir -DLIBXC_DIR=$libxcDir -DSPGLIB_DIR=$spglibDir -DXML_LIB_DIR=$xmlLibDir -DXML_INCLUDE_DIR=$xmlIncludeDir ../../../. && make -j 4 && cd ..
    echo -e "${Blu}Building Complex executable in Optimized (Release) mode...${RCol}"
    mkdir -p complex && cd complex && cmake -DCMAKE_C_COMPILER=mpicc -DCMAKE_CXX_COMPILER=mpicxx -DCMAKE_CXX_FLAGS_RELEASE="-O3" -DCMAKE_BUILD_TYPE=Release -DDEAL_II_DIR=$dealiiPetscComplexDir -DALGLIB_DIR=$alglibDir -DLIBXC_DIR=$libxcDir -DSPGLIB_DIR=$spglibDir -DXML_LIB_DIR=$xmlLibDir -DXML_INCLUDE_DIR=$xmlIncludeDir ../../../. && make -j 4 && cd ../..
=======
    mkdir -p real && cd real && cmake -DCMAKE_C_COMPILER=$c_compiler -DCMAKE_CXX_COMPILER=$cxx_compiler -DCMAKE_CXX_FLAGS_RELEASE=$cxx_flagsRelease -DCMAKE_C_FLAGS_RELEASE=$c_flagsRelease -DCMAKE_BUILD_TYPE=Release -DDEAL_II_DIR=$dealiiPetscRealDir -DALGLIB_DIR=$alglibDir -DLIBXC_DIR=$libxcDir -DSPGLIB_DIR=$spglibDir ../../../. && make -j 4 && cd ..
    echo -e "${Blu}Building Complex executable in Optimized (Release) mode...${RCol}"
    mkdir -p complex && cd complex && cmake -DCMAKE_C_COMPILER=$c_compiler -DCMAKE_CXX_COMPILER=$cxx_compiler -DCMAKE_CXX_FLAGS_RELEASE=$cxx_flagsRelease -DCMAKE_BUILD_TYPE=Release -DDEAL_II_DIR=$dealiiPetscComplexDir -DALGLIB_DIR=$alglibDir -DLIBXC_DIR=$libxcDir -DSPGLIB_DIR=$spglibDir ../../../. && make -j 4 && cd ../..
>>>>>>> 5513c8d9
  fi
else
  if [ -d "build/debug" ]; then
    echo -e "${Blu}build/debug directory already present${RCol}"
    # Control will enter here if build directory exists.
    cd build
    cd debug
    echo -e "${Blu}Building Real executable in Debug mode...${RCol}"
<<<<<<< HEAD
    mkdir -p real && cd real && cmake -DCMAKE_C_COMPILER=mpicc -DCMAKE_CXX_COMPILER=mpicxx -DCMAKE_BUILD_TYPE=Debug -DDEAL_II_DIR=$dealiiPetscRealDir -DALGLIB_DIR=$alglibDir -DLIBXC_DIR=$libxcDir -DSPGLIB_DIR=$spglibDir -DXML_LIB_DIR=$xmlLibDir -DXML_INCLUDE_DIR=$xmlIncludeDir ../../../. && make -j 4 && cd ..
    echo -e "${Blu}Building Complex executable in Debug mode...${RCol}"
    mkdir -p complex && cd complex && cmake -DCMAKE_C_COMPILER=mpicc -DCMAKE_CXX_COMPILER=mpicxx -DCMAKE_BUILD_TYPE=Debug -DDEAL_II_DIR=$dealiiPetscComplexDir -DALGLIB_DIR=$alglibDir -DLIBXC_DIR=$libxcDir -DSPGLIB_DIR=$spglibDir -DXML_LIB_DIR=$xmlLibDir -DXML_INCLUDE_DIR=$xmlIncludeDir ../../../. && make -j 4 && cd ../..
=======
    mkdir -p real && cd real && cmake -DCMAKE_C_COMPILER=$c_compiler -DCMAKE_CXX_COMPILER=$cxx_compiler -DCMAKE_BUILD_TYPE=Debug -DDEAL_II_DIR=$dealiiPetscRealDir -DALGLIB_DIR=$alglibDir -DLIBXC_DIR=$libxcDir -DSPGLIB_DIR=$spglibDir ../../../. && make -j 4 && cd ..
    echo -e "${Blu}Building Complex executable in Debug mode...${RCol}"
    mkdir -p complex && cd complex && cmake -DCMAKE_C_COMPILER=$c_compiler -DCMAKE_CXX_COMPILER=$cxx_compiler -DCMAKE_BUILD_TYPE=Debug -DDEAL_II_DIR=$dealiiPetscComplexDir -DALGLIB_DIR=$alglibDir -DLIBXC_DIR=$libxcDir -DSPGLIB_DIR=$spglibDir  ../../../. && make -j 4 && cd ../..
>>>>>>> 5513c8d9
  else
    rm -rf build/debug
    echo -e "${Blu}Creating build directory...${RCol}"
    mkdir -p build && cd build
    mkdir -p debug && cd debug
    echo -e "${Blu}Building Real executable in Debug mode...${RCol}"
<<<<<<< HEAD
    mkdir -p real && cd real && cmake -DCMAKE_C_COMPILER=mpicc -DCMAKE_CXX_COMPILER=mpicxx -DCMAKE_BUILD_TYPE=Debug -DDEAL_II_DIR=$dealiiPetscRealDir -DALGLIB_DIR=$alglibDir -DLIBXC_DIR=$libxcDir -DSPGLIB_DIR=$spglibDir -DXML_LIB_DIR=$xmlLibDir -DXML_INCLUDE_DIR=$xmlIncludeDir ../../../. && make -j 4 && cd ..
    echo -e "${Blu}Building Complex executable in Debug mode...${RCol}"
    mkdir -p complex && cd complex && cmake -DCMAKE_C_COMPILER=mpicc -DCMAKE_CXX_COMPILER=mpicxx -DCMAKE_BUILD_TYPE=Debug -DDEAL_II_DIR=$dealiiPetscComplexDir -DALGLIB_DIR=$alglibDir -DLIBXC_DIR=$libxcDir -DSPGLIB_DIR=$spglibDir -DXML_LIB_DIR=$xmlLibDir -DXML_INCLUDE_DIR=$xmlIncludeDir  ../../../. && make -j 4 && cd ../..
=======
    mkdir -p real && cd real && cmake -DCMAKE_C_COMPILER=$c_compiler -DCMAKE_CXX_COMPILER=$cxx_compiler -DCMAKE_BUILD_TYPE=Debug -DDEAL_II_DIR=$dealiiPetscRealDir -DALGLIB_DIR=$alglibDir -DLIBXC_DIR=$libxcDir -DSPGLIB_DIR=$spglibDir ../../../. && make -j 4 && cd ..
    echo -e "${Blu}Building Complex executable in Debug mode...${RCol}"
    mkdir -p complex && cd complex && cmake -DCMAKE_C_COMPILER=$c_compiler -DCMAKE_CXX_COMPILER=$cxx_compiler -DCMAKE_BUILD_TYPE=Debug -DDEAL_II_DIR=$dealiiPetscComplexDir -DALGLIB_DIR=$alglibDir -DLIBXC_DIR=$libxcDir -DSPGLIB_DIR=$spglibDir  ../../../. && make -j 4 && cd ../..
>>>>>>> 5513c8d9
  fi
fi
echo -e "${Blu}Build complete.${RCol}"<|MERGE_RESOLUTION|>--- conflicted
+++ resolved
@@ -13,11 +13,9 @@
 alglibDir="/nfs/mcfs_comp/home/rudraa/software/alglib/cpp/src"
 libxcDir="/home/vikramg/DFT-FE-softwares/softwareCentos/libxcNew/install_intel18"
 spglibDir="/home/vikramg/DFT-FE-softwares/softwareCentos/spglib"
-<<<<<<< HEAD
 xmlIncludeDir="/usr/include/libxml2"
 xmlLibDir="/usr/lib64"
 
-=======
 
 #Compiler options and flags
 c_compiler=mpicc
@@ -26,7 +24,6 @@
 cxx_flagsRelease=-O2
 
 #Optmization flag: 1 for optimized mode and 0 for debug mode compilation
->>>>>>> 5513c8d9
 optimizedMode=1
 
 ###########################################################################
@@ -41,30 +38,18 @@
     cd build
     cd release
     echo -e "${Blu}Building Real executable in Optimized (Release) mode...${RCol}"
-<<<<<<< HEAD
-    mkdir -p real && cd real && cmake -DCMAKE_C_COMPILER=mpicc -DCMAKE_CXX_COMPILER=mpicxx -DCMAKE_CXX_FLAGS_RELEASE="-O3" -DCMAKE_BUILD_TYPE=Release -DDEAL_II_DIR=$dealiiPetscRealDir -DALGLIB_DIR=$alglibDir -DLIBXC_DIR=$libxcDir -DSPGLIB_DIR=$spglibDir -DXML_LIB_DIR=$xmlLibDir -DXML_INCLUDE_DIR=$xmlIncludeDir ../../../. && make -j 4 && cd ..
+    mkdir -p real && cd real && cmake -DCMAKE_C_COMPILER=$c_compiler -DCMAKE_CXX_COMPILER=$cxx_compiler -DCMAKE_CXX_FLAGS_RELEASE=$cxx_flagsRelease -DCMAKE_C_FLAGS_RELEASE=$c_flagsRelease -DCMAKE_BUILD_TYPE=Release -DDEAL_II_DIR=$dealiiPetscRealDir -DALGLIB_DIR=$alglibDir -DLIBXC_DIR=$libxcDir -DSPGLIB_DIR=$spglibDir -DXML_LIB_DIR=$xmlLibDir -DXML_INCLUDE_DIR=$xmlIncludeDir ../../../. && make -j 4 && cd ..
     echo -e "${Blu}Building Complex executable in Optimized (Release) mode...${RCol}"
-    mkdir -p complex && cd complex && cmake -DCMAKE_C_COMPILER=mpicc -DCMAKE_CXX_COMPILER=mpicxx -DCMAKE_CXX_FLAGS_RELEASE="-O3" -DCMAKE_BUILD_TYPE=Release -DDEAL_II_DIR=$dealiiPetscComplexDir -DALGLIB_DIR=$alglibDir -DLIBXC_DIR=$libxcDir -DSPGLIB_DIR=$spglibDir -DXML_LIB_DIR=$xmlLibDir -DXML_INCLUDE_DIR=$xmlIncludeDir ../../../. && make -j 4 && cd ../..
-=======
-    mkdir -p real && cd real && cmake -DCMAKE_C_COMPILER=$c_compiler -DCMAKE_CXX_COMPILER=$cxx_compiler -DCMAKE_CXX_FLAGS_RELEASE=$cxx_flagsRelease -DCMAKE_C_FLAGS_RELEASE=$c_flagsRelease -DCMAKE_BUILD_TYPE=Release -DDEAL_II_DIR=$dealiiPetscRealDir -DALGLIB_DIR=$alglibDir -DLIBXC_DIR=$libxcDir -DSPGLIB_DIR=$spglibDir ../../../. && make -j 4 && cd ..
-    echo -e "${Blu}Building Complex executable in Optimized (Release) mode...${RCol}"
-    mkdir -p complex && cd complex && cmake -DCMAKE_C_COMPILER=$c_compiler -DCMAKE_CXX_COMPILER=$cxx_compiler -DCMAKE_CXX_FLAGS_RELEASE=$cxx_flagsRelease -DCMAKE_C_FLAGS_RELEASE=$c_flagsRelease -DCMAKE_BUILD_TYPE=Release -DDEAL_II_DIR=$dealiiPetscComplexDir -DALGLIB_DIR=$alglibDir -DLIBXC_DIR=$libxcDir -DSPGLIB_DIR=$spglibDir  ../../../. && make -j 4 && cd ../..
->>>>>>> 5513c8d9
+    mkdir -p complex && cd complex && cmake -DCMAKE_C_COMPILER=$c_compiler -DCMAKE_CXX_COMPILER=$cxx_compiler -DCMAKE_CXX_FLAGS_RELEASE=$cxx_flagsRelease -DCMAKE_C_FLAGS_RELEASE=$c_flagsRelease -DCMAKE_BUILD_TYPE=Release -DDEAL_II_DIR=$dealiiPetscComplexDir -DALGLIB_DIR=$alglibDir -DLIBXC_DIR=$libxcDir -DSPGLIB_DIR=$spglibDir -DXML_LIB_DIR=$xmlLibDir -DXML_INCLUDE_DIR=$xmlIncludeDir ../../../. && make -j 4 && cd ../..
   else
     rm -rf build/release
     echo -e "${Blu}Creating build directory...${RCol}"
     mkdir -p build && cd build
     mkdir -p release && cd release
     echo -e "${Blu}Building Real executable in Optimized (Release) mode...${RCol}"
-<<<<<<< HEAD
-    mkdir -p real && cd real && cmake -DCMAKE_C_COMPILER=mpicc -DCMAKE_CXX_COMPILER=mpicxx -DCMAKE_CXX_FLAGS_RELEASE="-O3" -DCMAKE_BUILD_TYPE=Release -DDEAL_II_DIR=$dealiiPetscRealDir -DALGLIB_DIR=$alglibDir -DLIBXC_DIR=$libxcDir -DSPGLIB_DIR=$spglibDir -DXML_LIB_DIR=$xmlLibDir -DXML_INCLUDE_DIR=$xmlIncludeDir ../../../. && make -j 4 && cd ..
+    mkdir -p real && cd real && cmake -DCMAKE_C_COMPILER=$c_compiler -DCMAKE_CXX_COMPILER=$cxx_compiler -DCMAKE_CXX_FLAGS_RELEASE=$cxx_flagsRelease -DCMAKE_C_FLAGS_RELEASE=$c_flagsRelease -DCMAKE_BUILD_TYPE=Release -DDEAL_II_DIR=$dealiiPetscRealDir -DALGLIB_DIR=$alglibDir -DLIBXC_DIR=$libxcDir -DSPGLIB_DIR=$spglibDir -DXML_LIB_DIR=$xmlLibDir -DXML_INCLUDE_DIR=$xmlIncludeDir ../../../. && make -j 4 && cd ..
     echo -e "${Blu}Building Complex executable in Optimized (Release) mode...${RCol}"
-    mkdir -p complex && cd complex && cmake -DCMAKE_C_COMPILER=mpicc -DCMAKE_CXX_COMPILER=mpicxx -DCMAKE_CXX_FLAGS_RELEASE="-O3" -DCMAKE_BUILD_TYPE=Release -DDEAL_II_DIR=$dealiiPetscComplexDir -DALGLIB_DIR=$alglibDir -DLIBXC_DIR=$libxcDir -DSPGLIB_DIR=$spglibDir -DXML_LIB_DIR=$xmlLibDir -DXML_INCLUDE_DIR=$xmlIncludeDir ../../../. && make -j 4 && cd ../..
-=======
-    mkdir -p real && cd real && cmake -DCMAKE_C_COMPILER=$c_compiler -DCMAKE_CXX_COMPILER=$cxx_compiler -DCMAKE_CXX_FLAGS_RELEASE=$cxx_flagsRelease -DCMAKE_C_FLAGS_RELEASE=$c_flagsRelease -DCMAKE_BUILD_TYPE=Release -DDEAL_II_DIR=$dealiiPetscRealDir -DALGLIB_DIR=$alglibDir -DLIBXC_DIR=$libxcDir -DSPGLIB_DIR=$spglibDir ../../../. && make -j 4 && cd ..
-    echo -e "${Blu}Building Complex executable in Optimized (Release) mode...${RCol}"
-    mkdir -p complex && cd complex && cmake -DCMAKE_C_COMPILER=$c_compiler -DCMAKE_CXX_COMPILER=$cxx_compiler -DCMAKE_CXX_FLAGS_RELEASE=$cxx_flagsRelease -DCMAKE_BUILD_TYPE=Release -DDEAL_II_DIR=$dealiiPetscComplexDir -DALGLIB_DIR=$alglibDir -DLIBXC_DIR=$libxcDir -DSPGLIB_DIR=$spglibDir ../../../. && make -j 4 && cd ../..
->>>>>>> 5513c8d9
+    mkdir -p complex && cd complex && cmake -DCMAKE_C_COMPILER=$c_compiler -DCMAKE_CXX_COMPILER=$cxx_compiler -DCMAKE_CXX_FLAGS_RELEASE=$cxx_flagsRelease -DCMAKE_BUILD_TYPE=Release -DDEAL_II_DIR=$dealiiPetscComplexDir -DALGLIB_DIR=$alglibDir -DLIBXC_DIR=$libxcDir -DSPGLIB_DIR=$spglibDir -DXML_LIB_DIR=$xmlLibDir -DXML_INCLUDE_DIR=$xmlIncludeDir  ../../../. && make -j 4 && cd ../..
   fi
 else
   if [ -d "build/debug" ]; then
@@ -73,30 +58,18 @@
     cd build
     cd debug
     echo -e "${Blu}Building Real executable in Debug mode...${RCol}"
-<<<<<<< HEAD
-    mkdir -p real && cd real && cmake -DCMAKE_C_COMPILER=mpicc -DCMAKE_CXX_COMPILER=mpicxx -DCMAKE_BUILD_TYPE=Debug -DDEAL_II_DIR=$dealiiPetscRealDir -DALGLIB_DIR=$alglibDir -DLIBXC_DIR=$libxcDir -DSPGLIB_DIR=$spglibDir -DXML_LIB_DIR=$xmlLibDir -DXML_INCLUDE_DIR=$xmlIncludeDir ../../../. && make -j 4 && cd ..
-    echo -e "${Blu}Building Complex executable in Debug mode...${RCol}"
-    mkdir -p complex && cd complex && cmake -DCMAKE_C_COMPILER=mpicc -DCMAKE_CXX_COMPILER=mpicxx -DCMAKE_BUILD_TYPE=Debug -DDEAL_II_DIR=$dealiiPetscComplexDir -DALGLIB_DIR=$alglibDir -DLIBXC_DIR=$libxcDir -DSPGLIB_DIR=$spglibDir -DXML_LIB_DIR=$xmlLibDir -DXML_INCLUDE_DIR=$xmlIncludeDir ../../../. && make -j 4 && cd ../..
-=======
     mkdir -p real && cd real && cmake -DCMAKE_C_COMPILER=$c_compiler -DCMAKE_CXX_COMPILER=$cxx_compiler -DCMAKE_BUILD_TYPE=Debug -DDEAL_II_DIR=$dealiiPetscRealDir -DALGLIB_DIR=$alglibDir -DLIBXC_DIR=$libxcDir -DSPGLIB_DIR=$spglibDir ../../../. && make -j 4 && cd ..
     echo -e "${Blu}Building Complex executable in Debug mode...${RCol}"
-    mkdir -p complex && cd complex && cmake -DCMAKE_C_COMPILER=$c_compiler -DCMAKE_CXX_COMPILER=$cxx_compiler -DCMAKE_BUILD_TYPE=Debug -DDEAL_II_DIR=$dealiiPetscComplexDir -DALGLIB_DIR=$alglibDir -DLIBXC_DIR=$libxcDir -DSPGLIB_DIR=$spglibDir  ../../../. && make -j 4 && cd ../..
->>>>>>> 5513c8d9
+    mkdir -p complex && cd complex && cmake -DCMAKE_C_COMPILER=$c_compiler -DCMAKE_CXX_COMPILER=$cxx_compiler -DCMAKE_BUILD_TYPE=Debug -DDEAL_II_DIR=$dealiiPetscComplexDir -DALGLIB_DIR=$alglibDir -DLIBXC_DIR=$libxcDir -DSPGLIB_DIR=$spglibDir -DXML_LIB_DIR=$xmlLibDir -DXML_INCLUDE_DIR=$xmlIncludeDir ../../../. && make -j 4 && cd ../..
   else
     rm -rf build/debug
     echo -e "${Blu}Creating build directory...${RCol}"
     mkdir -p build && cd build
     mkdir -p debug && cd debug
     echo -e "${Blu}Building Real executable in Debug mode...${RCol}"
-<<<<<<< HEAD
-    mkdir -p real && cd real && cmake -DCMAKE_C_COMPILER=mpicc -DCMAKE_CXX_COMPILER=mpicxx -DCMAKE_BUILD_TYPE=Debug -DDEAL_II_DIR=$dealiiPetscRealDir -DALGLIB_DIR=$alglibDir -DLIBXC_DIR=$libxcDir -DSPGLIB_DIR=$spglibDir -DXML_LIB_DIR=$xmlLibDir -DXML_INCLUDE_DIR=$xmlIncludeDir ../../../. && make -j 4 && cd ..
-    echo -e "${Blu}Building Complex executable in Debug mode...${RCol}"
-    mkdir -p complex && cd complex && cmake -DCMAKE_C_COMPILER=mpicc -DCMAKE_CXX_COMPILER=mpicxx -DCMAKE_BUILD_TYPE=Debug -DDEAL_II_DIR=$dealiiPetscComplexDir -DALGLIB_DIR=$alglibDir -DLIBXC_DIR=$libxcDir -DSPGLIB_DIR=$spglibDir -DXML_LIB_DIR=$xmlLibDir -DXML_INCLUDE_DIR=$xmlIncludeDir  ../../../. && make -j 4 && cd ../..
-=======
     mkdir -p real && cd real && cmake -DCMAKE_C_COMPILER=$c_compiler -DCMAKE_CXX_COMPILER=$cxx_compiler -DCMAKE_BUILD_TYPE=Debug -DDEAL_II_DIR=$dealiiPetscRealDir -DALGLIB_DIR=$alglibDir -DLIBXC_DIR=$libxcDir -DSPGLIB_DIR=$spglibDir ../../../. && make -j 4 && cd ..
     echo -e "${Blu}Building Complex executable in Debug mode...${RCol}"
-    mkdir -p complex && cd complex && cmake -DCMAKE_C_COMPILER=$c_compiler -DCMAKE_CXX_COMPILER=$cxx_compiler -DCMAKE_BUILD_TYPE=Debug -DDEAL_II_DIR=$dealiiPetscComplexDir -DALGLIB_DIR=$alglibDir -DLIBXC_DIR=$libxcDir -DSPGLIB_DIR=$spglibDir  ../../../. && make -j 4 && cd ../..
->>>>>>> 5513c8d9
+    mkdir -p complex && cd complex && cmake -DCMAKE_C_COMPILER=$c_compiler -DCMAKE_CXX_COMPILER=$cxx_compiler -DCMAKE_BUILD_TYPE=Debug -DDEAL_II_DIR=$dealiiPetscComplexDir -DALGLIB_DIR=$alglibDir -DLIBXC_DIR=$libxcDir -DSPGLIB_DIR=$spglibDir -DXML_LIB_DIR=$xmlLibDir -DXML_INCLUDE_DIR=$xmlIncludeDir ../../../. && make -j 4 && cd ../..
   fi
 fi
 echo -e "${Blu}Build complete.${RCol}"