--- conflicted
+++ resolved
@@ -9,7 +9,7 @@
 #
 RCol='\e[0m'
 Blu='\e[0;34m';
-<<<<<<< HEAD
+
 optimizedMode=0
 if [ $optimizedMode == 1 ]; then
   if [ -d "build/release" ]; then
@@ -52,19 +52,4 @@
     mkdir -p periodic && cd periodic && $cmake -DCMAKE_BUILD_TYPE=Debug -D_ENABLE_PERIODIC=TRUE ../../../. && make && cd ../..
   fi
 fi
-=======
-rm -rf build
-echo -e "${Blu}Creating build directory...${RCol}"
-mkdir -p build && cd build
-#mkdir -p debug && cd debug
-#echo -e "${Blu}Building Non-Periodic executable in Debug mode...${RCol}"
-#mkdir -p nonPeriodic && cd nonPeriodic && $cmake -DCMAKE_BUILD_TYPE=Debug ../../../. && make && cd ..
-#echo -e "${Blu}Building Periodic executable in Debug mode...${RCol}"
-#mkdir -p periodic && cd periodic && $cmake -DCMAKE_BUILD_TYPE=Debug -D_ENABLE_PERIODIC=TRUE ../../../. && make && cd ../..
-mkdir -p release && cd release 
-#echo -e "${Blu}Building Non-Periodic executable in Optimized (Release) mode...${RCol}"
-#mkdir -p nonPeriodic && cd nonPeriodic && $cmake -DCMAKE_BUILD_TYPE=Release ../../../. && make && cd ..
-echo -e "${Blu}Building Periodic executable in Optimized (Release) mode...${RCol}"
-mkdir -p periodic && cd periodic && $cmake -DCMAKE_BUILD_TYPE=Release -D_ENABLE_PERIODIC=TRUE ../../../. && make && cd ../..
->>>>>>> 67ca9afa
 echo -e "${Blu}Build complete.${RCol}"