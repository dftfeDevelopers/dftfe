#!/bin/bash
set -e
set -o pipefail
#script to setup and build DFT-FE
#Provide paths for external libraries and optimization flag (0 for Debug, 1 for Release)
dealiiPetscRealDir="/home/vikramg/DFT-FE-softwares/softwareCentos/dealiiDev/intel_18.0.1_petscReal_noavx_64bit_thread_master2"
dealiiPetscComplexDir="/home/vikramg/DFT-FE-softwares/softwareCentos/dealiiDev/intel_18.0.1_petscComplex_noavx_64bit_thread_master2"
alglibDir="/nfs/mcfs_comp/home/rudraa/software/alglib/cpp/src"
libxcDir="/home/vikramg/DFT-FE-softwares/softwareCentos/libxcNew/install_intel18"
spglibDir="/home/vikramg/DFT-FE-softwares/softwareCentos/spglib"
optimizedMode=0
#
#Usually, no changes are needed below this line
#
RCol='\e[0m'
Blu='\e[0;34m';
if [ $optimizedMode == 1 ]; then
  if [ -d "build/release" ]; then
    echo -e "${Blu}build/release directory already present${RCol}"
    # Control will enter here if build directory exists.
    cd build
    cd release
    echo -e "${Blu}Building Non-Periodic executable in Optimized (Release) mode...${RCol}"
<<<<<<< HEAD
    mkdir -p nonPeriodic && cd nonPeriodic && cmake -DCMAKE_C_COMPILER=mpicc -DCMAKE_CXX_COMPILER=mpicxx -DCMAKE_CXX_FLAGS_RELEASE="-O3" -DCMAKE_BUILD_TYPE=Release -DDEAL_II_DIR=$dealiiPetscRealDir -DALGLIB_DIR=$alglibDir -DLIBXC_DIR=$libxcDir -DSPGLIB_DIR=$spglibDir ../../../. && make -j 8 && cd ..
    echo -e "${Blu}Building Periodic executable in Optimized (Release) mode...${RCol}"
    mkdir -p periodic && cd periodic && cmake -DCMAKE_C_COMPILER=mpicc -DCMAKE_CXX_COMPILER=mpicxx -DCMAKE_CXX_FLAGS_RELEASE="-O3" -DCMAKE_BUILD_TYPE=Release -DDEAL_II_DIR=$dealiiPetscComplexDir -DALGLIB_DIR=$alglibDir -DLIBXC_DIR=$libxcDir -DSPGLIB_DIR=$spglibDir  ../../../. && make -j 8 && cd ../..
=======
    mkdir -p nonPeriodic && cd nonPeriodic && cmake -DCMAKE_C_COMPILER=mpicc -DCMAKE_CXX_COMPILER=mpicxx -DCMAKE_CXX_FLAGS_RELEASE="-O3" -DCMAKE_BUILD_TYPE=Release -DDEAL_II_DIR=$dealiiPetscRealDir -DALGLIB_DIR=$alglibDir -DLIBXC_DIR=$libxcDir -DSPGLIB_DIR=$spglibDir ../../../. && make -j 4 && cd ..
    echo -e "${Blu}Building Periodic executable in Optimized (Release) mode...${RCol}"
    mkdir -p periodic && cd periodic && cmake -DCMAKE_C_COMPILER=mpicc -DCMAKE_CXX_COMPILER=mpicxx -DCMAKE_CXX_FLAGS_RELEASE="-O3" -DCMAKE_BUILD_TYPE=Release -DDEAL_II_DIR=$dealiiPetscComplexDir -DALGLIB_DIR=$alglibDir -DLIBXC_DIR=$libxcDir -DSPGLIB_DIR=$spglibDir  ../../../. && make -j 4 && cd ../..
>>>>>>> edd608a3
  else
    rm -rf build/release
    echo -e "${Blu}Creating build directory...${RCol}"
    mkdir -p build && cd build
    mkdir -p release && cd release
    echo -e "${Blu}Building Non-Periodic executable in Optimized (Release) mode...${RCol}"
    mkdir -p nonPeriodic && cd nonPeriodic && cmake -DCMAKE_C_COMPILER=mpicc -DCMAKE_CXX_COMPILER=mpicxx -DCMAKE_CXX_FLAGS_RELEASE="-O3" -DCMAKE_BUILD_TYPE=Release -DDEAL_II_DIR=$dealiiPetscRealDir -DALGLIB_DIR=$alglibDir -DLIBXC_DIR=$libxcDir -DSPGLIB_DIR=$spglibDir ../../../. && make -j 4 && cd ..
    echo -e "${Blu}Building Periodic executable in Optimized (Release) mode...${RCol}"
    mkdir -p periodic && cd periodic && cmake -DCMAKE_C_COMPILER=mpicc -DCMAKE_CXX_COMPILER=mpicxx -DCMAKE_CXX_FLAGS_RELEASE="-O3" -DCMAKE_BUILD_TYPE=Release -DDEAL_II_DIR=$dealiiPetscComplexDir -DALGLIB_DIR=$alglibDir -DLIBXC_DIR=$libxcDir -DSPGLIB_DIR=$spglibDir ../../../. && make -j 4 && cd ../..
  fi
else
  if [ -d "build/debug" ]; then
    echo -e "${Blu}build/debug directory already present${RCol}"
    # Control will enter here if build directory exists.
    cd build
    cd debug
    echo -e "${Blu}Building Non-Periodic executable in Debug mode...${RCol}"
    mkdir -p nonPeriodic && cd nonPeriodic && cmake -DCMAKE_C_COMPILER=mpicc -DCMAKE_CXX_COMPILER=mpicxx -DCMAKE_BUILD_TYPE=Debug -DDEAL_II_DIR=$dealiiPetscRealDir -DALGLIB_DIR=$alglibDir -DLIBXC_DIR=$libxcDir -DSPGLIB_DIR=$spglibDir ../../../. && make -j 4 && cd ..
    echo -e "${Blu}Building Periodic executable in Debug mode...${RCol}"
    mkdir -p periodic && cd periodic && cmake -DCMAKE_C_COMPILER=mpicc -DCMAKE_CXX_COMPILER=mpicxx -DCMAKE_BUILD_TYPE=Debug -DDEAL_II_DIR=$dealiiPetscComplexDir -DALGLIB_DIR=$alglibDir -DLIBXC_DIR=$libxcDir -DSPGLIB_DIR=$spglibDir  ../../../. && make -j 4 && cd ../..
  else
    rm -rf build/debug
    echo -e "${Blu}Creating build directory...${RCol}"
    mkdir -p build && cd build
    mkdir -p debug && cd debug
    echo -e "${Blu}Building Non-Periodic executable in Debug mode...${RCol}"
    mkdir -p nonPeriodic && cd nonPeriodic && cmake -DCMAKE_C_COMPILER=mpicc -DCMAKE_CXX_COMPILER=mpicxx -DCMAKE_BUILD_TYPE=Debug -DDEAL_II_DIR=$dealiiPetscRealDir -DALGLIB_DIR=$alglibDir -DLIBXC_DIR=$libxcDir -DSPGLIB_DIR=$spglibDir ../../../. && make -j 4 && cd ..
    echo -e "${Blu}Building Periodic executable in Debug mode...${RCol}"
    mkdir -p periodic && cd periodic && cmake -DCMAKE_C_COMPILER=mpicc -DCMAKE_CXX_COMPILER=mpicxx -DCMAKE_BUILD_TYPE=Debug -DDEAL_II_DIR=$dealiiPetscComplexDir -DALGLIB_DIR=$alglibDir -DLIBXC_DIR=$libxcDir -DSPGLIB_DIR=$spglibDir  ../../../. && make -j 4 && cd ../..
  fi
fi
echo -e "${Blu}Build complete.${RCol}"<|MERGE_RESOLUTION|>--- conflicted
+++ resolved
@@ -21,15 +21,9 @@
     cd build
     cd release
     echo -e "${Blu}Building Non-Periodic executable in Optimized (Release) mode...${RCol}"
-<<<<<<< HEAD
-    mkdir -p nonPeriodic && cd nonPeriodic && cmake -DCMAKE_C_COMPILER=mpicc -DCMAKE_CXX_COMPILER=mpicxx -DCMAKE_CXX_FLAGS_RELEASE="-O3" -DCMAKE_BUILD_TYPE=Release -DDEAL_II_DIR=$dealiiPetscRealDir -DALGLIB_DIR=$alglibDir -DLIBXC_DIR=$libxcDir -DSPGLIB_DIR=$spglibDir ../../../. && make -j 8 && cd ..
-    echo -e "${Blu}Building Periodic executable in Optimized (Release) mode...${RCol}"
-    mkdir -p periodic && cd periodic && cmake -DCMAKE_C_COMPILER=mpicc -DCMAKE_CXX_COMPILER=mpicxx -DCMAKE_CXX_FLAGS_RELEASE="-O3" -DCMAKE_BUILD_TYPE=Release -DDEAL_II_DIR=$dealiiPetscComplexDir -DALGLIB_DIR=$alglibDir -DLIBXC_DIR=$libxcDir -DSPGLIB_DIR=$spglibDir  ../../../. && make -j 8 && cd ../..
-=======
     mkdir -p nonPeriodic && cd nonPeriodic && cmake -DCMAKE_C_COMPILER=mpicc -DCMAKE_CXX_COMPILER=mpicxx -DCMAKE_CXX_FLAGS_RELEASE="-O3" -DCMAKE_BUILD_TYPE=Release -DDEAL_II_DIR=$dealiiPetscRealDir -DALGLIB_DIR=$alglibDir -DLIBXC_DIR=$libxcDir -DSPGLIB_DIR=$spglibDir ../../../. && make -j 4 && cd ..
     echo -e "${Blu}Building Periodic executable in Optimized (Release) mode...${RCol}"
     mkdir -p periodic && cd periodic && cmake -DCMAKE_C_COMPILER=mpicc -DCMAKE_CXX_COMPILER=mpicxx -DCMAKE_CXX_FLAGS_RELEASE="-O3" -DCMAKE_BUILD_TYPE=Release -DDEAL_II_DIR=$dealiiPetscComplexDir -DALGLIB_DIR=$alglibDir -DLIBXC_DIR=$libxcDir -DSPGLIB_DIR=$spglibDir  ../../../. && make -j 4 && cd ../..
->>>>>>> edd608a3
   else
     rm -rf build/release
     echo -e "${Blu}Creating build directory...${RCol}"
