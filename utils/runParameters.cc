--- conflicted
+++ resolved
@@ -34,13 +34,8 @@
       prm.declare_entry(
         "SOLVER MODE",
         "GS",
-<<<<<<< HEAD
-        Patterns::Selection("GS|MD|NEB|GEOOPT"),
-        "[Standard] DFT-FE SOLVER MODE: If GS: performs GroundState calculations. If MD: performs Molecular Dynamics Simulation. If NEB: performs a Nudged Elastic Band calculation. If GEOOPT: performs an ion and/or cell optimization calculation.");
-=======
         Patterns::Selection("GS|MD|NEB|GEOOPT|NONE"),
         "[Standard] DFT-FE SOLVER MODE: If GS: performs GroundState calculations. If MD: performs Molecular Dynamics Simulation. If NEB: performs a NEB calculation. If GEOOPT: performs an ion and/or cell optimization calculation. If NONE: the density is initialised with superposition of atomic densities and is written to file along with mesh data.");
->>>>>>> 66e50175
 
 
       prm.declare_entry(
