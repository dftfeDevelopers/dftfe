--- conflicted
+++ resolved
@@ -34,13 +34,8 @@
       prm.declare_entry(
         "SOLVER MODE",
         "GS",
-<<<<<<< HEAD
-        Patterns::Selection("GS|NSCF|MD|NEB|GEOOPT|NONE"),
-        "[Standard] DFT-FE SOLVER MODE: If GS: performs GroundState calculations, ionic and cell relaxation. If NSCF: performs a non-scf calculation. MD: performs Molecular Dynamics Simulation. If NEB: performs a NEB calculation. If GEOOPT: performs an ion and/or cell optimization calculation. If NONE: the density is initialised with superposition of atomic densities and is written to file along with mesh data.");
-=======
         dealii::Patterns::Selection("GS|MD|NEB|GEOOPT|NONE"),
         "[Standard] DFT-FE SOLVER MODE: If GS: performs GroundState calculations. If MD: performs Molecular Dynamics Simulation. If NEB: performs a NEB calculation. If GEOOPT: performs an ion and/or cell optimization calculation. If NONE: the density is initialised with superposition of atomic densities and is written to file along with mesh data.");
->>>>>>> adf6c82a
 
 
       prm.declare_entry(
