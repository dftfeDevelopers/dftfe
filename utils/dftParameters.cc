// ---------------------------------------------------------------------
//
// Copyright (c) 2017-2018 The Regents of the University of Michigan and DFT-FE authors.
//
// This file is part of the DFT-FE code.
//
// The DFT-FE code is free software; you can use it, redistribute
// it, and/or modify it under the terms of the GNU Lesser General
// Public License as published by the Free Software Foundation; either
// version 2.1 of the License, or (at your option) any later version.
// The full text of the license can be found in the file LICENSE at
// the top level of the DFT-FE distribution.
//
// ---------------------------------------------------------------------
//
// @author Phani Motamarri, Sambit Das
//
#include <dftParameters.h>
#include <iostream>
#include <fstream>
#include <deal.II/base/data_out_base.h>

using namespace dealii;

namespace dftfe {

namespace dftParameters
{

  unsigned int finiteElementPolynomialOrder=1,n_refinement_steps=1,numberEigenValues=1,xc_id=1, spinPolarized=0, nkx=1,nky=1,nkz=1, pseudoProjector=1;
  unsigned int chebyshevOrder=1,numPass=1, numSCFIterations=1,maxLinearSolverIterations=1, mixingHistory=1, npool=1;

  double radiusAtomBall=0.0, mixingParameter=0.5, dkx=0.0, dky=0.0, dkz=0.0;
  double lowerEndWantedSpectrum=0.0,relLinearSolverTolerance=1e-10,selfConsistentSolverTolerance=1e-10,TVal=500, start_magnetization=0.0;
  double chebyshevTolerance = 1e-02;
<<<<<<< HEAD

=======
  
>>>>>>> 50045e94
  bool isPseudopotential=false,periodicX=false,periodicY=false,periodicZ=false, useSymm=false, timeReversal=false;
  std::string meshFileName="",coordinatesFile="",domainBoundingVectorsFile="",kPointDataFile="", ionRelaxFlagsFile="",orthogType="";

  double outerAtomBallRadius=2.0, meshSizeOuterDomain=10.0;
  double meshSizeInnerBall=1.0, meshSizeOuterBall=1.0;

  bool isIonOpt=false, isCellOpt=false, isIonForce=false, isCellStress=false;
  bool nonSelfConsistentForce=false;
  double forceRelaxTol  = 5e-5;//Hartree/Bohr
  double stressRelaxTol = 5e-7;//Hartree/Bohr^3
  unsigned int cellConstraintType=12;// all cell components to be relaxed

  unsigned int verbosity=0; unsigned int chkType=0;
  bool restartFromChk=false;
  bool reproducible_output=false;
  bool electrostaticsPRefinement=false;

  unsigned int chebyshevBlockSize=1000;
<<<<<<< HEAD
  bool useBatchGEMM=false;
  unsigned int chebyshevOMPThreads=0;
  unsigned int orthoRROMPThreads=0;
=======
>>>>>>> 50045e94


  void declare_parameters(ParameterHandler &prm)
  {
    prm.declare_entry("REPRODUCIBLE OUTPUT", "false",
                      Patterns::Bool(),
                      "[Developer] Limit output to that which is reprodicible, i.e. don't print timing or absolute paths. This parameter is only used for testing purposes.");

    prm.declare_entry("VERBOSITY", "1",
                      Patterns::Integer(0,4),
                      "[Standard] Parameter to control verbosity of terminal output. 0 for low, 1 for medium, and 2 for high.");

    prm.enter_subsection ("Checkpointing and Restart");
    {
	prm.declare_entry("CHK TYPE", "0",
			   Patterns::Integer(0,2),
			   "[Standard] Checkpoint type, 0(dont create any checkpoint), 1(create checkpoint for geometry optimization restart if ION OPT or CELL OPT is set to true. Currently, checkpointing and restart framework doesn't work if both ION OPT and CELL OPT are set to true- the code will throw an error if attempted.), 2(create checkpoint for scf restart. Currently, this option cannot be used if geometry optimization is being performed. The code will throw an error if this option is used in conjunction with geometry optimization.)");

	prm.declare_entry("RESTART FROM CHK", "false",
			   Patterns::Bool(),
			   "[Standard] Boolean parameter specifying if the current job reads from a checkpoint. The nature of the restart corresponds to the CHK TYPE parameter. Hence, the checkpoint being read must have been created using the same value of the CHK TYPE parameter. RESTART FROM CHK is always false for CHK TYPE 0.");
    }
    prm.leave_subsection ();

    prm.enter_subsection ("Geometry");
    {
	prm.declare_entry("ATOMIC COORDINATES FILE", "",
			  Patterns::Anything(),
			  "[Standard] Atomic-coordinates file. For fully non-periodic domain give cartesian coordinates of the atoms (in a.u) with respect to origin at the center of the domain. For periodic and semi-periodic give fractional coordinates of atoms. File format (example for two atoms): x1 y1 z1 (row1), x2 y2 z2 (row2).");

	prm.declare_entry("DOMAIN BOUNDING VECTORS FILE", "",
			  Patterns::Anything(),
			  "[Standard] Set file specifying the domain bounding vectors v1, v2 and v3 in a.u. with the following format: v1x v1y v1z (row1), v2x v2y v2z (row2), v3x v3y v3z (row3). Domain bounding vectors are the typical lattice vectors in a fully periodic calculation.");

	prm.enter_subsection ("Optimization");
	{

	    prm.declare_entry("ION FORCE", "false",
			      Patterns::Bool(),
			      "[Standard] Boolean parameter specifying if atomic forces are to be computed. Automatically set to true if ION OPT is true.");

	    prm.declare_entry("NON SELF CONSISTENT FORCE", "false",
			      Patterns::Bool(),
			      "[Developer] Boolean parameter specfiying whether to add the force terms arising due to the non self-consistency error. Currently non self-consistent force computation is still in developmental phase. The default option is false.");

	    prm.declare_entry("ION OPT", "false",
			      Patterns::Bool(),
			      "[Standard] Boolean parameter specifying if atomic forces are to be relaxed.");

	    prm.declare_entry("FORCE TOL", "5e-5",
			      Patterns::Double(0,1.0),
			      "[Standard] Sets the tolerance of the maximum force (in a.u.) on an ion when forces are considered to be relaxed.");

	    prm.declare_entry("ION RELAX FLAGS FILE", "",
			      Patterns::Anything(),
			      "[Standard] File specifying the atomic position update permission flags. 1- update 0- no update. File format (example for two atoms with atom 1 fixed and atom 2 free): 0 0 0 (row1), 1 1 1 (row2).");

	    prm.declare_entry("CELL STRESS", "false",
			      Patterns::Bool(),
			      "[Standard] Boolean parameter specifying if cell stress is to be computed. Automatically set to true if CELL OPT is true.");

	    prm.declare_entry("CELL OPT", "false",
			      Patterns::Bool(),
			      "[Standard] Boolean parameter specifying if cell stress is to be relaxed");

	    prm.declare_entry("STRESS TOL", "5e-7",
			      Patterns::Double(0,1.0),
			      "[Standard] Sets the tolerance of the cell stress (in a.u.) when cell stress is considered to be relaxed.");

	    prm.declare_entry("CELL CONSTRAINT TYPE", "12",
			      Patterns::Integer(1,13),
			      "[Standard] Cell relaxation constraint type, 1(isotropic shape-fixed volume optimization), 2(volume-fixed shape optimization), 3(relax only cell component v1x), 4(relax only cell component v2x), 5(relax only cell component v3x), 6(relax only cell components v2x and v3x), 7(relax only cell components v1x and v3x), 8(relax only cell components v1x and v2x), 9(volume optimization- relax only v1x, v2x and v3x), 10(2D- relax only x and y components relaxed), 11(2D- relax only x and y shape components- inplane area fixed), 12(relax all cell components), 13 automatically decides the constraints based boundary conditions. CAUTION: A majority of these options only make sense in an orthorhombic cell geometry.");

	}
	prm.leave_subsection ();

    }
    prm.leave_subsection ();

    prm.enter_subsection ("Boundary conditions");
    {
        prm.declare_entry("SELF POTENTIAL ATOM BALL RADIUS", "0.0",
                      Patterns::Double(0.0,10),
                      "[Developer] The radius (in a.u) of the ball around an atom on which self-potential of the associated nuclear charge is solved. For the default value of 0.0, the radius value is automatically determined to accomodate the largest radius possible for the given finite element mesh. The default approach works for most problems.");

	prm.declare_entry("PERIODIC1", "false",
			  Patterns::Bool(),
			  "[Standard] Periodicity along domain bounding vector, v1.");

	prm.declare_entry("PERIODIC2", "false",
			  Patterns::Bool(),
			  "[Standard] Periodicity along domain bounding vector, v2.");

	prm.declare_entry("PERIODIC3", "false",
			  Patterns::Bool(),
			  "[Standard] Periodicity along domain bounding vector, v3.");
    }
    prm.leave_subsection ();


    prm.enter_subsection ("Finite element mesh parameters");
    {

      prm.declare_entry("POLYNOMIAL ORDER", "4",
                        Patterns::Integer(1,12),
                       "[Standard] The degree of the finite-element interpolating polynomial");

      prm.declare_entry("MESH FILE", "",
                       Patterns::Anything(),
                       "[Developer] External mesh file path. If nothing is given auto mesh generation is performed");

      prm.enter_subsection ("Auto mesh generation parameters");
      {

	prm.declare_entry("BASE MESH SIZE", "2.0",
			  Patterns::Double(0,20),
			  "[Developer] Mesh size of the base mesh on which refinement is performed.");

	prm.declare_entry("ATOM BALL RADIUS","2.0",
			  Patterns::Double(0,10),
			  "[Developer] Radius of ball enclosing atom.");

	prm.declare_entry("MESH SIZE ATOM BALL", "0.5",
			  Patterns::Double(0,10),
			  "[Developer] Mesh size in a ball around atom.");

	prm.declare_entry("MESH SIZE NEAR ATOM", "0.5",
			  Patterns::Double(0,10),
			  "[Developer] Mesh size near atom. Useful for all-electron case.");

        prm.declare_entry("MAX REFINEMENT STEPS", "10",
                        Patterns::Integer(1,10),
                        "[Developer] Maximum number of refinement steps to be used. The default value is good enough in most cases.");


      }
      prm.leave_subsection ();
    }
    prm.leave_subsection ();

    prm.enter_subsection ("Brillouin zone k point sampling options");
    {
        prm.enter_subsection ("Monkhorst-Pack (MP) grid generation");
        {
	    prm.declare_entry("SAMPLING POINTS 1", "1",
			      Patterns::Integer(1,100),
			      "[Standard] Number of Monkhorts-Pack grid points to be used along reciprocal latttice vector 1.");

	    prm.declare_entry("SAMPLING POINTS 2", "1",
			      Patterns::Integer(1,100),
			      "[Standard] Number of Monkhorts-Pack grid points to be used along reciprocal latttice vector 2.");

	    prm.declare_entry("SAMPLING POINTS 3", "1",
			      Patterns::Integer(1,100),
			      "[Standard] Number of Monkhorts-Pack grid points to be used along reciprocal latttice vector 3.");

	    prm.declare_entry("SAMPLING SHIFT 1", "0.0",
			      Patterns::Double(0.0,1.0),
			      "[Standard] Fractional shifting to be used along reciprocal latttice vector 1.");

	    prm.declare_entry("SAMPLING SHIFT 2", "0.0",
			      Patterns::Double(0.0,1.0),
			      "[Standard] Fractional shifting to be used along reciprocal latttice vector 2.");

	    prm.declare_entry("SAMPLING SHIFT 3", "0.0",
			      Patterns::Double(0.0,1.0),
			      "[Standard] Fractional shifting to be used along reciprocal latttice vector 3.");

	}
	prm.leave_subsection ();

	prm.declare_entry("kPOINT RULE FILE", "",
			  Patterns::Anything(),
			  "[Developer] File specifying the k-Point quadrature rule to sample Brillouin zone. CAUTION: This option is only used for postprocessing, for example band structure calculation. To set k point rule for DFT solve use the Monkhorst-Pack (MP) grid generation.");

	prm.declare_entry("USE GROUP SYMMETRY", "false",
			  Patterns::Bool(),
			  "[Standard] Flag to control whether to use point group symmetries (set to false for relaxation calculation).");

	prm.declare_entry("USE TIME REVERSAL SYMMETRY", "false",
			  Patterns::Bool(),
			  "[Standard] Flag to control usage of time reversal symmetry.");

	prm.declare_entry("NUMBER OF POOLS", "1",
			  Patterns::Integer(1),
			  "[Standard] Number of pools the irreducible k-points to be split on should be a divisor of total number of procs and be less than or equal to the number of irreducible k-points.");
    }
    prm.leave_subsection ();

    prm.enter_subsection ("DFT functional related parameters");
    {

	prm.declare_entry("PSEUDOPOTENTIAL CALCULATION", "true",
			  Patterns::Bool(),
			  "[Standard] Boolean Parameter specifying whether pseudopotential DFT calculation needs to be performed.");

	prm.declare_entry("PSEUDOPOTENTIAL TYPE", "1",
			  Patterns::Integer(1,2),
			  "[Standard] Type of nonlocal projector to be used: 1 for KB, 2 for ONCV, default is KB.");

	prm.declare_entry("EXCHANGE CORRELATION TYPE", "1",
			  Patterns::Integer(1,4),
			  "[Standard] Parameter specifying the type of exchange-correlation to be used: 1(LDA: Perdew Zunger Ceperley Alder correlation with Slater Exchange[PRB. 23, 5048 (1981)]), 2(LDA: Perdew-Wang 92 functional with Slater Exchange [PRB. 45, 13244 (1992)]), 3(LDA: Vosko, Wilk \\& Nusair with Slater Exchange[Can. J. Phys. 58, 1200 (1980)]), 4(GGA: Perdew-Burke-Ernzerhof functional [PRL. 77, 3865 (1996)]).");

	prm.declare_entry("SPIN POLARIZATION", "0",
			  Patterns::Integer(0,1),
			  "[Standard] Spin polarization: 0 for no spin polarization and 1 for spin polarization.");

	prm.declare_entry("START MAGNETIZATION", "0.0",
			  Patterns::Double(-0.5,0.5),
			  "[Standard] Magnetization to start with (must be between -0.5 and +0.5).");
    }
    prm.leave_subsection ();


    prm.enter_subsection ("SCF parameters");
    {
	prm.declare_entry("TEMPERATURE", "500.0",
			  Patterns::Double(),
			  "[Standard] Fermi-Dirac smearing temperature (in Kelvin).");

	prm.declare_entry("MAXIMUM ITERATIONS", "50",
			  Patterns::Integer(1,1000),
			  "[Standard] Maximum number of iterations to be allowed for SCF convergence");

	prm.declare_entry("TOLERANCE", "1e-08",
			  Patterns::Double(0,1.0),
			  "[Standard] SCF iterations stopping tolerance in terms of electron-density difference between two successive iterations.");

	prm.declare_entry("ANDERSON SCHEME MIXING HISTORY", "70",
			  Patterns::Integer(1,1000),
			  "[Standard] Number of SCF iterations to be considered for mixing the electron-density.");

	prm.declare_entry("ANDERSON SCHEME MIXING PARAMETER", "0.5",
			  Patterns::Double(0.0,1.0),
			  "[Standard] Mixing parameter to be used in Anderson scheme.");
    }
    prm.leave_subsection ();


    prm.enter_subsection ("Eigen-solver/Chebyshev solver related parameters");
    {

	prm.declare_entry("NUMBER OF KOHN-SHAM WAVEFUNCTIONS", "10",
			  Patterns::Integer(0),
			  "[Standard] Number of Kohn-Sham wavefunctions to be computed. For insulators use N/2+(10-20) and for metals use 20 percent more than N/2 (atleast 10 more). N is the total number of electrons.");

	prm.declare_entry("LOWER BOUND WANTED SPECTRUM", "-10.0",
			  Patterns::Double(),
			  "[Developer] The lower bound of the wanted eigen spectrum");

	prm.declare_entry("CHEBYSHEV POLYNOMIAL DEGREE", "0",
			  Patterns::Integer(0,2000),
			  "[Developer] The degree of the Chebyshev polynomial to be employed for filtering out the unwanted spectrum (Default value is used when the input parameter value is 0.");

	prm.declare_entry("CHEBYSHEV FILTER PASSES", "1",
			  Patterns::Integer(1,20),
			  "[Developer] The initial number of the Chebyshev filter passes per SCF. More Chebyshev filter passes beyond the value set in this parameter can still happen due to additional algorithms used in the code.");


	prm.declare_entry("CHEBYSHEV FILTER TOLERANCE","5e-02",
<<<<<<< HEAD
			  Patterns::Double(0),
=======
			  Patterns::Double(0,1.0),
>>>>>>> 50045e94
			  "[Developer] Parameter specifying the tolerance to which eigenvectors need to computed using chebyshev filtering approach");

	prm.declare_entry("CHEBYSHEV FILTER BLOCK SIZE", "1000",
			  Patterns::Integer(1),
			  "[Developer] The maximum number of wavefunctions which are handled by one call to the Chebyshev filter. This is useful for optimization purposes. The optimum value is dependent on the computing architecture.");

<<<<<<< HEAD
	prm.declare_entry("BATCH GEMM", "false",
			  Patterns::Bool(),
			  "[Developer] Boolean parameter specifying whether to use gemm_batch blas routines to perform matrix-matrix multiplication operations with groups of matrices, processing a number of groups at once using threads instead of the standard serial route. CAUTION: batch blas routines will only be activated if the CHEBYSHEV FILTER BLOCK SIZE is less than 1000.");

        prm.declare_entry("CHEBYSHEV FILTER NUM OMP THREADS", "0",
			  Patterns::Integer(0,300),
			  "[Developer] Sets the number of OpenMP threads to be used in the blas linear algebra calls inside the Chebyshev filtering. The default value is 0, for which no action is taken. CAUTION: For non zero values, CHEBYSHEV FILTER NUM OMP THREADS takes precedence over the OMP_NUM_THREADS environment variable.");

	prm.declare_entry("ORTHO RR NUM OMP THREADS", "0",
			  Patterns::Integer(0,300),
			  "[Developer] Sets the number of OpenMP threads to be used in the blas linear algebra calls inside Lowden Orthogonalization and Rayleigh-Ritz projection steps. The default value is 0, for which no action is taken. CAUTION: For non-zero values, CHEBYSHEV FILTER NUM OMP THREADS takes precedence over the OMP_NUM_THREADS environment variable.");

=======
>>>>>>> 50045e94

	prm.declare_entry("ORTHOGONALIZATION TYPE","GS",
			  Patterns::Anything(),
			  "[Standard] Parameter specifying the type of orthogonalization to be used: GS(Gram-Schmidt Orthogonalization), Lowden(Lowden Orthogonalization)");

    }
    prm.leave_subsection ();


    prm.enter_subsection ("Poisson problem paramters");
    {
	prm.declare_entry("MAXIMUM ITERATIONS", "5000",
			  Patterns::Integer(0,20000),
			  "[Developer] Maximum number of iterations to be allowed for Poisson problem convergence.");

	prm.declare_entry("TOLERANCE", "1e-12",
			  Patterns::Double(0,1.0),
			  "[Developer] Relative tolerance as stopping criterion for Poisson problem convergence.");

	prm.declare_entry("P REFINEMENT", "false",
			  Patterns::Bool(),
			  "[Standard] Boolean parameter specifying whether to project the ground-state electron density to a p refined mesh, and solve for the electrostatic fields on the p refined mesh. This step is not performed for each SCF, but only at the ground-state. The purpose is to improve the accuracy of the ground-state electrostatic energy.");
    }
    prm.leave_subsection ();

  }

  void parse_parameters(ParameterHandler &prm)
  {
    dftParameters::verbosity                     = prm.get_integer("VERBOSITY");
    dftParameters::reproducible_output           = prm.get_bool("REPRODUCIBLE OUTPUT");

    prm.enter_subsection ("Checkpointing and Restart");
    {
	chkType=prm.get_integer("CHK TYPE");
	restartFromChk=prm.get_bool("RESTART FROM CHK") && chkType!=0;
    }
    prm.leave_subsection ();

    prm.enter_subsection ("Geometry");
    {
        dftParameters::coordinatesFile               = prm.get("ATOMIC COORDINATES FILE");
        dftParameters::domainBoundingVectorsFile     = prm.get("DOMAIN BOUNDING VECTORS FILE");
	prm.enter_subsection ("Optimization");
	{
	    dftParameters::isIonOpt                      = prm.get_bool("ION OPT");
	    dftParameters::nonSelfConsistentForce        = prm.get_bool("NON SELF CONSISTENT FORCE");
	    dftParameters::isIonForce                    = dftParameters::isIonOpt || prm.get_bool("ION FORCE");
	    dftParameters::forceRelaxTol                 = prm.get_double("FORCE TOL");
	    dftParameters::ionRelaxFlagsFile             = prm.get("ION RELAX FLAGS FILE");
	    dftParameters::isCellOpt                     = prm.get_bool("CELL OPT");
	    dftParameters::isCellStress                  = dftParameters::isCellOpt || prm.get_bool("CELL STRESS");
	    dftParameters::stressRelaxTol                = prm.get_double("STRESS TOL");
	    dftParameters::cellConstraintType            = prm.get_integer("CELL CONSTRAINT TYPE");
	}
	prm.leave_subsection ();
    }
    prm.leave_subsection ();

    prm.enter_subsection ("Boundary conditions");
    {
        dftParameters::radiusAtomBall                = prm.get_double("SELF POTENTIAL ATOM BALL RADIUS");
	dftParameters::periodicX                     = prm.get_bool("PERIODIC1");
	dftParameters::periodicY                     = prm.get_bool("PERIODIC2");
	dftParameters::periodicZ                     = prm.get_bool("PERIODIC3");
    }
    prm.leave_subsection ();

    prm.enter_subsection ("Finite element mesh parameters");
    {
        dftParameters::finiteElementPolynomialOrder  = prm.get_integer("POLYNOMIAL ORDER");
        dftParameters::meshFileName                  = prm.get("MESH FILE");
	prm.enter_subsection ("Auto mesh generation parameters");
	{
	    dftParameters::outerAtomBallRadius           = prm.get_double("ATOM BALL RADIUS");
	    dftParameters::meshSizeOuterDomain           = prm.get_double("BASE MESH SIZE");
	    dftParameters::meshSizeInnerBall             = prm.get_double("MESH SIZE NEAR ATOM");
	    dftParameters::meshSizeOuterBall             = prm.get_double("MESH SIZE ATOM BALL");
	    dftParameters::n_refinement_steps            = prm.get_integer("MAX REFINEMENT STEPS");
	}
        prm.leave_subsection ();
    }
    prm.leave_subsection ();

    prm.enter_subsection ("Brillouin zone k point sampling options");
    {
	prm.enter_subsection ("Monkhorst-Pack (MP) grid generation");
	{
	    dftParameters::nkx        = prm.get_integer("SAMPLING POINTS 1");
	    dftParameters::nky        = prm.get_integer("SAMPLING POINTS 2");
	    dftParameters::nkz        = prm.get_integer("SAMPLING POINTS 3");
	    dftParameters::dkx        = prm.get_double("SAMPLING SHIFT 1");
	    dftParameters::dky        = prm.get_double("SAMPLING SHIFT 2");
	    dftParameters::dkz        = prm.get_double("SAMPLING SHIFT 3");
	}
	prm.leave_subsection ();

	dftParameters::useSymm                  = prm.get_bool("USE GROUP SYMMETRY");
	dftParameters::timeReversal                   = prm.get_bool("USE TIME REVERSAL SYMMETRY");
	dftParameters::npool             = prm.get_integer("NUMBER OF POOLS");
	dftParameters::kPointDataFile                = prm.get("kPOINT RULE FILE");
    }
    prm.leave_subsection ();

    prm.enter_subsection ("DFT functional related parameters");
    {
	dftParameters::isPseudopotential             = prm.get_bool("PSEUDOPOTENTIAL CALCULATION");
	dftParameters::pseudoProjector               = prm.get_integer("PSEUDOPOTENTIAL TYPE");
	dftParameters::xc_id                         = prm.get_integer("EXCHANGE CORRELATION TYPE");
	dftParameters::spinPolarized                 = prm.get_integer("SPIN POLARIZATION");
	dftParameters::start_magnetization           = prm.get_double("START MAGNETIZATION");
    }
    prm.leave_subsection ();

    prm.enter_subsection ("SCF parameters");
    {
	dftParameters::TVal                          = prm.get_double("TEMPERATURE");
	dftParameters::numSCFIterations              = prm.get_integer("MAXIMUM ITERATIONS");
	dftParameters::selfConsistentSolverTolerance = prm.get_double("TOLERANCE");
	dftParameters::mixingHistory                 = prm.get_integer("ANDERSON SCHEME MIXING HISTORY");
	dftParameters::mixingParameter               = prm.get_double("ANDERSON SCHEME MIXING PARAMETER");
    }
    prm.leave_subsection ();

    prm.enter_subsection ("Eigen-solver/Chebyshev solver related parameters");
    {
       dftParameters::numberEigenValues             = prm.get_integer("NUMBER OF KOHN-SHAM WAVEFUNCTIONS");
       dftParameters::lowerEndWantedSpectrum        = prm.get_double("LOWER BOUND WANTED SPECTRUM");
       dftParameters::chebyshevOrder                = prm.get_integer("CHEBYSHEV POLYNOMIAL DEGREE");
       dftParameters::numPass           = prm.get_integer("CHEBYSHEV FILTER PASSES");
       dftParameters::chebyshevBlockSize= prm.get_integer("CHEBYSHEV FILTER BLOCK SIZE");
<<<<<<< HEAD
       dftParameters::useBatchGEMM= prm.get_bool("BATCH GEMM");
       dftParameters::orthogType        = prm.get("ORTHOGONALIZATION TYPE");
       dftParameters::chebyshevTolerance = prm.get_double("CHEBYSHEV FILTER TOLERANCE");
       dftParameters::chebyshevOMPThreads = prm.get_integer("CHEBYSHEV FILTER NUM OMP THREADS");
       dftParameters::orthoRROMPThreads= prm.get_integer("ORTHO RR NUM OMP THREADS");
=======
       dftParameters::orthogType        = prm.get("ORTHOGONALIZATION TYPE");
       dftParameters::chebyshevTolerance = prm.get_double("CHEBYSHEV FILTER TOLERANCE");
>>>>>>> 50045e94
    }
    prm.leave_subsection ();

    prm.enter_subsection ("Poisson problem paramters");
    {
       dftParameters::maxLinearSolverIterations     = prm.get_integer("MAXIMUM ITERATIONS");
       dftParameters::relLinearSolverTolerance      = prm.get_double("TOLERANCE");
       dftParameters::electrostaticsPRefinement        = prm.get_bool("P REFINEMENT");
    }
    prm.leave_subsection ();

    check_print_parameters(prm);
  }



  void check_print_parameters(const dealii::ParameterHandler &prm)
  {
    if (Utilities::MPI::this_mpi_process(MPI_COMM_WORLD)== 0 &&  dftParameters::verbosity>=1)
    {
      prm.print_parameters (std::cout, ParameterHandler::Text);
    }

    const bool printParametersToFile=false;
    if (printParametersToFile && Utilities::MPI::this_mpi_process(MPI_COMM_WORLD)== 0)
    {
	std::ofstream output ("parameterFile.tex");
	prm.print_parameters (output, ParameterHandler::OutputStyle::LaTeX);
	exit(0);
    }
#ifdef USE_COMPLEX
    if (dftParameters::electrostaticsPRefinement)
       AssertThrow(!dftParameters::useSymm,ExcMessage("DFT-FE Error: P REFINEMENT=true is not yet extended to USE GROUP SYMMETRY=true case"));

    if (dftParameters::isIonForce || dftParameters::isCellStress)
       AssertThrow(!dftParameters::useSymm,ExcMessage("DFT-FE Error: USE GROUP SYMMETRY must be set to false if either ION FORCE or CELL STRESS is set to true. This functionality will be added in a future release"));
#else
    AssertThrow(!dftParameters::isCellStress,ExcMessage("DFT-FE Error: Currently CELL STRESS cannot be set true in double mode for periodic Gamma point problems. This functionality will be added soon."));
#endif
    AssertThrow(!(dftParameters::chkType==2 && (dftParameters::isIonOpt || dftParameters::isCellOpt)),ExcMessage("DFT-FE Error: CHK TYPE=2 cannot be used if geometry optimization is being performed."));

    AssertThrow(!(dftParameters::chkType==1 && (dftParameters::isIonOpt && dftParameters::isCellOpt)),ExcMessage("DFT-FE Error: CHK TYPE=1 cannot be used if both ION OPT and CELL OPT are set to true."));
  }

}

}<|MERGE_RESOLUTION|>--- conflicted
+++ resolved
@@ -33,11 +33,7 @@
   double radiusAtomBall=0.0, mixingParameter=0.5, dkx=0.0, dky=0.0, dkz=0.0;
   double lowerEndWantedSpectrum=0.0,relLinearSolverTolerance=1e-10,selfConsistentSolverTolerance=1e-10,TVal=500, start_magnetization=0.0;
   double chebyshevTolerance = 1e-02;
-<<<<<<< HEAD
-
-=======
-  
->>>>>>> 50045e94
+
   bool isPseudopotential=false,periodicX=false,periodicY=false,periodicZ=false, useSymm=false, timeReversal=false;
   std::string meshFileName="",coordinatesFile="",domainBoundingVectorsFile="",kPointDataFile="", ionRelaxFlagsFile="",orthogType="";
 
@@ -56,12 +52,9 @@
   bool electrostaticsPRefinement=false;
 
   unsigned int chebyshevBlockSize=1000;
-<<<<<<< HEAD
   bool useBatchGEMM=false;
   unsigned int chebyshevOMPThreads=0;
   unsigned int orthoRROMPThreads=0;
-=======
->>>>>>> 50045e94
 
 
   void declare_parameters(ParameterHandler &prm)
@@ -323,18 +316,13 @@
 
 
 	prm.declare_entry("CHEBYSHEV FILTER TOLERANCE","5e-02",
-<<<<<<< HEAD
 			  Patterns::Double(0),
-=======
-			  Patterns::Double(0,1.0),
->>>>>>> 50045e94
 			  "[Developer] Parameter specifying the tolerance to which eigenvectors need to computed using chebyshev filtering approach");
 
 	prm.declare_entry("CHEBYSHEV FILTER BLOCK SIZE", "1000",
 			  Patterns::Integer(1),
 			  "[Developer] The maximum number of wavefunctions which are handled by one call to the Chebyshev filter. This is useful for optimization purposes. The optimum value is dependent on the computing architecture.");
 
-<<<<<<< HEAD
 	prm.declare_entry("BATCH GEMM", "false",
 			  Patterns::Bool(),
 			  "[Developer] Boolean parameter specifying whether to use gemm_batch blas routines to perform matrix-matrix multiplication operations with groups of matrices, processing a number of groups at once using threads instead of the standard serial route. CAUTION: batch blas routines will only be activated if the CHEBYSHEV FILTER BLOCK SIZE is less than 1000.");
@@ -347,8 +335,6 @@
 			  Patterns::Integer(0,300),
 			  "[Developer] Sets the number of OpenMP threads to be used in the blas linear algebra calls inside Lowden Orthogonalization and Rayleigh-Ritz projection steps. The default value is 0, for which no action is taken. CAUTION: For non-zero values, CHEBYSHEV FILTER NUM OMP THREADS takes precedence over the OMP_NUM_THREADS environment variable.");
 
-=======
->>>>>>> 50045e94
 
 	prm.declare_entry("ORTHOGONALIZATION TYPE","GS",
 			  Patterns::Anything(),
@@ -480,16 +466,11 @@
        dftParameters::chebyshevOrder                = prm.get_integer("CHEBYSHEV POLYNOMIAL DEGREE");
        dftParameters::numPass           = prm.get_integer("CHEBYSHEV FILTER PASSES");
        dftParameters::chebyshevBlockSize= prm.get_integer("CHEBYSHEV FILTER BLOCK SIZE");
-<<<<<<< HEAD
        dftParameters::useBatchGEMM= prm.get_bool("BATCH GEMM");
        dftParameters::orthogType        = prm.get("ORTHOGONALIZATION TYPE");
        dftParameters::chebyshevTolerance = prm.get_double("CHEBYSHEV FILTER TOLERANCE");
        dftParameters::chebyshevOMPThreads = prm.get_integer("CHEBYSHEV FILTER NUM OMP THREADS");
        dftParameters::orthoRROMPThreads= prm.get_integer("ORTHO RR NUM OMP THREADS");
-=======
-       dftParameters::orthogType        = prm.get("ORTHOGONALIZATION TYPE");
-       dftParameters::chebyshevTolerance = prm.get_double("CHEBYSHEV FILTER TOLERANCE");
->>>>>>> 50045e94
     }
     prm.leave_subsection ();
 
