--- conflicted
+++ resolved
@@ -306,15 +306,15 @@
 			  Patterns::Integer(1,20),
 			  "[Developer] The initial number of the Chebyshev filter passes per SCF. More Chebyshev filter passes beyond the value set in this parameter can still happen due to additional algorithms used in the code.");
 
-<<<<<<< HEAD
+
 	prm.declare_entry("CHEBYSHEV FILTER TOLERANCE","5e-02",
 			  Patterns::Double(0,1.0),
 			  "[Developer] Parameter specifying the tolerance to which eigenvectors need to computed using chebyshev filtering approach");
-=======
+
 	prm.declare_entry("CHEBYSHEV FILTER BLOCK SIZE", "1000",
 			  Patterns::Integer(1),
 			  "[Developer] The maximum number of wavefunctions which are handled by one call to the Chebyshev filter. This is useful for optimization purposes. The optimum value is dependent on the computing architecture.");
->>>>>>> 71816dda
+
 
 	prm.declare_entry("ORTHOGONALIZATION TYPE","GS",
 			  Patterns::Anything(),
