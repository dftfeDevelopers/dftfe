--- conflicted
+++ resolved
@@ -27,15 +27,10 @@
 namespace dftParameters
 {
 
-<<<<<<< HEAD
   unsigned int finiteElementPolynomialOrder=1,n_refinement_steps=1,numberEigenValues=1,xc_id=1, spinPolarized=0, nkx=1,nky=1,nkz=1, offsetFlagX=0,offsetFlagY=0,offsetFlagZ=0;
   unsigned int chebyshevOrder=1,numPass=1, numSCFIterations=1,maxLinearSolverIterations=1, mixingHistory=1, npool=1;
-=======
-  unsigned int finiteElementPolynomialOrder=1,numberEigenValues=1,xc_id=1, spinPolarized=0, nkx=1,nky=1,nkz=1;
-  unsigned int chebyshevOrder=1,numSCFIterations=1,maxLinearSolverIterations=1, mixingHistory=1, npool=1;
->>>>>>> f7eeda5b
-
-  double radiusAtomBall=0.0, mixingParameter=0.5, dkx=0.0, dky=0.0, dkz=0.0;
+
+  double radiusAtomBall=0.0, mixingParameter=0.5;
   double lowerEndWantedSpectrum=0.0,relLinearSolverTolerance=1e-10,selfConsistentSolverTolerance=1e-10,TVal=500, start_magnetization=0.0;
   double chebyshevTolerance = 1e-02;
 
@@ -232,27 +227,27 @@
         {
 	    prm.declare_entry("SAMPLING POINTS 1", "1",
 			      Patterns::Integer(1,1000),
-			      "[Standard] Number of Monkhorts-Pack grid points to be used along reciprocal latttice vector 1.");
+			      "[Standard] Number of Monkhorst-Pack grid points to be used along reciprocal latttice vector 1.");
 
 	    prm.declare_entry("SAMPLING POINTS 2", "1",
 			      Patterns::Integer(1,1000),
-			      "[Standard] Number of Monkhorts-Pack grid points to be used along reciprocal latttice vector 2.");
+			      "[Standard] Number of Monkhorst-Pack grid points to be used along reciprocal latttice vector 2.");
 
 	    prm.declare_entry("SAMPLING POINTS 3", "1",
 			      Patterns::Integer(1,1000),
-			      "[Standard] Number of Monkhorts-Pack grid points to be used along reciprocal latttice vector 3.");
+			      "[Standard] Number of Monkhorst-Pack grid points to be used along reciprocal latttice vector 3.");
 
 	    prm.declare_entry("SAMPLING SHIFT 1", "0",
 			      Patterns::Integer(0,1),
-			      "[Standard] Fractional shifting to be used along reciprocal latttice vector 1.");
+			      "[Standard] If fractional shifting to be used (0 for no shift, 1 for shift) along reciprocal latttice vector 1.");
 
 	    prm.declare_entry("SAMPLING SHIFT 2", "0",
 			      Patterns::Integer(0,1),
-			      "[Standard] Fractional shifting to be used along reciprocal latttice vector 2.");
+			      "[Standard] If fractional shifting to be used (0 for no shift, 1 for shift) along reciprocal latttice vector 2.");
 
 	    prm.declare_entry("SAMPLING SHIFT 3", "0",
 			      Patterns::Integer(0,1),
-			      "[Standard] Fractional shifting to be used along reciprocal latttice vector 3.");
+			      "[Standard] If fractional shifting to be used (0 for no shift, 1 for shift) along reciprocal latttice vector 3.");
 
 	}
 	prm.leave_subsection ();
@@ -297,7 +292,7 @@
 
 	prm.declare_entry("START MAGNETIZATION", "0.0",
 			  Patterns::Double(-0.5,0.5),
-			  "[Standard] Magnetization to start with (must be between -0.5 and +0.5).");
+			  "[Standard] Magnetization to start with (must be between -0.5 and +0.5). Corresponding magnetization per unit cell will be (2 x START MAGNETIZATION x Ne) a.u. , where Ne is the number of electrons in the unit cell ");
     }
     prm.leave_subsection ();
 
@@ -587,7 +582,7 @@
     AssertThrow(!dftParameters::isCellStress,ExcMessage("DFT-FE Error: Currently CELL STRESS cannot be set true in real mode for periodic Gamma point problems. This functionality will be added soon."));
 
     AssertThrow( dftParameters::nkx==1 &&  dftParameters::nky==1 &&  dftParameters::nkz==1
-             && dftParameters::dkx==0 &&  dftParameters::dky==0 &&  dftParameters::dkz==0
+             && dftParameters::offsetFlagX==0 &&  dftParameters::offsetFlagY==0 &&  dftParameters::offsetFlagZ==0
 	    ,ExcMessage("DFT-FE Error: Real executable cannot be used for non-zero k point."));
 #endif
     AssertThrow(!(dftParameters::chkType==2 && (dftParameters::isIonOpt || dftParameters::isCellOpt)),ExcMessage("DFT-FE Error: CHK TYPE=2 cannot be used if geometry optimization is being performed."));
