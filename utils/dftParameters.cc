--- conflicted
+++ resolved
@@ -113,9 +113,9 @@
 			"[Developer] Limit output to what is reproducible, i.e. don't print timing or absolute paths. This parameter is only used for testing purposes.");
 
 
-      prm.declare_entry("H REFINED ELECTROSTATICS", "true",
+      prm.declare_entry("H REFINED ELECTROSTATICS", "false",
 			Patterns::Bool(),
-			"[Advanced] Compute electrostatic energy and forces on a h refined mesh after each ground-state solve. Default: true if cell stress computation is set to false otherwise it is set to false.");
+			"[Advanced] Compute electrostatic energy and forces on a h refined mesh after each ground-state solve. Default: false.");
 
       prm.declare_entry("P REFINED ELECTROSTATICS", "false",
 			Patterns::Bool(),
@@ -132,16 +132,10 @@
 			  "[Standard] Use GPU for compute.");
 
 
-<<<<<<< HEAD
 	prm.declare_entry("FINE GRAINED GPU TIMINGS", "false",
 			  Patterns::Bool(),
 			  "[Developer] Print more fine grained GPU timing results. Default: false.");
 
-=======
-	prm.declare_entry("H REFINED ELECTROSTATICS", "false",
-			  Patterns::Bool(),
-			  "[Advanced] Compute electrostatic energy and forces on a h refined mesh after each ground-state solve. Default: false.");
->>>>>>> 3251b7f9
 
 	prm.declare_entry("SUBSPACE ROT FULL CPU MEM", "true",
 			  Patterns::Bool(),
