// ---------------------------------------------------------------------
//
// Copyright (c) 2017-2018 The Regents of the University of Michigan and DFT-FE authors.
//
// This file is part of the DFT-FE code.
//
// The DFT-FE code is free software; you can use it, redistribute
// it, and/or modify it under the terms of the GNU Lesser General
// Public License as published by the Free Software Foundation; either
// version 2.1 of the License, or (at your option) any later version.
// The full text of the license can be found in the file LICENSE at
// the top level of the DFT-FE distribution.
//
// ---------------------------------------------------------------------
//
// @author Phani Motamarri, Sambit Das
//
#include <dftParameters.h>
#include <iostream>
#include <fstream>
#include <deal.II/base/data_out_base.h>

using namespace dealii;

namespace dftfe {

namespace dftParameters
{

  unsigned int finiteElementPolynomialOrder=1,n_refinement_steps=1,numberEigenValues=1,xc_id=1, spinPolarized=0, nkx=1,nky=1,nkz=1;
  unsigned int chebyshevOrder=1,numPass=1, numSCFIterations=1,maxLinearSolverIterations=1, mixingHistory=1, npool=1;

  double radiusAtomBall=0.0, mixingParameter=0.5, dkx=0.0, dky=0.0, dkz=0.0;
  double lowerEndWantedSpectrum=0.0,relLinearSolverTolerance=1e-10,selfConsistentSolverTolerance=1e-10,TVal=500, start_magnetization=0.0;
  double chebyshevTolerance = 1e-02;

  bool isPseudopotential=false,periodicX=false,periodicY=false,periodicZ=false, useSymm=false, timeReversal=false,pseudoTestsFlag=false;
  std::string meshFileName="",coordinatesFile="",domainBoundingVectorsFile="",kPointDataFile="", ionRelaxFlagsFile="",orthogType="",pseudoPotentialFile="";

  double outerAtomBallRadius=2.0, meshSizeOuterDomain=10.0;
  double meshSizeInnerBall=1.0, meshSizeOuterBall=1.0;

  bool isIonOpt=false, isCellOpt=false, isIonForce=false, isCellStress=false;
  bool nonSelfConsistentForce=false;
  double forceRelaxTol  = 1e-4;//Hartree/Bohr
  double stressRelaxTol = 1e-6;//Hartree/Bohr^3
  unsigned int cellConstraintType=12;// all cell components to be relaxed

  unsigned int verbosity=0; unsigned int chkType=0;
  bool restartFromChk=false;
  bool reproducible_output=false;
  bool electrostaticsPRefinement=false;

  unsigned int chebyshevBlockSize=512;
  std::string startingWFCType="";
  bool useBatchGEMM=false;
  unsigned int chebyshevOMPThreads=0;
  unsigned int orthoRROMPThreads=0;
  bool writeSolutionFields=false;
  bool cacheShapeGradData=false;
  unsigned int orthoRRWaveFuncBlockSize=200;
  unsigned int subspaceRotDofsBlockSize=2000;
  bool enableSwitchToGS=true;
  unsigned int nbandGrps=1;
  bool computeEnergyEverySCF=true;
  unsigned int scalapackParalProcs=0;
  unsigned int natoms=0;
  unsigned int natomTypes=0;
  double lowerBoundUnwantedFracUpper=0;

  void declare_parameters(ParameterHandler &prm)
  {
    prm.declare_entry("REPRODUCIBLE OUTPUT", "false",
                      Patterns::Bool(),
                      "[Developer] Limit output to that which is reprodicible, i.e. don't print timing or absolute paths. This parameter is only used for testing purposes.");

    prm.declare_entry("VERBOSITY", "1",
                      Patterns::Integer(0,4),
                      "[Standard] Parameter to control verbosity of terminal output. Ranging from 1 for low, 2 for medium (prints eigenvalues and fractional occupancies at the end of each ground-state solve), 3 for high (prints eigenvalues and fractional occupancies at the end of each self-consistent field iteration), and 4 for very high, which is only meant for code development purposes. VERBOSITY=0 is only used for unit testing and shouldn't be used by standard users.");

    prm.declare_entry("WRITE SOLUTION FIELDS", "false",
                      Patterns::Bool(),
                      "[Standard] Writes wavefunction and electron-density solution fields to .vtu files for visualization purposes. Default: false.");

    prm.enter_subsection ("Parallelization");
    {
	prm.declare_entry("NPKPT", "1",
			  Patterns::Integer(1),
			  "[Standard] Number of pools of MPI processors across which the work load of the irreducible k-points is parallelised. NPKPT times NPBAND must be a divisor of total number of MPI tasks. Further, NPKPT must be less than or equal to the number of irreducible k-points.");

	prm.declare_entry("NPBAND", "1",
			   Patterns::Integer(1),
			   "[Standard] Number of pools of MPI processors across which the work load of the bands is parallelised. NPKPT times NPBAND must be a divisor of total number of MPI tasks. Further, NPBAND must be less than or equal to NUMBER OF KOHN-SHAM WAVEFUNCTIONS.");
    }
    prm.leave_subsection ();

    prm.enter_subsection ("Checkpointing and Restart");
    {
	prm.declare_entry("CHK TYPE", "0",
			   Patterns::Integer(0,2),
			   "[Standard] Checkpoint type, 0(dont create any checkpoint), 1(create checkpoint for geometry optimization restart if ION OPT or CELL OPT is set to true. Currently, checkpointing and restart framework doesn't work if both ION OPT and CELL OPT are set to true- the code will throw an error if attempted.), 2(create checkpoint for scf restart. Currently, this option cannot be used if geometry optimization is being performed. The code will throw an error if this option is used in conjunction with geometry optimization.)");

	prm.declare_entry("RESTART FROM CHK", "false",
			   Patterns::Bool(),
			   "[Standard] Boolean parameter specifying if the current job reads from a checkpoint. The nature of the restart corresponds to the CHK TYPE parameter. Hence, the checkpoint being read must have been created using the same value of the CHK TYPE parameter. RESTART FROM CHK is always false for CHK TYPE 0.");
    }
    prm.leave_subsection ();

    prm.enter_subsection ("Geometry");
    {
        prm.declare_entry("NATOMS", "0",
                        Patterns::Integer(0),
                       "[Standard] Total number of atoms. This parameter requires a mandatory non-zero input which is equal to the number of rows in the file passed to ATOMIC COORDINATES FILE.");

        prm.declare_entry("NATOM TYPES", "0",
                        Patterns::Integer(0),
                       "[Standard] Total number of atom types. This parameter requires a mandatory non-zero input which is equal to the number of unique atom types in the file passed to ATOMIC COORDINATES FILE.");

	prm.declare_entry("ATOMIC COORDINATES FILE", "",
			  Patterns::Anything(),
			  "[Standard] Atomic-coordinates file. For fully non-periodic domain give cartesian coordinates of the atoms (in a.u) with respect to origin at the center of the domain. For periodic and semi-periodic give fractional coordinates of atoms. File format (example for two atoms): Atom1-atomic-charge Atom1-valence-charge x1 y1 z1 (row1), Atom2-atomic-charge Atom2-valence-charge x2 y2 z2 (row2). The number of rows must be equal to NATOMS, and number of unique atoms must be equal to NATOM TYPES.");

	prm.declare_entry("DOMAIN BOUNDING VECTORS FILE", "",
			  Patterns::Anything(),
			  "[Standard] Set file specifying the domain bounding vectors v1, v2 and v3 in a.u. with the following format: v1x v1y v1z (row1), v2x v2y v2z (row2), v3x v3y v3z (row3). Domain bounding vectors are the typical lattice vectors in a fully periodic calculation.");

	prm.enter_subsection ("Optimization");
	{

	    prm.declare_entry("ION FORCE", "false",
			      Patterns::Bool(),
			      "[Standard] Boolean parameter specifying if atomic forces are to be computed. Automatically set to true if ION OPT is true.");

	    prm.declare_entry("NON SELF CONSISTENT FORCE", "false",
			      Patterns::Bool(),
			      "[Developer] Boolean parameter specfiying whether to add the force terms arising due to the non self-consistency error. Currently non self-consistent force computation is still in developmental phase. The default option is false.");

	    prm.declare_entry("ION OPT", "false",
			      Patterns::Bool(),
			      "[Standard] Boolean parameter specifying if atomic forces are to be relaxed.");

	    prm.declare_entry("FORCE TOL", "1e-4",
			      Patterns::Double(0,1.0),
			      "[Standard] Sets the tolerance of the maximum force (in a.u.) on an ion when forces are considered to be relaxed.");

	    prm.declare_entry("ION RELAX FLAGS FILE", "",
			      Patterns::Anything(),
			      "[Standard] File specifying the atomic position update permission flags. 1- update 0- no update. File format (example for two atoms with atom 1 fixed and atom 2 free): 0 0 0 (row1), 1 1 1 (row2).");

	    prm.declare_entry("CELL STRESS", "false",
			      Patterns::Bool(),
			      "[Standard] Boolean parameter specifying if cell stress is to be computed. Automatically set to true if CELL OPT is true.");

	    prm.declare_entry("CELL OPT", "false",
			      Patterns::Bool(),
			      "[Standard] Boolean parameter specifying if cell stress is to be relaxed");

	    prm.declare_entry("STRESS TOL", "1e-6",
			      Patterns::Double(0,1.0),
			      "[Standard] Sets the tolerance of the cell stress (in a.u.) when cell stress is considered to be relaxed.");

	    prm.declare_entry("CELL CONSTRAINT TYPE", "12",
			      Patterns::Integer(1,13),
			      "[Standard] Cell relaxation constraint type, 1(isotropic shape-fixed volume optimization), 2(volume-fixed shape optimization), 3(relax only cell component v1x), 4(relax only cell component v2x), 5(relax only cell component v3x), 6(relax only cell components v2x and v3x), 7(relax only cell components v1x and v3x), 8(relax only cell components v1x and v2x), 9(volume optimization- relax only v1x, v2x and v3x), 10(2D- relax only x and y components relaxed), 11(2D- relax only x and y shape components- inplane area fixed), 12(relax all cell components), 13 automatically decides the constraints based on boundary conditions. CAUTION: A majority of these options only make sense in an orthorhombic cell geometry.");

	}
	prm.leave_subsection ();

    }
    prm.leave_subsection ();

    prm.enter_subsection ("Boundary conditions");
    {
        prm.declare_entry("SELF POTENTIAL ATOM BALL RADIUS", "0.0",
                      Patterns::Double(0.0,10),
                      "[Developer] The radius (in a.u) of the ball around an atom on which self-potential of the associated nuclear charge is solved. For the default value of 0.0, the radius value is automatically determined to accomodate the largest radius possible for the given finite element mesh. The default approach works for most problems.");

	prm.declare_entry("PERIODIC1", "false",
			  Patterns::Bool(),
			  "[Standard] Periodicity along domain bounding vector, v1.");

	prm.declare_entry("PERIODIC2", "false",
			  Patterns::Bool(),
			  "[Standard] Periodicity along domain bounding vector, v2.");

	prm.declare_entry("PERIODIC3", "false",
			  Patterns::Bool(),
			  "[Standard] Periodicity along domain bounding vector, v3.");
    }
    prm.leave_subsection ();


    prm.enter_subsection ("Finite element mesh parameters");
    {

      prm.declare_entry("POLYNOMIAL ORDER", "4",
                        Patterns::Integer(1,12),
                       "[Standard] The degree of the finite-element interpolating polynomial. Default value is 4. The default value of 4 is usually a good choice for most pseudopotential as well as all-electron problems.");

      prm.declare_entry("MESH FILE", "",
                       Patterns::Anything(),
                       "[Developer] External mesh file path. If nothing is given auto mesh generation is performed. The option is only for testing purposes.");

      prm.declare_entry("CACHE SHAPE GRAD","false",
			 Patterns::Bool(),
			 "[Developer] Boolean parameter which controls precomputation of FEM shape function gradients for each cell. This helps optimize discrete Hamiltonian matrix computation but at the cost of carrying some extra memory. Default option is false.");

      prm.enter_subsection ("Auto mesh generation parameters");
      {

	prm.declare_entry("BASE MESH SIZE", "4.0",
			  Patterns::Double(0.0001,20),
			  "[Standard] Mesh size of the base mesh on which refinement is performed. Default value is good enough for most cases.");

	prm.declare_entry("ATOM BALL RADIUS","2.5",
			  Patterns::Double(0,3),
			  "[Developer] Radius of ball enclosing every atom inside which the mesh size is set close to MESH SIZE ATOM BALL. A value between 2.0 to 3.0 is usually a good choice.");

	prm.declare_entry("MESH SIZE ATOM BALL", "1.0",
			  Patterns::Double(0.0001,10),
			  "[Standard] Mesh size in a ball of radius ATOM BALL RADIUS around every atom. For pseudopotential calculations, a value between 0.5 to 1.0 is usually a good choice. For all-electron calculations, a value between 0.1 to 0.3 would be a good starting choice.");

	prm.declare_entry("MESH SIZE NEAR ATOM", "0.5",
			  Patterns::Double(0.0,10),
			  "[Developer] Mesh size of the finite elements in the immediate vicinity of the atoms. For pseudopotential calculations, the value of MESH SIZE ATOM BALL is good enough. For all-electron case, a value smaller than MESH SIZE ATOM BALL, typically between 0.05 to 0.1 would be a good starting choice.");

        prm.declare_entry("MAX REFINEMENT STEPS", "10",
                        Patterns::Integer(1,10),
                        "[Developer] Maximum number of refinement steps to be used. The default value is good enough in most cases.");


      }
      prm.leave_subsection ();
    }
    prm.leave_subsection ();

    prm.enter_subsection ("Brillouin zone k point sampling options");
    {
        prm.enter_subsection ("Monkhorst-Pack (MP) grid generation");
        {
	    prm.declare_entry("SAMPLING POINTS 1", "1",
			      Patterns::Integer(1,1000),
			      "[Standard] Number of Monkhorts-Pack grid points to be used along reciprocal latttice vector 1.");

	    prm.declare_entry("SAMPLING POINTS 2", "1",
			      Patterns::Integer(1,1000),
			      "[Standard] Number of Monkhorts-Pack grid points to be used along reciprocal latttice vector 2.");

	    prm.declare_entry("SAMPLING POINTS 3", "1",
			      Patterns::Integer(1,1000),
			      "[Standard] Number of Monkhorts-Pack grid points to be used along reciprocal latttice vector 3.");

	    prm.declare_entry("SAMPLING SHIFT 1", "0.0",
			      Patterns::Double(0.0,1.0),
			      "[Standard] Fractional shifting to be used along reciprocal latttice vector 1.");

	    prm.declare_entry("SAMPLING SHIFT 2", "0.0",
			      Patterns::Double(0.0,1.0),
			      "[Standard] Fractional shifting to be used along reciprocal latttice vector 2.");

	    prm.declare_entry("SAMPLING SHIFT 3", "0.0",
			      Patterns::Double(0.0,1.0),
			      "[Standard] Fractional shifting to be used along reciprocal latttice vector 3.");

	}
	prm.leave_subsection ();

	prm.declare_entry("kPOINT RULE FILE", "",
			  Patterns::Anything(),
			  "[Developer] File specifying the k-Point quadrature rule to sample Brillouin zone. CAUTION: This option is only used for postprocessing, for example band structure calculation. To set k point rule for DFT solve use the Monkhorst-Pack (MP) grid generation.");

	prm.declare_entry("USE GROUP SYMMETRY", "false",
			  Patterns::Bool(),
			  "[Standard] Flag to control whether to use point group symmetries (set to false for relaxation calculation).");

	prm.declare_entry("USE TIME REVERSAL SYMMETRY", "false",
			  Patterns::Bool(),
			  "[Standard] Flag to control usage of time reversal symmetry.");

    }
    prm.leave_subsection ();

    prm.enter_subsection ("DFT functional parameters");
    {

	prm.declare_entry("PSEUDOPOTENTIAL CALCULATION", "true",
			  Patterns::Bool(),
			  "[Standard] Boolean Parameter specifying whether pseudopotential DFT calculation needs to be performed. For all-electron DFT calculation set to false.");

	prm.declare_entry("PSEUDO TESTS FLAG", "false",
			  Patterns::Bool(),
			  "[Developer] Boolean parameter specifying the explicit path of pseudopotential upf format files used for ctests");

	prm.declare_entry("PSEUDOPOTENTIAL FILE NAMES LIST", "",
			  Patterns::Anything(),
			  "[Standard] Pseudopotential file. This file contains the list of pseudopotential file names in UPF format corresponding to the atoms involved in the calculations. UPF version greater than 2.0 and norm-conserving pseudopotentials in UPF format are only accepted. File format (example for two atoms Mg(z=12), Al(z=13)): 12 filename1.upf(row1), 13 filename2.upf (row2)");

	prm.declare_entry("EXCHANGE CORRELATION TYPE", "1",
			  Patterns::Integer(1,4),
			  "[Standard] Parameter specifying the type of exchange-correlation to be used: 1(LDA: Perdew Zunger Ceperley Alder correlation with Slater Exchange[PRB. 23, 5048 (1981)]), 2(LDA: Perdew-Wang 92 functional with Slater Exchange [PRB. 45, 13244 (1992)]), 3(LDA: Vosko, Wilk \\& Nusair with Slater Exchange[Can. J. Phys. 58, 1200 (1980)]), 4(GGA: Perdew-Burke-Ernzerhof functional [PRL. 77, 3865 (1996)]).");

	prm.declare_entry("SPIN POLARIZATION", "0",
			  Patterns::Integer(0,1),
			  "[Standard] Spin polarization: 0 for no spin polarization and 1 for spin polarization. Default option is 0.");

	prm.declare_entry("START MAGNETIZATION", "0.0",
			  Patterns::Double(-0.5,0.5),
			  "[Standard] Magnetization to start with (must be between -0.5 and +0.5).");
    }
    prm.leave_subsection ();


    prm.enter_subsection ("SCF parameters");
    {
	prm.declare_entry("TEMPERATURE", "500.0",
			  Patterns::Double(0.0),
			  "[Standard] Fermi-Dirac smearing temperature (in Kelvin).");

	prm.declare_entry("MAXIMUM ITERATIONS", "50",
			  Patterns::Integer(1,1000),
			  "[Standard] Maximum number of iterations to be allowed for SCF convergence");

<<<<<<< HEAD
	prm.declare_entry("TOLERANCE", "1e-07",
			  Patterns::Double(1e-12,1.0),
			  "[Standard] SCF iterations stopping tolerance in terms of electron-density difference between two successive iterations.");
=======
	prm.declare_entry("TOLERANCE", "1e-06",
			  Patterns::Double(0,1.0),
			  "[Standard] SCF iterations stopping tolerance in terms of L2 norm of the electron-density difference between two successive iterations. CAUTION: A tolerance close to 1e-7 or lower can detoriate the SCF convergence due to the round-off errors.");
>>>>>>> 884a9589

	prm.declare_entry("ANDERSON SCHEME MIXING HISTORY", "10",
			  Patterns::Integer(1,1000),
			  "[Standard] Number of SCF iterations to be considered for mixing the electron-density.");

	prm.declare_entry("ANDERSON SCHEME MIXING PARAMETER", "0.5",
			  Patterns::Double(0.0,1.0),
			  "[Standard] Mixing parameter to be used in Anderson scheme.");

	prm.declare_entry("STARTING WFC","RANDOM",
			  Patterns::Selection("ATOMIC|RANDOM"),
			  "[Standard] Sets the type of the starting Kohn-Sham wavefunctions guess: Atomic(Superposition of single atom atomic orbitals. Wavefunctions for which atomic orbitals are not available, random wavefunctions are taken. Currently, atomic orbitals data is not available for all atoms.), Random(The starting guess for all wavefunctions are taken to be random). Default: RANDOM.");

	prm.declare_entry("COMPUTE ENERGY EACH ITER", "true",
			  Patterns::Bool(),
			  "[Developer] Boolean parameter specifying whether to compute the total energy at the end of every scf. Setting it to false can lead to some time savings.");

	prm.enter_subsection ("Eigen-solver parameters");
	{

	    prm.declare_entry("NUMBER OF KOHN-SHAM WAVEFUNCTIONS", "10",
			      Patterns::Integer(0),
			      "[Standard] Number of Kohn-Sham wavefunctions to be computed. For insulators use N/2+(10-20) and for metals use 20 percent more than N/2 (atleast 10 more). N is the total number of electrons. For spin-polarized calculations this parameter denotes the number of Kohn-Sham wavefunctions to be computed for each spin.");

	    prm.declare_entry("LOWER BOUND WANTED SPECTRUM", "-10.0",
			      Patterns::Double(),
			      "[Developer] The lower bound of the wanted eigen spectrum. It is only used for the first iteration of the Chebyshev filtered subspace iteration procedure. A rough estimate based on single atom eigen values can be used here. Default value is good enough for most problems.");

	    prm.declare_entry("CHEBYSHEV POLYNOMIAL DEGREE", "0",
			      Patterns::Integer(0,2000),
			      "[Developer] Chebyshev polynomial degree to be employed for the Chebyshev filtering subspace iteration procedure to dampen the unwanted spectrum of the Kohn-Sham Hamiltonian. If set to 0, a default value depending on the upper bound of the eigen-spectrum is used.");

	    prm.declare_entry("LOWER BOUND UNWANTED FRAC UPPER", "0",
			      Patterns::Double(0,1),
			      "[Developer] The value of the fraction of the upper bound of the unwanted spectrum, the lower bound of the unwanted spectrum will be set. Default value is 0.");

	    prm.declare_entry("CHEBYSHEV FILTER PASSES", "1",
			      Patterns::Integer(1,20),
			      "[Developer] The initial number of the Chebyshev filter passes per SCF. More Chebyshev filter passes beyond the value set in this parameter can still happen due to additional algorithms used in the code.");


	    prm.declare_entry("CHEBYSHEV FILTER TOLERANCE","3e-02",
			      Patterns::Double(0.0001),
			      "[Developer] Parameter specifying the tolerance to which eigenvectors need to computed using chebyshev filtering approach.");

	    prm.declare_entry("CHEBYSHEV FILTER BLOCK SIZE", "400",
			       Patterns::Integer(1),
			       "[Developer] The maximum number of wavefunctions which are handled by one call to the Chebyshev filter. This is useful for optimization purposes. The optimum value is dependent on the computing architecture.");

	    prm.declare_entry("BATCH GEMM", "true",
			      Patterns::Bool(),
			      "[Developer] Boolean parameter specifying whether to use gemm_batch blas routines to perform matrix-matrix multiplication operations with groups of matrices, processing a number of groups at once using threads instead of the standard serial route. CAUTION: batch blas routines will only be activated if the CHEBYSHEV FILTER BLOCK SIZE is less than 1000. Default option is true.");

	    prm.declare_entry("CHEBYSHEV FILTER NUM OMP THREADS", "0",
			      Patterns::Integer(0,300),
			      "[Developer] Sets the number of OpenMP threads to be used in the blas linear algebra calls inside the Chebyshev filtering. The default value is 0, for which no action is taken. CAUTION: For non zero values, CHEBYSHEV FILTER NUM OMP THREADS takes precedence over the OMP_NUM_THREADS environment variable.");

	    prm.declare_entry("ORTHO RR NUM OMP THREADS", "0",
			      Patterns::Integer(0,300),
			      "[Developer] Sets the number of OpenMP threads to be used in the blas linear algebra calls inside orthogonalization and Rayleigh-Ritz steps. The default value is 0, for which no action is taken. CAUTION: For non-zero values, CHEBYSHEV FILTER NUM OMP THREADS takes precedence over the OMP_NUM_THREADS environment variable.");


	    prm.declare_entry("ORTHOGONALIZATION TYPE","LW",
			      Patterns::Selection("GS|LW|PGS"),
			      "[Standard] Parameter specifying the type of orthogonalization to be used: GS(Gram-Schmidt Orthogonalization using SLEPc library), LW(Lowden Orthogonalization using LAPACK, extension to ScaLAPACK not implemented yet), PGS(Pseudo-Gram-Schmidt Orthogonalization using ScaLAPACK, cannot be used if dealii library is not compiled with ScaLAPACK. PGS option is also not available for the complex executable yet). LW is the default option.");

	    prm.declare_entry("ENABLE SWITCH TO GS", "true",
			      Patterns::Bool(),
			      "[Developer] Controls automatic switching to Gram-Schimdt orthogonalization if Lowden Orthogonalization or Pseudo-Gram-Schimdt orthogonalization are unstable. Default option is true.");

	    prm.declare_entry("ORTHO RR WFC BLOCK SIZE", "200",
			       Patterns::Integer(1),
			       "[Developer] This block size is used for memory optimization purposes in the orthogonalization and Rayleigh-Ritz steps. This optimization is only activated if dealii library is compiled with ScaLAPACK. Default value is 200.");

	    prm.declare_entry("SUBSPACE ROT DOFS BLOCK SIZE", "2000",
			       Patterns::Integer(1),
			       "[Developer] This block size is used for memory optimization purposes in subspace rotation step in Pseudo-Gram-Schmidt orthogonalization and Rayleigh-Ritz steps. This optimization is only activated if dealii library is compiled with ScaLAPACK. Default value is 2000.");

	    prm.declare_entry("SCALAPACKPROCS", "0",
			      Patterns::Integer(0,300),
			      "[Developer] Uses a processor grid of SCALAPACKPROCS times SCALAPACKPROCS for parallel distribution of the subspace projected matrix in the Rayleigh-Ritz step and the overlap matrix in the Pseudo-Gram-Schmidt step. Default value is 0 for which a thumb rule is used (see http://netlib.org/scalapack/slug/node106.html#SECTION04511000000000000000). This parameter is only used if dealii library is compiled with ScaLAPACK.");
	}
	prm.leave_subsection ();
    }
    prm.leave_subsection ();

    prm.enter_subsection ("Poisson problem parameters");
    {
	prm.declare_entry("MAXIMUM ITERATIONS", "5000",
			  Patterns::Integer(0,20000),
			  "[Developer] Maximum number of iterations to be allowed for Poisson problem convergence.");

	prm.declare_entry("TOLERANCE", "1e-12",
			  Patterns::Double(0,1.0),
			  "[Developer] Relative tolerance as stopping criterion for Poisson problem convergence.");

	prm.declare_entry("P REFINEMENT", "false",
			  Patterns::Bool(),
			  "[Developer] Boolean parameter specifying whether to project the ground-state electron density to a p refined mesh, and solve for the electrostatic fields on the p refined mesh. This step is not performed for each SCF, but only at the ground-state. The purpose is to improve the accuracy of the ground-state electrostatic energy. This feature is not fully implemented.");
    }
    prm.leave_subsection ();

  }

  void parse_parameters(ParameterHandler &prm)
  {
    dftParameters::verbosity                     = prm.get_integer("VERBOSITY");
    dftParameters::reproducible_output           = prm.get_bool("REPRODUCIBLE OUTPUT");
    dftParameters::writeSolutionFields           = prm.get_bool("WRITE SOLUTION FIELDS");

    prm.enter_subsection ("Parallelization");
    {
	dftParameters::npool             = prm.get_integer("NPKPT");
	dftParameters::nbandGrps         = prm.get_integer("NPBAND");
    }
    prm.leave_subsection ();

    prm.enter_subsection ("Checkpointing and Restart");
    {
	chkType=prm.get_integer("CHK TYPE");
	restartFromChk=prm.get_bool("RESTART FROM CHK") && chkType!=0;
    }
    prm.leave_subsection ();

    prm.enter_subsection ("Geometry");
    {
        dftParameters::natoms                        = prm.get_integer("NATOMS");
        dftParameters::natomTypes                    = prm.get_integer("NATOM TYPES");
        dftParameters::coordinatesFile               = prm.get("ATOMIC COORDINATES FILE");
        dftParameters::domainBoundingVectorsFile     = prm.get("DOMAIN BOUNDING VECTORS FILE");
	prm.enter_subsection ("Optimization");
	{
	    dftParameters::isIonOpt                      = prm.get_bool("ION OPT");
	    dftParameters::nonSelfConsistentForce        = prm.get_bool("NON SELF CONSISTENT FORCE");
	    dftParameters::isIonForce                    = dftParameters::isIonOpt || prm.get_bool("ION FORCE");
	    dftParameters::forceRelaxTol                 = prm.get_double("FORCE TOL");
	    dftParameters::ionRelaxFlagsFile             = prm.get("ION RELAX FLAGS FILE");
	    dftParameters::isCellOpt                     = prm.get_bool("CELL OPT");
	    dftParameters::isCellStress                  = dftParameters::isCellOpt || prm.get_bool("CELL STRESS");
	    dftParameters::stressRelaxTol                = prm.get_double("STRESS TOL");
	    dftParameters::cellConstraintType            = prm.get_integer("CELL CONSTRAINT TYPE");
	}
	prm.leave_subsection ();
    }
    prm.leave_subsection ();

    prm.enter_subsection ("Boundary conditions");
    {
        dftParameters::radiusAtomBall                = prm.get_double("SELF POTENTIAL ATOM BALL RADIUS");
	dftParameters::periodicX                     = prm.get_bool("PERIODIC1");
	dftParameters::periodicY                     = prm.get_bool("PERIODIC2");
	dftParameters::periodicZ                     = prm.get_bool("PERIODIC3");
    }
    prm.leave_subsection ();

    prm.enter_subsection ("Finite element mesh parameters");
    {
        dftParameters::finiteElementPolynomialOrder  = prm.get_integer("POLYNOMIAL ORDER");
        dftParameters::meshFileName                  = prm.get("MESH FILE");
	dftParameters::cacheShapeGradData            = prm.get_bool("CACHE SHAPE GRAD");
	prm.enter_subsection ("Auto mesh generation parameters");
	{
	    dftParameters::outerAtomBallRadius           = prm.get_double("ATOM BALL RADIUS");
	    dftParameters::meshSizeOuterDomain           = prm.get_double("BASE MESH SIZE");
	    dftParameters::meshSizeInnerBall             = prm.get_double("MESH SIZE NEAR ATOM");
	    dftParameters::meshSizeOuterBall             = prm.get_double("MESH SIZE ATOM BALL");
	    dftParameters::n_refinement_steps            = prm.get_integer("MAX REFINEMENT STEPS");
	}
        prm.leave_subsection ();
    }
    prm.leave_subsection ();

    prm.enter_subsection ("Brillouin zone k point sampling options");
    {
	prm.enter_subsection ("Monkhorst-Pack (MP) grid generation");
	{
	    dftParameters::nkx        = prm.get_integer("SAMPLING POINTS 1");
	    dftParameters::nky        = prm.get_integer("SAMPLING POINTS 2");
	    dftParameters::nkz        = prm.get_integer("SAMPLING POINTS 3");
	    dftParameters::dkx        = prm.get_double("SAMPLING SHIFT 1");
	    dftParameters::dky        = prm.get_double("SAMPLING SHIFT 2");
	    dftParameters::dkz        = prm.get_double("SAMPLING SHIFT 3");
	}
	prm.leave_subsection ();

	dftParameters::useSymm                  = prm.get_bool("USE GROUP SYMMETRY");
	dftParameters::timeReversal                   = prm.get_bool("USE TIME REVERSAL SYMMETRY");
	dftParameters::kPointDataFile                = prm.get("kPOINT RULE FILE");

    }
    prm.leave_subsection ();

    prm.enter_subsection ("DFT functional parameters");
    {
	dftParameters::isPseudopotential             = prm.get_bool("PSEUDOPOTENTIAL CALCULATION");
	dftParameters::pseudoTestsFlag               = prm.get_bool("PSEUDO TESTS FLAG");
	dftParameters::pseudoPotentialFile           = prm.get("PSEUDOPOTENTIAL FILE NAMES LIST");
	dftParameters::xc_id                         = prm.get_integer("EXCHANGE CORRELATION TYPE");
	dftParameters::spinPolarized                 = prm.get_integer("SPIN POLARIZATION");
	dftParameters::start_magnetization           = prm.get_double("START MAGNETIZATION");
    }
    prm.leave_subsection ();

    prm.enter_subsection ("SCF parameters");
    {
	dftParameters::TVal                          = prm.get_double("TEMPERATURE");
	dftParameters::numSCFIterations              = prm.get_integer("MAXIMUM ITERATIONS");
	dftParameters::selfConsistentSolverTolerance = prm.get_double("TOLERANCE");
	dftParameters::mixingHistory                 = prm.get_integer("ANDERSON SCHEME MIXING HISTORY");
	dftParameters::mixingParameter               = prm.get_double("ANDERSON SCHEME MIXING PARAMETER");
        dftParameters::startingWFCType               = prm.get("STARTING WFC");
	dftParameters::computeEnergyEverySCF         = prm.get_bool("COMPUTE ENERGY EACH ITER");


	prm.enter_subsection ("Eigen-solver parameters");
	{
	   dftParameters::numberEigenValues             = prm.get_integer("NUMBER OF KOHN-SHAM WAVEFUNCTIONS");
	   dftParameters::lowerEndWantedSpectrum        = prm.get_double("LOWER BOUND WANTED SPECTRUM");
	   dftParameters::lowerBoundUnwantedFracUpper   = prm.get_double("LOWER BOUND UNWANTED FRAC UPPER");
	   dftParameters::chebyshevOrder                = prm.get_integer("CHEBYSHEV POLYNOMIAL DEGREE");
	   dftParameters::numPass           = prm.get_integer("CHEBYSHEV FILTER PASSES");
	   dftParameters::chebyshevBlockSize= prm.get_integer("CHEBYSHEV FILTER BLOCK SIZE");
	   dftParameters::useBatchGEMM= prm.get_bool("BATCH GEMM");
	   dftParameters::orthogType        = prm.get("ORTHOGONALIZATION TYPE");
	   dftParameters::chebyshevTolerance = prm.get_double("CHEBYSHEV FILTER TOLERANCE");
	   dftParameters::chebyshevOMPThreads = prm.get_integer("CHEBYSHEV FILTER NUM OMP THREADS");
	   dftParameters::orthoRROMPThreads= prm.get_integer("ORTHO RR NUM OMP THREADS");
	   dftParameters::orthoRRWaveFuncBlockSize= prm.get_integer("ORTHO RR WFC BLOCK SIZE");
	   dftParameters::subspaceRotDofsBlockSize= prm.get_integer("SUBSPACE ROT DOFS BLOCK SIZE");
	   dftParameters::enableSwitchToGS= prm.get_bool("ENABLE SWITCH TO GS");
	   dftParameters::scalapackParalProcs= prm.get_integer("SCALAPACKPROCS");
	}
	prm.leave_subsection ();
    }
    prm.leave_subsection ();

    prm.enter_subsection ("Poisson problem parameters");
    {
       dftParameters::maxLinearSolverIterations     = prm.get_integer("MAXIMUM ITERATIONS");
       dftParameters::relLinearSolverTolerance      = prm.get_double("TOLERANCE");
       dftParameters::electrostaticsPRefinement     = prm.get_bool("P REFINEMENT");
    }
    prm.leave_subsection ();

  //
    check_print_parameters(prm);
  }



  void check_print_parameters(const dealii::ParameterHandler &prm)
  {
     if (dftParameters::verbosity >=1 && Utilities::MPI::this_mpi_process(MPI_COMM_WORLD)== 0)
     {
        std::cout << "==========================================================================================================" << std::endl ;
        std::cout << "==========================================================================================================" << std::endl ;
        std::cout << "			Welcome to the Open Source program DFT-FE v0.5.0-pre			        " << std::endl ;
        std::cout << "This is a C++ code for materials modeling from first principles using Kohn-Sham density functional theory " << std::endl ;
        std::cout << "It is based on adaptive finite-element based methodologies.		        " << std::endl ;
        std::cout << "For details and citing please refer: P.Motamarri et. al., Comp. Phys. Comm., Vol xx, Issue xx, pp xx, 2018" << std::endl ;
	std::cout << "==========================================================================================================" << std::endl ;
	std::cout << " DFT-FE authors (alphabetically) :									" << std::endl ;
	std::cout << "														" << std::endl ;
	std::cout << " Sambit Das               - University of Michigan, Ann Arbor" << std::endl ;
	std::cout << " Denis Davydov            - University of Erlangen-Nuremberg " << std::endl ;
	std::cout << " Vikram Gavini (Mentor)   - University of Michigan, Ann Arbor" << std::endl ;
	std::cout << " Krishnendu Ghosh         - University of Michigan, Ann Arbor" << std::endl ;
	std::cout << " Phani Motamarri          - University of Michigan, Ann Arbor" << std::endl ;
	std::cout << " Shiva Rudraraju          - University of Wisconsin-Madison  " << std::endl ;
        std::cout << "==========================================================================================================" << std::endl ;
        std::cout << " 	     Copyright (c) 2017-2018 The Regents of the University of Michigan and DFT-FE authors         " << std::endl ;
        std::cout << " 			DFT-FE is published under [LGPL v2.1 or newer] 				" << std::endl ;
        std::cout << "==========================================================================================================" << std::endl ;
        std::cout << "==========================================================================================================" << std::endl ;
    }

    const bool printParametersToFile=false;
    if (printParametersToFile && Utilities::MPI::this_mpi_process(MPI_COMM_WORLD)== 0)
    {
	prm.print_parameters (std::cout, ParameterHandler::OutputStyle::LaTeX);
	exit(0);
    }

    if (Utilities::MPI::this_mpi_process(MPI_COMM_WORLD)== 0 &&  dftParameters::verbosity>=1)
    {
      prm.print_parameters (std::cout, ParameterHandler::ShortText);
    }
#ifdef USE_COMPLEX
    if (dftParameters::electrostaticsPRefinement)
       AssertThrow(!dftParameters::useSymm,ExcMessage("DFT-FE Error: P REFINEMENT=true is not yet extended to USE GROUP SYMMETRY=true case"));

    if (dftParameters::isIonForce || dftParameters::isCellStress)
       AssertThrow(!dftParameters::useSymm,ExcMessage("DFT-FE Error: USE GROUP SYMMETRY must be set to false if either ION FORCE or CELL STRESS is set to true. This functionality will be added in a future release"));

    if (dftParameters::orthogType=="PGS")
       AssertThrow(false,ExcMessage("DFT-FE Error: Implementation PGS orthogonalization in complex mode is not added yet."));
#else
    AssertThrow(!dftParameters::isCellStress,ExcMessage("DFT-FE Error: Currently CELL STRESS cannot be set true in real mode for periodic Gamma point problems. This functionality will be added soon."));

    AssertThrow( dftParameters::nkx==1 &&  dftParameters::nky==1 &&  dftParameters::nkz==1
             && dftParameters::dkx==0 &&  dftParameters::dky==0 &&  dftParameters::dkz==0
	    ,ExcMessage("DFT-FE Error: Real executable cannot be used for non-zero k point."));
#endif
    AssertThrow(!(dftParameters::chkType==2 && (dftParameters::isIonOpt || dftParameters::isCellOpt)),ExcMessage("DFT-FE Error: CHK TYPE=2 cannot be used if geometry optimization is being performed."));

    AssertThrow(!(dftParameters::chkType==1 && (dftParameters::isIonOpt && dftParameters::isCellOpt)),ExcMessage("DFT-FE Error: CHK TYPE=1 cannot be used if both ION OPT and CELL OPT are set to true."));

    AssertThrow(dftParameters::nbandGrps<=dftParameters::numberEigenValues
	    ,ExcMessage("DFT-FE Error: NPBAND is greater than NUMBER OF KOHN-SHAM WAVEFUNCTIONS."));

    if (dftParameters::electrostaticsPRefinement)
       AssertThrow(false,ExcMessage("DFT-FE Error: Implemenation of this feature is not completed yet."));

    if (dftParameters::nonSelfConsistentForce)
       AssertThrow(false,ExcMessage("DFT-FE Error: Implemenation of this feature is not completed yet."));

    AssertThrow(!dftParameters::coordinatesFile.empty()
	        ,ExcMessage("DFT-FE Error: ATOMIC COORDINATES FILE not given."));

    AssertThrow(!dftParameters::domainBoundingVectorsFile.empty()
	        ,ExcMessage("DFT-FE Error: DOMAIN BOUNDING VECTORS FILE not given."));

    if (dftParameters::isPseudopotential)
      AssertThrow(!dftParameters::pseudoPotentialFile.empty(),
	        ExcMessage("DFT-FE Error: PSEUDOPOTENTIAL FILE NAMES LIST not given."));

    AssertThrow(dftParameters::natoms!=0
	        ,ExcMessage("DFT-FE Error: NATOMS not given or given a value of zero which is not allowed."));

    AssertThrow(dftParameters::natomTypes!=0
	        ,ExcMessage("DFT-FE Error: NATOM TYPES not given or given a value of zero which is not allowed."));
  }

}

}<|MERGE_RESOLUTION|>--- conflicted
+++ resolved
@@ -320,19 +320,13 @@
 			  Patterns::Integer(1,1000),
 			  "[Standard] Maximum number of iterations to be allowed for SCF convergence");
 
-<<<<<<< HEAD
-	prm.declare_entry("TOLERANCE", "1e-07",
+	prm.declare_entry("TOLERANCE", "1e-06",
 			  Patterns::Double(1e-12,1.0),
-			  "[Standard] SCF iterations stopping tolerance in terms of electron-density difference between two successive iterations.");
-=======
-	prm.declare_entry("TOLERANCE", "1e-06",
-			  Patterns::Double(0,1.0),
 			  "[Standard] SCF iterations stopping tolerance in terms of L2 norm of the electron-density difference between two successive iterations. CAUTION: A tolerance close to 1e-7 or lower can detoriate the SCF convergence due to the round-off errors.");
->>>>>>> 884a9589
 
 	prm.declare_entry("ANDERSON SCHEME MIXING HISTORY", "10",
 			  Patterns::Integer(1,1000),
-			  "[Standard] Number of SCF iterations to be considered for mixing the electron-density.");
+			  "[Standard] Number of SCF iteration history to be considered for mixing the electron-density.");
 
 	prm.declare_entry("ANDERSON SCHEME MIXING PARAMETER", "0.5",
 			  Patterns::Double(0.0,1.0),
