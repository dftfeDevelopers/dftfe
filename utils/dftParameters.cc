--- conflicted
+++ resolved
@@ -615,11 +615,7 @@
 	   dftParameters::scalapackParalProcs= prm.get_integer("SCALAPACKPROCS");
 	   dftParameters::useMixedPrecPGS_SR= prm.get_bool("USE MIXED PREC PGS SR");
 	   dftParameters::useMixedPrecPGS_O= prm.get_bool("USE MIXED PREC PGS O");
-<<<<<<< HEAD
 	   dftParameters::useMixedPrecXTHX= prm.get_bool("USE MIXED PREC XTHX");
-	   dftParameters::useMixedPrecCheby= prm.get_bool("USE MIXED PREC CHEBY");
-=======
->>>>>>> dc20a6d9
 	   dftParameters::mixedPrecStoppingTol= prm.get_double("MIXED PREC STOPPING TOL");
 	   dftParameters::numAdaptiveFilterStates= prm.get_integer("ADAPTIVE FILTER STATES");
 	}
