--- conflicted
+++ resolved
@@ -299,21 +299,13 @@
 			  Patterns::Bool(),
 			  "[Standard] Periodicity along the second domain bounding vector.");
 
-
-<<<<<<< HEAD
 	prm.declare_entry("PERIODIC3", "false",
 			  Patterns::Bool(),
 			  "[Standard] Periodicity along the third domain bounding vector.");
-=======
-	    prm.declare_entry("POINT WISE DIRICHLET CONSTRAINT", "true",
-			      Patterns::Bool(),
-			      "[Developer] Flag to set point wise dirichlet constraints to eliminate null-space associated with the discretized Poisson operator subject to periodic BCs.");
->>>>>>> 9e6dabf3
-
-	prm.declare_entry("POINT WISE DIRICHLET CONSTRAINT", "false",
-			  Patterns::Bool(),
-			  "[Developer] Flag to set point wise dirichlet constraints to eliminate null-space associated with the discretized Poisson operator subject to periodic BCs.");
-	   
+	    
+        prm.declare_entry("POINT WISE DIRICHLET CONSTRAINT", "true",
+    		           Patterns::Bool(),
+	 	           "[Developer] Flag to set point wise dirichlet constraints to eliminate null-space associated with the discretized Poisson operator subject to periodic BCs.");
 
         prm.declare_entry("CONSTRAINTS PARALLEL CHECK", "true",
 			  Patterns::Bool(),
