--- conflicted
+++ resolved
@@ -28,153 +28,6 @@
 {
   namespace internalDftParameters
   {
-<<<<<<< HEAD
-    unsigned int finiteElementPolynomialOrder               = 1,
-                 finiteElementPolynomialOrderElectrostatics = 1,
-                 n_refinement_steps = 1, numberEigenValues = 1, xc_id = 1,
-                 spinPolarized = 0, nkx = 1, nky = 1, nkz = 1, offsetFlagX = 0,
-                 offsetFlagY = 0, offsetFlagZ = 0;
-    unsigned int chebyshevOrder = 1, numPass = 1, numSCFIterations = 1,
-                 maxLinearSolverIterations = 1, mixingHistory = 1, npool = 1,
-                 maxLinearSolverIterationsHelmholtz = 1;
-
-    double radiusAtomBall = 0.0, mixingParameter = 0.5;
-    double absLinearSolverTolerance      = 1e-10,
-           selfConsistentSolverTolerance = 1e-10, TVal = 500,
-           start_magnetization = 0.0, absLinearSolverToleranceHelmholtz = 1e-10;
-    double      chebyshevTolerance                  = 1e-02;
-    double      chebyshevFilterTolXLBOMDRankUpdates = 1e-07;
-    std::string mixingMethod                        = "";
-    std::string ionOptSolver                        = "";
-    std::string cellOptSolver                       = "";
-
-    bool isPseudopotential = false, periodicX = false, periodicY = false,
-         periodicZ = false, useSymm = false, timeReversal = false,
-         pseudoTestsFlag = false, constraintMagnetization = false,
-         writeDosFile = false, writeLdosFile = false, writePdosFile = false,
-         writeLocalizationLengths = false;
-    std::string coordinatesFile = "", domainBoundingVectorsFile = "",
-                kPointDataFile = "", ionRelaxFlagsFile = "", orthogType = "",
-                algoType = "", pseudoPotentialFile = "";
-
-    std::string coordinatesGaussianDispFile = "";
-
-    double outerAtomBallRadius = 2.5, innerAtomBallRadius = 0.0,
-           meshSizeOuterDomain     = 10.0;
-    double       meshSizeInnerBall = 1.0, meshSizeOuterBall = 1.0;
-    unsigned int numLevels = 1, numberWaveFunctionsForEstimate = 5;
-    double       topfrac         = 0.1;
-    double       kerkerParameter = 0.05;
-
-    bool isIonOpt = false, isCellOpt = false, isIonForce = false,
-         isCellStress = false, isBOMD = false, isXLBOMD = false;
-    bool         nonSelfConsistentForce = false;
-    double       forceRelaxTol          = 1e-4; // Hartree/Bohr
-    double       stressRelaxTol         = 1e-6; // Hartree/Bohr^3
-    double       toleranceKinetic       = 1e-03;
-    unsigned int cellConstraintType = 12; // all cell components to be relaxed
-
-    unsigned int verbosity                 = 0;
-    unsigned int chkType                   = 0;
-    bool         restartSpinFromNoSpin     = false;
-    bool         restartFromChk            = false;
-    bool         restartMdFromChk          = false;
-    bool         reproducible_output       = false;
-    bool         electrostaticsHRefinement = false;
-    bool         meshAdaption              = false;
-    bool         pinnedNodeForPBC          = true;
-    bool         HXOptimFlag               = false;
-
-    std::string  startingWFCType                                = "";
-    bool         writeWfcSolutionFields                         = false;
-    bool         writeDensitySolutionFields                     = false;
-    unsigned int wfcBlockSize                                   = 400;
-    unsigned int chebyWfcBlockSize                              = 400;
-    unsigned int subspaceRotDofsBlockSize                       = 2000;
-    unsigned int nbandGrps                                      = 1;
-    bool         computeEnergyEverySCF                          = true;
-    unsigned int scalapackParalProcs                            = 0;
-    unsigned int scalapackBlockSize                             = 50;
-    unsigned int natoms                                         = 0;
-    unsigned int natomTypes                                     = 0;
-    unsigned int numCoreWfcRR                                   = 0;
-    bool         reuseWfcGeoOpt                                 = false;
-    unsigned int reuseDensityGeoOpt                             = 0;
-    double       mpiAllReduceMessageBlockSizeMB                 = 2.0;
-    bool         useMixedPrecCGS_SR                             = false;
-    bool         useMixedPrecCGS_O                              = false;
-    bool         useMixedPrecXTHXSpectrumSplit                  = false;
-    bool         useMixedPrecSubspaceRotRR                      = false;
-    unsigned int spectrumSplitStartingScfIter                   = 1;
-    bool         useELPA                                        = false;
-    bool         constraintsParallelCheck                       = true;
-    bool         createConstraintsFromSerialDofhandler          = true;
-    bool         bandParalOpt                                   = true;
-    bool         autoAdaptBaseMeshSize                          = true;
-    bool         readWfcForPdosPspFile                          = false;
-    bool         useGPU                                         = false;
-    bool         gpuFineGrainedTimings                          = false;
-    bool         allowFullCPUMemSubspaceRot                     = true;
-    bool         useMixedPrecCheby                              = false;
-    bool         overlapComputeCommunCheby                      = false;
-    bool         overlapComputeCommunOrthoRR                    = false;
-    bool         autoGPUBlockSizes                              = true;
-    double       maxJacobianRatioFactorForMD                    = 1.5;
-    double       chebyshevFilterTolXLBOMD                       = 1e-8;
-    double       timeStepBOMD                                   = 0.5;
-    unsigned int numberStepsBOMD                                = 1000;
-    double       startingTempBOMDNVE                            = 300.0;
-    double       gaussianConstantForce                          = 0.75;
-    double       gaussianOrderForce                             = 4.0;
-    double       gaussianOrderMoveMeshToAtoms                   = 4.0;
-    bool         useFlatTopGenerator                            = false;
-    double       diracDeltaKernelScalingConstant                = 0.1;
-    unsigned int kernelUpdateRankXLBOMD                         = 0;
-    unsigned int kmaxXLBOMD                                     = 8;
-    bool         useAtomicRhoXLBOMD                             = true;
-    bool         useMeshSizesFromAtomsFile                      = false;
-    bool         chebyCommunAvoidanceAlgo                       = false;
-    double       chebyshevFilterPolyDegreeFirstScfScalingFactor = 1.34;
-    unsigned int numberPassesRRSkippedXLBOMD                    = 0;
-    double       xlbomdRestartChebyTol                          = 1e-9;
-    bool         useDensityMatrixPerturbationRankUpdates        = false;
-    double       xlbomdKernelRankUpdateFDParameter              = 1e-2;
-    bool         smearedNuclearCharges                          = false;
-    bool         floatingNuclearCharges                         = false;
-    bool         nonLinearCoreCorrection                        = false;
-    unsigned int maxLineSearchIterCGPRP                         = 5;
-    std::string  atomicMassesFile                               = "";
-    bool         useGPUDirectAllReduce                          = false;
-    double       pspCutoffImageCharges                          = 15.0;
-    bool         reuseLanczosUpperBoundFromFirstCall            = false;
-    bool         allowMultipleFilteringPassesAfterFirstScf      = true;
-    bool         useELPAGPUKernel                               = false;
-    std::string  xcFamilyType                                   = "";
-    bool         gpuMemOptMode                                  = false;
-    // New Paramters for moleculardyynamics class
-    double      startingTempBOMD           = 300;
-    double      thermostatTimeConstantBOMD = 100;
-    double      MaxWallTime                = 2592000.0;
-    std::string tempControllerTypeBOMD     = "";
-    int         MDTrack                    = 0;
-
-
-    // New paramter for selecting mode and NEB parameters
-    unsigned int TotalImages = 1;
-    std::string  solvermode  = "";
-
-
-    unsigned int dc_dispersioncorrectiontype = 0;
-    unsigned int dc_d3dampingtype            = 2;
-    bool         dc_d3ATM                    = false;
-    bool         dc_d4MBD                    = false;
-    std::string  dc_dampingParameterFilename = "";
-    double       dc_d3cutoff2                = 94.8683298050514;
-    double       dc_d3cutoff3                = 40.0;
-    double       dc_d3cutoffCN               = 40.0;
-
-=======
->>>>>>> e6fb5835
     void
     declare_parameters(ParameterHandler &prm)
     {
@@ -1447,7 +1300,6 @@
 
       prm.enter_subsection("Optimization");
       {
-<<<<<<< HEAD
         dftParameters::natoms          = prm.get_integer("NATOMS");
         dftParameters::natomTypes      = prm.get_integer("NATOM TYPES");
         dftParameters::coordinatesFile = prm.get("ATOMIC COORDINATES FILE");
@@ -1479,7 +1331,6 @@
           dftParameters::reuseDensityGeoOpt = prm.get_integer("REUSE DENSITY");
         }
         prm.leave_subsection();
-=======
         isIonOpt               = prm.get_bool("ION OPT");
         ionOptSolver           = prm.get("ION OPT SOLVER");
         maxLineSearchIterCGPRP = prm.get_integer("MAX LINE SEARCH ITER");
@@ -1493,7 +1344,6 @@
         cellConstraintType     = prm.get_integer("CELL CONSTRAINT TYPE");
         reuseWfcGeoOpt         = prm.get_bool("REUSE WFC");
         reuseDensityGeoOpt     = prm.get_integer("REUSE DENSITY");
->>>>>>> e6fb5835
       }
       prm.leave_subsection();
     }
