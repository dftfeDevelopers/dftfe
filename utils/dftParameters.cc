// ---------------------------------------------------------------------
//
// Copyright (c) 2017-2018 The Regents of the University of Michigan and DFT-FE authors.
//
// This file is part of the DFT-FE code.
//
// The DFT-FE code is free software; you can use it, redistribute
// it, and/or modify it under the terms of the GNU Lesser General
// Public License as published by the Free Software Foundation; either
// version 2.1 of the License, or (at your option) any later version.
// The full text of the license can be found in the file LICENSE at
// the top level of the DFT-FE distribution.
//
// ---------------------------------------------------------------------
//
// @author Phani Motamarri, Sambit Das
//
#include <dftParameters.h>
#include <iostream>
#include <fstream>
#include <deal.II/base/data_out_base.h>

using namespace dealii;

namespace dftfe {

  namespace dftParameters
  {

    unsigned int finiteElementPolynomialOrder=1,n_refinement_steps=1,numberEigenValues=1,xc_id=1, spinPolarized=0, nkx=1,nky=1,nkz=1, offsetFlagX=0,offsetFlagY=0,offsetFlagZ=0;
    unsigned int chebyshevOrder=1,numPass=1, numSCFIterations=1,maxLinearSolverIterations=1, mixingHistory=1, npool=1,maxLinearSolverIterationsHelmholtz=1;

    double radiusAtomBall=0.0, mixingParameter=0.5;
    double lowerEndWantedSpectrum=0.0,absLinearSolverTolerance=1e-10,selfConsistentSolverTolerance=1e-10,TVal=500, start_magnetization=0.0,absLinearSolverToleranceHelmholtz=1e-10;
    double chebyshevTolerance = 1e-02;
    std::string mixingMethod = "";
    std::string ionOptSolver = "";

    bool isPseudopotential=false,periodicX=false,periodicY=false,periodicZ=false, useSymm=false, timeReversal=false,pseudoTestsFlag=false, constraintMagnetization=false, writeDosFile=false, writeLdosFile=false, writeLocalizationLengths=false;
    std::string meshFileName="",coordinatesFile="",domainBoundingVectorsFile="",kPointDataFile="", ionRelaxFlagsFile="",orthogType="", algoType="", pseudoPotentialFile="";

    std::string coordinatesGaussianDispFile="";

    double outerAtomBallRadius=2.0, innerAtomBallRadius=0.0, meshSizeOuterDomain=10.0;
    double meshSizeInnerBall=1.0, meshSizeOuterBall=1.0;
    unsigned int numLevels = 1,numberWaveFunctionsForEstimate = 5;
    double topfrac = 0.1;
    double kerkerParameter = 0.05;

    bool isIonOpt=false, isCellOpt=false, isIonForce=false, isCellStress=false;
    bool nonSelfConsistentForce=false;
    double forceRelaxTol  = 1e-4;//Hartree/Bohr
    double stressRelaxTol = 1e-6;//Hartree/Bohr^3
    double toleranceKinetic = 1e-03;
    unsigned int cellConstraintType=12;// all cell components to be relaxed

    unsigned int verbosity=0; unsigned int chkType=0;
    bool restartFromChk=false;
    bool reproducible_output=false;
    bool electrostaticsHRefinement = false;
    bool electrostaticsPRefinement = false;
    bool meshAdaption = false;
    bool pinnedNodeForPBC = true;

    std::string startingWFCType="";
    bool useBatchGEMM=false;
    bool writeWfcSolutionFields=false;
    bool writeDensitySolutionFields=false;
    unsigned int wfcBlockSize=400;
    unsigned int chebyWfcBlockSize=400;
    unsigned int subspaceRotDofsBlockSize=2000;
    bool enableSwitchToGS=true;
    unsigned int nbandGrps=1;
    bool computeEnergyEverySCF=true;
    unsigned int scalapackParalProcs=0;
    unsigned int scalapackBlockSize=50;
    unsigned int natoms=0;
    unsigned int natomTypes=0;
    double lowerBoundUnwantedFracUpper=0;
    unsigned int numCoreWfcRR=0;
    bool triMatPGSOpt=true;
    bool reuseWfcGeoOpt=false;
    bool reuseDensityGeoOpt=false;
    double mpiAllReduceMessageBlockSizeMB=2.0;
    bool useHigherQuadNLP=true;
    bool useMixedPrecPGS_SR=false;
    bool useMixedPrecPGS_O=false;
    bool useMixedPrecXTHXSpectrumSplit=false;
    bool useMixedPrecSubspaceRotSpectrumSplit=false;
    bool useMixedPrecSubspaceRotRR=false;
    unsigned int numAdaptiveFilterStates=0;
    unsigned int spectrumSplitStartingScfIter=1;
    bool useELPA=false;
    bool constraintsParallelCheck=true;
    bool createConstraintsFromSerialDofhandler=true;
    bool bandParalOpt=true;
    bool rrGEP=false;
    bool rrGEPFullMassMatrix=false;
    bool autoUserMeshParams=false;
    bool useGPU=false;
    bool gpuFineGrainedTimings=false;
    bool allowFullCPUMemSubspaceRot=true;
    bool useMixedPrecCheby=false;
    unsigned int mixedPrecXtHXFracStates=0;
    bool overlapComputeCommunCheby=false;


    void declare_parameters(ParameterHandler &prm)
    {
      prm.declare_entry("REPRODUCIBLE OUTPUT", "false",
			Patterns::Bool(),
			"[Developer] Limit output to what is reproducible, i.e. don't print timing or absolute paths. This parameter is only used for testing purposes.");


      prm.declare_entry("H REFINED ELECTROSTATICS", "true",
			Patterns::Bool(),
			"[Advanced] Compute electrostatic energy and forces on a h refined mesh after each ground-state solve. Default: true if cell stress computation is set to false otherwise it is set to false.");

      prm.declare_entry("P REFINED ELECTROSTATICS", "false",
			Patterns::Bool(),
			"[Advanced] Compute electrostatic energy on a p refined mesh after each ground-state solve. Default: false.");

      prm.declare_entry("VERBOSITY", "1",
			Patterns::Integer(0,5),
			"[Standard] Parameter to control verbosity of terminal output. Ranges from 1 for low, 2 for medium (prints some more additional information), 3 for high (prints eigenvalues and fractional occupancies at the end of each self-consistent field iteration), and 4 for very high, which is only meant for code development purposes. VERBOSITY=0 is only used for unit testing and shouldn't be used by standard users.");

      prm.enter_subsection ("GPU");
      {
	prm.declare_entry("USE GPU", "false",
			  Patterns::Bool(),
			  "[Standard] Use GPU for compute.");


	prm.declare_entry("FINE GRAINED GPU TIMINGS", "false",
			  Patterns::Bool(),
			  "[Developer] Print more fine grained GPU timing results. Default: false.");


	prm.declare_entry("SUBSPACE ROT FULL CPU MEM", "true",
			  Patterns::Bool(),
			  "[Developer] Option to use full NxN memory on CPU in subspace rotation. This reduces the number of MPI_Allreduce communication calls. Default: false.");
      }
      prm.leave_subsection ();

      prm.enter_subsection ("Postprocessing");
      {
	prm.declare_entry("WRITE WFC", "false",
			  Patterns::Bool(),
			  "[Standard] Writes DFT ground state wavefunction solution fields (FEM mesh nodal values) to wfcOutput.vtu file for visualization purposes. The wavefunction solution fields in wfcOutput.vtu are named wfc_s_k_i in case of spin-polarized calculations and wfc_k_i otherwise, where s denotes the spin index (0 or 1), k denotes the k point index starting from 0, and i denotes the Kohn-Sham wavefunction index starting from 0. In the case of geometry optimization, the wavefunctions corresponding to the last ground-state solve are written.  Default: false.");

	prm.declare_entry("WRITE DENSITY", "false",
			  Patterns::Bool(),
			  "[Standard] Writes DFT ground state electron-density solution fields (FEM mesh nodal values) to densityOutput.vtu file for visualization purposes. The electron-density solution field in densityOutput.vtu is named density. In case of spin-polarized calculation, two additional solution fields- density_0 and density_1 are also written where 0 and 1 denote the spin indices. In the case of geometry optimization, the electron-density corresponding to the last ground-state solve is written. Default: false.");

	prm.declare_entry("WRITE DENSITY OF STATES", "false",
			  Patterns::Bool(),
			  "[Standard] Computes density of states using Lorentzians. Uses specified Temperature for SCF as the broadening parameter. Outputs a file name 'dosData.out' containing two columns with first column indicating the energy in eV and second column indicating the density of states");

	prm.declare_entry("WRITE LOCAL DENSITY OF STATES", "false",
			  Patterns::Bool(),
			  "[Standard] Computes local density of states on each atom using Lorentzians. Uses specified Temperature for SCF as the broadening parameter. Outputs a file name 'ldosData.out' containing NUMATOM+1 columns with first column indicating the energy in eV and all other NUMATOM columns indicating local density of states for each of the NUMATOM atoms.");

	prm.declare_entry("WRITE LOCALIZATION LENGTHS", "false",
			  Patterns::Bool(),
			  "[Standard] Computes localization lengths of all wavefunctions which is defined as the deviation around the mean position of a given wavefunction. Outputs a file name 'localizationLengths.out' containing 2 columns with first column indicating the wavefunction index and second column indicating localization length of the corresponding wavefunction.");

      }
      prm.leave_subsection ();

      prm.enter_subsection ("Parallelization");
      {
	prm.declare_entry("NPKPT", "1",
			  Patterns::Integer(1),
			  "[Standard] Number of groups of MPI tasks across which the work load of the irreducible k-points is parallelised. NPKPT times NPBAND must be a divisor of total number of MPI tasks. Further, NPKPT must be less than or equal to the number of irreducible k-points.");

	prm.declare_entry("NPBAND", "1",
			  Patterns::Integer(1),
			  "[Standard] Number of groups of MPI tasks across which the work load of the bands is parallelised. NPKPT times NPBAND must be a divisor of total number of MPI tasks. Further, NPBAND must be less than or equal to NUMBER OF KOHN-SHAM WAVEFUNCTIONS.");

	prm.declare_entry("MPI ALLREDUCE BLOCK SIZE", "100.0",
			  Patterns::Double(0),
			  "[Advanced] Block message size in MB used to break a single MPI_Allreduce call on wavefunction vectors data into multiple MPI_Allreduce calls. This is useful on certain architectures which take advantage of High Bandwidth Memory to improve efficiency of MPI operations. This variable is relevant only if NPBAND>1. Default value is 100.0 MB.");

        prm.declare_entry("BAND PARAL OPT", "true",
			  Patterns::Bool(),
			  "[Standard] Uses a more optimal route for band parallelization but at the cost of extra wavefunctions memory.");
      }
      prm.leave_subsection ();

      prm.enter_subsection ("Checkpointing and Restart");
      {
	prm.declare_entry("CHK TYPE", "0",
			  Patterns::Integer(0,2),
			  "[Standard] Checkpoint type, 0 (do not create any checkpoint), 1 (create checkpoint for geometry optimization restart if either ION OPT or CELL OPT is set to true. Currently, checkpointing and restart framework does not work if both ION OPT and CELL OPT are set to true simultaneously- the code will throw an error if attempted.), 2 (create checkpoint for scf restart. Currently, this option cannot be used if geometry optimization is being performed. The code will throw an error if this option is used in conjunction with geometry optimization.)");

	prm.declare_entry("RESTART FROM CHK", "false",
			  Patterns::Bool(),
			  "[Standard] Boolean parameter specifying if the current job reads from a checkpoint. The nature of the restart corresponds to the CHK TYPE parameter. Hence, the checkpoint being read must have been created using the CHK TYPE parameter before using this option. RESTART FROM CHK is always false for CHK TYPE 0.");
      }
      prm.leave_subsection ();

      prm.enter_subsection ("Geometry");
      {
	prm.declare_entry("ATOMIC COORDINATES FILE", "",
			  Patterns::Anything(),
			  "[Standard] Atomic-coordinates input file name. For fully non-periodic domain give Cartesian coordinates of the atoms (in a.u) with respect to origin at the center of the domain. For periodic and semi-periodic domain give fractional coordinates of atoms. File format (example for two atoms): Atom1-atomic-charge Atom1-valence-charge x1 y1 z1 (row1), Atom2-atomic-charge Atom2-valence-charge x2 y2 z2 (row2). The number of rows must be equal to NATOMS, and number of unique atoms must be equal to NATOM TYPES.");

	prm.declare_entry("ATOMIC DISP COORDINATES FILE", "",
	 	          Patterns::Anything(),
		          "[Standard] Atomic displacement coordinates input file name. The FEM mesh is deformed using Gaussian functions attached to the atoms. File format (example for two atoms): delx1 dely1 delz1 (row1), delx2 dely2 delz2 (row2). The number of rows must be equal to NATOMS. Units in a.u.");


	prm.declare_entry("NATOMS", "0",
			  Patterns::Integer(0),
			  "[Standard] Total number of atoms. This parameter requires a mandatory non-zero input which is equal to the number of rows in the file passed to ATOMIC COORDINATES FILE.");

        prm.declare_entry("NATOM TYPES", "0",
			  Patterns::Integer(0),
			  "[Standard] Total number of atom types. This parameter requires a mandatory non-zero input which is equal to the number of unique atom types in the file passed to ATOMIC COORDINATES FILE.");

	prm.declare_entry("DOMAIN VECTORS FILE", "",
			  Patterns::Anything(),
			  "[Standard] Domain vectors input file name. Domain vectors are the vectors bounding the three edges of the 3D parallelepiped computational domain. File format: v1x v1y v1z (row1), v2x v2y v2z (row2), v3x v3y v3z (row3). Units: a.u. CAUTION: please ensure that the domain vectors form a right-handed coordinate system i.e. dotProduct(crossProduct(v1,v2),v3)>0. Domain vectors are the typical lattice vectors in a fully periodic calculation.");

	prm.enter_subsection ("Optimization");
	{

	  prm.declare_entry("ION FORCE", "false",
			    Patterns::Bool(),
			    "[Standard] Boolean parameter specifying if atomic forces are to be computed. Automatically set to true if ION OPT is true.");

	  prm.declare_entry("NON SELF CONSISTENT FORCE", "false",
			    Patterns::Bool(),
			    "[Developer] Boolean parameter specifying whether to include the force contributions arising out of non self-consistency in the Kohn-Sham ground-state calculation. Currently non self-consistent force computation is still in experimental phase. The default option is false.");

	  prm.declare_entry("ION OPT", "false",
			    Patterns::Bool(),
			    "[Standard] Boolean parameter specifying if atomic forces are to be relaxed.");

	  prm.declare_entry("ION OPT SOLVER", "CGPRP",
			    Patterns::Selection("CGDESCENT|LBFGS|CGPRP"),
			    "[Standard] Method for Ion relaxation solver. CGPRP (Nonlinear conjugate gradient with Secant and Polak-Ribiere approach) is the default");


	  prm.declare_entry("FORCE TOL", "1e-4",
			    Patterns::Double(0,1.0),
			    "[Standard] Sets the tolerance on the maximum force (in a.u.) on an atom during atomic relaxation, when the atoms are considered to be relaxed.");

	  prm.declare_entry("ION RELAX FLAGS FILE", "",
			    Patterns::Anything(),
			    "[Standard] File specifying the permission flags (1-free to move, 0-fixed) and external forces for the 3-coordinate directions and for all atoms. File format (example for two atoms with atom 1 fixed and atom 2 free and 0.01 Ha/Bohr force acting on atom 2): 0 0 0 0.0 0.0 0.0(row1), 1 1 1 0.0 0.0 0.01(row2). External forces are optional.");

	  prm.declare_entry("CELL STRESS", "false",
			    Patterns::Bool(),
			    "[Standard] Boolean parameter specifying if cell stress needs to be computed. Automatically set to true if CELL OPT is true.");

	  prm.declare_entry("CELL OPT", "false",
			    Patterns::Bool(),
			    "[Standard] Boolean parameter specifying if cell needs to be relaxed to achieve zero stress");

	  prm.declare_entry("STRESS TOL", "1e-6",
			    Patterns::Double(0,1.0),
			    "[Standard] Sets the tolerance of the cell stress (in a.u.) during cell-relaxation.");

	  prm.declare_entry("CELL CONSTRAINT TYPE", "12",
			    Patterns::Integer(1,13),
			    "[Standard] Cell relaxation constraint type, 1 (isotropic shape-fixed volume optimization), 2 (volume-fixed shape optimization), 3 (relax along domain vector component v1x), 4 (relax along domain vector component v2x), 5 (relax along domain vector component v3x), 6 (relax along domain vector components v2x and v3x), 7 (relax along domain vector components v1x and v3x), 8 (relax along domain vector components v1x and v2x), 9 (volume optimization- relax along domain vector components v1x, v2x and v3x), 10 (2D - relax along x and y components), 11(2D- relax only x and y components with inplane area fixed), 12(relax all domain vector components), 13 automatically decides the constraints based on boundary conditions. CAUTION: A majority of these options only make sense in an orthorhombic cell geometry.");

	  prm.declare_entry("REUSE WFC", "false",
			    Patterns::Bool(),
			    "[Standard] Reuse previous ground-state wavefunctions during geometry optimization. Default setting is false.");

	  prm.declare_entry("REUSE DENSITY", "false",
			    Patterns::Bool(),
			    "[Standard] Reuse previous ground-state density during geometry optimization. Default setting is false.");

	}
	prm.leave_subsection ();

      }
      prm.leave_subsection ();

      prm.enter_subsection ("Boundary conditions");
      {
        prm.declare_entry("SELF POTENTIAL RADIUS", "0.0",
			  Patterns::Double(0.0,50),
			  "[Advanced] The radius (in a.u) of the ball around an atom in which self-potential of the associated nuclear charge is solved. For the default value of 0.0, the radius value is automatically determined to accommodate the largest radius possible for the given finite element mesh. The default approach works for most problems.");

	prm.declare_entry("PERIODIC1", "false",
			  Patterns::Bool(),
			  "[Standard] Periodicity along the first domain bounding vector.");

	prm.declare_entry("PERIODIC2", "false",
			  Patterns::Bool(),
			  "[Standard] Periodicity along the second domain bounding vector.");


	prm.declare_entry("PERIODIC3", "false",
			  Patterns::Bool(),
			  "[Standard] Periodicity along the third domain bounding vector.");

	prm.declare_entry("POINT WISE DIRICHLET CONSTRAINT", "true",
			  Patterns::Bool(),
			  "[Developer] Flag to set point wise dirichlet constraints to eliminate null-space associated with the discretized Poisson operator subject to periodic BCs.");
	   

        prm.declare_entry("CONSTRAINTS PARALLEL CHECK", "true",
			  Patterns::Bool(),
			  "[Developer] Check for consistency of constraints in parallel.");

        prm.declare_entry("CONSTRAINTS FROM SERIAL DOFHANDLER", "true",
			  Patterns::Bool(),
			  "[Developer] Check constraints from serial dofHandler.");

      }
      prm.leave_subsection ();


      prm.enter_subsection ("Finite element mesh parameters");
      {

	prm.declare_entry("POLYNOMIAL ORDER", "4",
			  Patterns::Integer(1,12),
			  "[Standard] The degree of the finite-element interpolating polynomial. Default value is 4. POLYNOMIAL ORDER= 4 or 5 is usually a good choice for most pseudopotential as well as all-electron problems.");

	prm.declare_entry("MESH FILE", "",
			  Patterns::Anything(),
			  "[Developer] External mesh file path. If nothing is given auto mesh generation is performed. The option is only for testing purposes.");

	prm.enter_subsection ("Auto mesh generation parameters");
	{

	  prm.declare_entry("BASE MESH SIZE", "0.0",
			    Patterns::Double(0,20),
			    "[Advanced] Mesh size of the base mesh on which refinement is performed. For the default value of 0.0, a heuristically determined base mesh size is used, which is good enough for most cases. Standard users do not need to tune this parameter. Units: a.u.");

	  prm.declare_entry("ATOM BALL RADIUS","2.0",
			    Patterns::Double(0,20),
			    "[Advanced] Radius of ball enclosing every atom, inside which the mesh size is set close to MESH SIZE AROUND ATOM. The default value of 2.0 is good enough for most cases. On rare cases, where the nonlocal pseudopotential projectors have a compact support beyond 2.0, a slightly larger ATOM BALL RADIUS between 2.0 to 2.5 may be required. Standard users do not need to tune this parameter. Units: a.u.");

	  prm.declare_entry("INNER ATOM BALL RADIUS","0.0",
			    Patterns::Double(0,20),
			    "[Advanced] Radius of ball enclosing every atom, inside which the mesh size is set close to MESH SIZE AT ATOM. Standard users do not need to tune this parameter. Units: a.u.");


	  prm.declare_entry("MESH SIZE AROUND ATOM", "0.8",
			    Patterns::Double(0.0001,10),
			    "[Standard] Mesh size in a ball of radius ATOM BALL RADIUS around every atom. For pseudopotential calculations, a value between 0.5 to 1.0 is usually a good choice. For all-electron calculations, a value between 0.1 to 0.3 would be a good starting choice. In most cases, MESH SIZE AROUND ATOM is the only parameter to be tuned to achieve the desired accuracy in energy and forces with respect to the mesh refinement. Units: a.u.");

	  prm.declare_entry("MESH SIZE AT ATOM", "0.0",
			    Patterns::Double(0.0,10),
			    "[Advanced] Mesh size of the finite elements in the immediate vicinity of the atom. For the default value of 0.0, a heuristically determined MESH SIZE AT ATOM is used, which is good enough for most cases. Standard users do not need to tune this parameter. Units: a.u.");

	  prm.declare_entry("MESH ADAPTION","false",
			    Patterns::Bool(),
			    "[Standard] Generates adaptive mesh based on a-posteriori mesh adaption strategy using single atom wavefunctions before computing the ground-state. Default: false.");

	  prm.declare_entry("AUTO USER MESH PARAMS","false",
			    Patterns::Bool(),
			    "[Standard] Except MESH SIZE AROUND ATOM, all other user defined mesh parameters are heuristically set. Default: false.");


	  prm.declare_entry("TOP FRAC", "0.1",
			    Patterns::Double(0.0,1),
			    "[Developer] Top fraction of elements to be refined.");

	  prm.declare_entry("NUM LEVELS", "10",
			    Patterns::Integer(0,30),
			    "[Developer] Number of times to be refined.");

	  prm.declare_entry("TOLERANCE FOR MESH ADAPTION", "1",
			    Patterns::Double(0.0,1),
			    "[Developer] Tolerance criteria used for stopping the multi-level mesh adaption done apriori using single atom wavefunctions. This is used as Kinetic energy change between two successive iterations");

	  prm.declare_entry("ERROR ESTIMATE WAVEFUNCTIONS", "5",
			    Patterns::Integer(0),
			    "[Developer] Number of wavefunctions to be used for error estimation.");

	}
	prm.leave_subsection ();
      }
      prm.leave_subsection ();

      prm.enter_subsection ("Brillouin zone k point sampling options");
      {
        prm.enter_subsection ("Monkhorst-Pack (MP) grid generation");
        {
	  prm.declare_entry("SAMPLING POINTS 1", "1",
			    Patterns::Integer(1,1000),
			    "[Standard] Number of Monkhorst-Pack grid points to be used along reciprocal lattice vector 1.");

	  prm.declare_entry("SAMPLING POINTS 2", "1",
			    Patterns::Integer(1,1000),
			    "[Standard] Number of Monkhorst-Pack grid points to be used along reciprocal lattice vector 2.");

	  prm.declare_entry("SAMPLING POINTS 3", "1",
			    Patterns::Integer(1,1000),
			    "[Standard] Number of Monkhorst-Pack grid points to be used along reciprocal lattice vector 3.");

	  prm.declare_entry("SAMPLING SHIFT 1", "0",
			    Patterns::Integer(0,1),
			    "[Standard] If fractional shifting to be used (0 for no shift, 1 for shift) along reciprocal lattice vector 1.");

	  prm.declare_entry("SAMPLING SHIFT 2", "0",
			    Patterns::Integer(0,1),
			    "[Standard] If fractional shifting to be used (0 for no shift, 1 for shift) along reciprocal lattice vector 2.");

	  prm.declare_entry("SAMPLING SHIFT 3", "0",
			    Patterns::Integer(0,1),
			    "[Standard] If fractional shifting to be used (0 for no shift, 1 for shift) along reciprocal lattice vector 3.");

	}
	prm.leave_subsection ();

	prm.declare_entry("kPOINT RULE FILE", "",
			  Patterns::Anything(),
			  "[Developer] File providing list of k points on which eigen values are to be computed from converged KS Hamiltonian. The first three columns specify the crystal coordinates of the k points. The fourth column provides weights of the corresponding points, which is currently not used. The eigen values are written on an output file bands.out");

	prm.declare_entry("USE GROUP SYMMETRY", "false",
			  Patterns::Bool(),
			  "[Standard] Flag to control the use of point group symmetries. Currently this feature cannot be used if ION FORCE or CELL STRESS input parameters are set to true.");

	prm.declare_entry("USE TIME REVERSAL SYMMETRY", "false",
			  Patterns::Bool(),
			  "[Standard] Flag to control the use of time reversal symmetry.");

      }
      prm.leave_subsection ();

      prm.enter_subsection ("DFT functional parameters");
      {

	prm.declare_entry("PSEUDOPOTENTIAL CALCULATION", "true",
			  Patterns::Bool(),
			  "[Standard] Boolean Parameter specifying whether pseudopotential DFT calculation needs to be performed. For all-electron DFT calculation set to false.");

	prm.declare_entry("PSEUDO TESTS FLAG", "false",
			  Patterns::Bool(),
			  "[Developer] Boolean parameter specifying the explicit path of pseudopotential upf format files used for ctests");

	prm.declare_entry("PSEUDOPOTENTIAL FILE NAMES LIST", "",
			  Patterns::Anything(),
			  "[Standard] Pseudopotential file. This file contains the list of pseudopotential file names in UPF format corresponding to the atoms involved in the calculations. UPF version 2.0 or greater and norm-conserving pseudopotentials(ONCV and Troullier Martins) in UPF format are only accepted. File format (example for two atoms Mg(z=12), Al(z=13)): 12 filename1.upf(row1), 13 filename2.upf (row2). Important Note: ONCV pseudopotentials data base in UPF format can be downloaded from http://www.quantum-simulation.org/potentials/sg15_oncv.  Troullier-Martins pseudopotentials in UPF format can be downloaded from http://www.quantum-espresso.org/pseudopotentials/fhi-pp-from-abinit-web-site.");

	prm.declare_entry("EXCHANGE CORRELATION TYPE", "1",
			  Patterns::Integer(1,4),
			  "[Standard] Parameter specifying the type of exchange-correlation to be used: 1(LDA: Perdew Zunger Ceperley Alder correlation with Slater Exchange[PRB. 23, 5048 (1981)]), 2(LDA: Perdew-Wang 92 functional with Slater Exchange [PRB. 45, 13244 (1992)]), 3(LDA: Vosko, Wilk \\& Nusair with Slater Exchange[Can. J. Phys. 58, 1200 (1980)]), 4(GGA: Perdew-Burke-Ernzerhof functional [PRL. 77, 3865 (1996)]).");

	prm.declare_entry("SPIN POLARIZATION", "0",
			  Patterns::Integer(0,1),
			  "[Standard] Spin polarization: 0 for no spin polarization and 1 for collinear spin polarization calculation. Default option is 0.");

	prm.declare_entry("START MAGNETIZATION", "0.0",
			  Patterns::Double(-0.5,0.5),
			  "[Standard] Starting magnetization to be used for spin-polarized DFT calculations (must be between -0.5 and +0.5). Corresponding magnetization per simulation domain will be (2 x START MAGNETIZATION x Number of electrons) a.u. ");
      }
      prm.leave_subsection ();


      prm.enter_subsection ("SCF parameters");
      {
	prm.declare_entry("TEMPERATURE", "500.0",
			  Patterns::Double(1e-5),
			  "[Standard] Fermi-Dirac smearing temperature (in Kelvin).");

	prm.declare_entry("MAXIMUM ITERATIONS", "200",
			  Patterns::Integer(1,1000),
			  "[Standard] Maximum number of iterations to be allowed for SCF convergence");

	prm.declare_entry("TOLERANCE", "5e-05",
			  Patterns::Double(1e-12,1.0),
			  "[Standard] SCF iterations stopping tolerance in terms of $L_2$ norm of the electron-density difference between two successive iterations. CAUTION: A tolerance close to 1e-7 or lower can deteriorate the SCF convergence due to the round-off error accumulation.");

	prm.declare_entry("MIXING HISTORY", "50",
			  Patterns::Integer(1,1000),
			  "[Standard] Number of SCF iteration history to be considered for density mixing schemes. For metallic systems, a mixing history larger than the default value provides better scf convergence.");

	prm.declare_entry("MIXING PARAMETER", "0.2",
			  Patterns::Double(0.0,1.0),
			  "[Standard] Mixing parameter to be used in density mixing schemes. Default: 0.2.");

	prm.declare_entry("KERKER MIXING PARAMETER", "0.05",
			  Patterns::Double(0.0,1000.0),
			  "[Standard] Mixing parameter to be used in Kerker mixing scheme which usually represents Thomas Fermi wavevector (k_{TF}**2).");

	prm.declare_entry("MIXING METHOD","ANDERSON",
			  Patterns::Selection("BROYDEN|ANDERSON|ANDERSON_WITH_KERKER"),
			  "[Standard] Method for density mixing. ANDERSON is the default option.");


	prm.declare_entry("CONSTRAINT MAGNETIZATION", "false",
			  Patterns::Bool(),
			  "[Standard] Boolean parameter specifying whether to keep the starting magnetization fixed through the SCF iterations. Default is FALSE");

	prm.declare_entry("STARTING WFC","RANDOM",
			  Patterns::Selection("ATOMIC|RANDOM"),
			  "[Standard] Sets the type of the starting Kohn-Sham wavefunctions guess: Atomic(Superposition of single atom atomic orbitals. Atom types for which atomic orbitals are not available, random wavefunctions are taken. Currently, atomic orbitals data is not available for all atoms.), Random(The starting guess for all wavefunctions are taken to be random). Default: RANDOM.");

	prm.declare_entry("COMPUTE ENERGY EACH ITER", "true",
			  Patterns::Bool(),
			  "[Advanced] Boolean parameter specifying whether to compute the total energy at the end of every SCF. Setting it to false can lead to some computational time savings.");

	prm.declare_entry("HIGHER QUAD NLP", "true",
			  Patterns::Bool(),
			  "[Advanced] Boolean parameter specifying whether to use a higher order quadrature rule for the calculations involving the non-local part of the pseudopotential. Default setting is true. Could be safely set to false if you are using a very refined mesh.");

<<<<<<< HEAD
	prm.enter_subsection ("Eigen-solver parameters");
	{
=======
		prm.declare_entry("NUMBER OF KOHN-SHAM WAVEFUNCTIONS", "1",
				  Patterns::Integer(0),
				  "[Standard] Number of Kohn-Sham wavefunctions to be computed. For spin-polarized calculations, this parameter denotes the number of Kohn-Sham wavefunctions to be computed for each spin. A recommended value for this parameter is to set it to N/2+Nb where N is the number of electrons. Use Nb to be 5-10 percent of N/2 for insulators and for metals use Nb to be 10-15 percent of N/2. If 5-15 percent of N/2 is less than 10 wavefunctions, set Nb to be atleast 10.");
>>>>>>> 94d4e922

	  prm.declare_entry("NUMBER OF KOHN-SHAM WAVEFUNCTIONS", "0",
			    Patterns::Integer(0),
			    "[Standard] Number of Kohn-Sham wavefunctions to be computed. For spin-polarized calculations, this parameter denotes the number of Kohn-Sham wavefunctions to be computed for each spin. A recommended value for this parameter is to set it to N/2+Nb where N is the number of electrons. Use Nb to be 5-10 percent of N/2 for insulators and for metals use Nb to be 10-15 percent of N/2. If 5-15 percent of N/2 is less than 10 wavefunctions, set Nb to be atleast 10.");

	  prm.declare_entry("SPECTRUM SPLIT CORE EIGENSTATES", "0",
			    Patterns::Integer(0),
			    "[Advanced] Number of lowest Kohn-Sham eigenstates which should not be included in the Rayleigh-Ritz diagonalization.  In other words, only the eigenvalues and eigenvectors corresponding to the higher eigenstates (Number of Kohn-Sham wavefunctions minus the specified core eigenstates) are computed in the diagonalization of the projected Hamiltonian. This value is usually chosen to be the sum of the number of core eigenstates for each atom type multiplied by number of atoms of that type. This setting is recommended for large systems (greater than 5000 electrons). Default value is 0 i.e., no core eigenstates are excluded from the Rayleigh-Ritz projection step. Currently this optimization is not implemented for the complex executable.");

	  prm.declare_entry("SPECTRUM SPLIT STARTING SCF ITER", "0",
			    Patterns::Integer(0),
			    "[Advanced] SCF iteration no beyond which spectrum splitting based can be used.");

	  prm.declare_entry("RR GEP", "true",
			    Patterns::Bool(),"[Advanced] Solve generalized eigenvalue problem instead of standard eignevalue problem in Rayleigh-Ritz step. This approach is not extended yet to complex executable. Default value is true for real executable and false for complex executable.");

	  prm.declare_entry("RR GEP FULL MASS MATRIX", "false",
			    Patterns::Bool(),"[Advanced] Solve generalized eigenvalue problem instead of standard eignevalue problem in Rayleigh-Ritz step with finite-element overlap matrix evaluated using full quadrature rule (Gauss quadrature rule) only during the solution of the generalized eigenvalue problem in the RR step.  Default value is false.");

	  prm.declare_entry("LOWER BOUND WANTED SPECTRUM", "-10.0",
			    Patterns::Double(),
			    "[Developer] The lower bound of the wanted eigen spectrum. It is only used for the first iteration of the Chebyshev filtered subspace iteration procedure. A rough estimate based on single atom eigen values can be used here. Default value is good enough for most problems.");

	  prm.declare_entry("CHEBYSHEV POLYNOMIAL DEGREE", "0",
			    Patterns::Integer(0,2000),
			    "[Advanced] Chebyshev polynomial degree to be employed for the Chebyshev filtering subspace iteration procedure to dampen the unwanted spectrum of the Kohn-Sham Hamiltonian. If set to 0, a default value depending on the upper bound of the eigen-spectrum is used. See Phani Motamarri et.al., J. Comp. Phys. 253, 308-343 (2013).");

	  prm.declare_entry("LOWER BOUND UNWANTED FRAC UPPER", "0",
			    Patterns::Double(0,1),
			    "[Developer] The value of the fraction of the upper bound of the unwanted spectrum, the lower bound of the unwanted spectrum will be set. Default value is 0.");

	  prm.declare_entry("CHEBYSHEV FILTER TOLERANCE","5e-02",
			    Patterns::Double(1e-10),
			    "[Advanced] Parameter specifying the accuracy of the occupied eigenvectors close to the Fermi-energy computed using Chebyshev filtering subspace iteration procedure. Default value is sufficient for most purposes");

	  prm.declare_entry("BATCH GEMM", "true",
			    Patterns::Bool(),
			    "[Advanced] Boolean parameter specifying whether to use gemm batch blas routines to perform matrix-matrix multiplication operations with groups of matrices, processing a number of groups at once using threads instead of the standard serial route. CAUTION: gemm batch blas routines will only be activated if the CHEBY WFC BLOCK SIZE is less than 1000, and only if intel mkl blas library is linked with the dealii installation. Default option is true.");

	  prm.declare_entry("ORTHOGONALIZATION TYPE","Auto",
			    Patterns::Selection("GS|LW|PGS|Auto"),
			    "[Advanced] Parameter specifying the type of orthogonalization to be used: GS(Gram-Schmidt Orthogonalization using SLEPc library), LW(Lowden Orthogonalization implemented using LAPACK/BLAS routines, extension to use ScaLAPACK library not implemented yet), PGS(Pseudo-Gram-Schmidt Orthogonalization: if you are using the real executable, parallel ScaLAPACK functions are used, otherwise serial LAPACK functions are used.) Auto is the default option, which chooses GS for all-electron case and PGS for pseudopotential case. GS and LW options are only available if RR GEP is set to false.");

	  prm.declare_entry("ENABLE SWITCH TO GS", "true",
			    Patterns::Bool(),
			    "[Developer] Controls automatic switching to Gram-Schimdt orthogonalization if Lowden Orthogonalization or Pseudo-Gram-Schimdt orthogonalization are unstable. Default option is true.");


	  prm.declare_entry("ENABLE SUBSPACE ROT PGS OPT", "true",
			    Patterns::Bool(),
			    "[Developer] Turns on subspace rotation optimization for Pseudo-Gram-Schimdt orthogonalization. Default option is true.");

	  prm.declare_entry("CHEBY WFC BLOCK SIZE", "400",
			    Patterns::Integer(1),
			    "[Advanced] Chebyshev filtering procedure involves the matrix-matrix multiplication where one matrix corresponds to the discretized Hamiltonian and the other matrix corresponds to the wavefunction matrix. The matrix-matrix multiplication is accomplished in a loop over the number of blocks of the wavefunction matrix to reduce the memory footprint of the code. This parameter specifies the block size of the wavefunction matrix to be used in the matrix-matrix multiplication. The optimum value is dependent on the computing architecture. For optimum work sharing during band parallelization (NPBAND > 1), we recommend adjusting CHEBY WFC BLOCK SIZE and NUMBER OF KOHN-SHAM WAVEFUNCTIONS such that NUMBER OF KOHN-SHAM WAVEFUNCTIONS/NPBAND/CHEBY WFC BLOCK SIZE equals an integer value. Default value is 400.");

	  prm.declare_entry("WFC BLOCK SIZE", "400",
			    Patterns::Integer(1),
			    "[Advanced]  This parameter specifies the block size of the wavefunction matrix to be used for memory optimization purposes in the orthogonalization, Rayleigh-Ritz, and density computation steps. The optimum block size is dependent on the computing architecture. For optimum work sharing during band parallelization (NPBAND > 1), we recommend adjusting WFC BLOCK SIZE and NUMBER OF KOHN-SHAM WAVEFUNCTIONS such that NUMBER OF KOHN-SHAM WAVEFUNCTIONS/NPBAND/WFC BLOCK SIZE equals an integer value. Default value is 400.");

	  prm.declare_entry("SUBSPACE ROT DOFS BLOCK SIZE", "5000",
			    Patterns::Integer(1),
			    "[Developer] This block size is used for memory optimization purposes in subspace rotation step in Pseudo-Gram-Schmidt orthogonalization and Rayleigh-Ritz steps. Default value is 5000.");

	  prm.declare_entry("SCALAPACKPROCS", "0",
			    Patterns::Integer(0,300),
			    "[Advanced] Uses a processor grid of SCALAPACKPROCS times SCALAPACKPROCS for parallel distribution of the subspace projected matrix in the Rayleigh-Ritz step and the overlap matrix in the Pseudo-Gram-Schmidt step. Default value is 0 for which a thumb rule is used (see http://netlib.org/scalapack/slug/node106.html). If ELPA is used, twice the value obtained from the thumb rule is used as ELPA scales much better than ScaLAPACK.");

	  prm.declare_entry("SCALAPACK BLOCK SIZE", "50",
			    Patterns::Integer(1,300),
			    "[Advanced] ScaLAPACK process grid block size.");

	  prm.declare_entry("USE ELPA", "true",
			    Patterns::Bool(),
			    "[Standard] Use ELPA instead of ScaLAPACK for diagonalization of subspace projected Hamiltonian and Pseudo-Gram-Schmidt orthogonalization. Currently this setting is only available for real executable. Default setting is true.");

	  prm.declare_entry("USE MIXED PREC PGS SR", "false",
			    Patterns::Bool(),
			    "[Advanced] Use mixed precision arithmetic in subspace rotation step of PGS orthogonalization, if ORTHOGONALIZATION TYPE is set to PGS. Currently this optimization is only enabled for the real executable. Default setting is false.");

	  prm.declare_entry("USE MIXED PREC PGS O", "false",
			    Patterns::Bool(),
			    "[Advanced] Use mixed precision arithmetic in overlap matrix computation step of PGS orthogonalization, if ORTHOGONALIZATION TYPE is set to PGS. Currently this optimization is only enabled for the real executable. Default setting is false.");


	  prm.declare_entry("USE MIXED PREC XTHX SPECTRUM SPLIT", "false",
			    Patterns::Bool(),
			    "[Advanced] Use mixed precision arithmetic in computing subspace projected Kohn-Sham Hamiltonian when SPECTRUM SPLIT CORE EIGENSTATES>0. Currently this optimization is only enabled for the real executable. Default setting is false.");

	  prm.declare_entry("USE MIXED PREC RR_SR SPECTRUM SPLIT", "false",
			    Patterns::Bool(),
			    "[Advanced] Use mixed precision arithmetic in Rayleigh-Ritz subspace rotation step when SPECTRUM SPLIT CORE EIGENSTATES>0. Currently this optimization is only enabled for the real executable. Default setting is false.");

	  prm.declare_entry("USE MIXED PREC RR_SR", "false",
			    Patterns::Bool(),
			    "[Advanced] Use mixed precision arithmetic in Rayleigh-Ritz subspace rotation step. Currently this optimization is only enabled for the real executable. Default setting is false.");

	  prm.declare_entry("USE MIXED PREC CHEBY", "false",
			    Patterns::Bool(),
			    "[Advanced] Use mixed precision arithmetic in Chebyshev filtering. Currently this option is only available for real executable and USE ELPA=true for which DFT-FE also has to be linked to ELPA library. Default setting is false.");

	  prm.declare_entry("OVERLAP COMPUTE COMMUN CHEBY", "false",
			    Patterns::Bool(),
			    "[Advanced] Overlap communication and computation in Chebyshev filtering. This option can only be activated for USE GPU=true. Default setting is false.");

	  prm.declare_entry("MIXED PREC XTHX FRAC STATES", "0",
			    Patterns::Integer(0),
			    "[Advanced] XTHX Mixed Precision. Temporary paramater- remove once spectrum splitting with RR GEP and mixed precision is implemented. Default value is 0.");

	  prm.declare_entry("ALGO", "NORMAL",
			    Patterns::Selection("NORMAL|FAST"),
			    "[Standard] In the FAST mode, spectrum splitting technique is used in Rayleigh-Ritz step, and mixed precision arithmetic algorithms are used in Rayleigh-Ritz and Cholesky factorization based orthogonalization step. For spectrum splitting, 85 percent of the total number of wavefunctions are taken to be core states, which holds good for most systems including metallic systems assuming NUMBER OF KOHN-SHAM WAVEFUNCTIONS to be around 10 percent more than N/2. FAST setting is strongly recommended for large-scale (> 10k electrons) system sizes. Both NORMAL and FAST setting use Chebyshev filtered subspace iteration technique. Currently, FAST setting is only enabled for the real executable. If manual options for mixed precision and spectum splitting are being used, please use NORMAL setting for ALGO. Default setting is NORMAL.");


	  prm.declare_entry("ADAPTIVE FILTER STATES", "0",
			    Patterns::Integer(0),
			    "[Advanced] Number of lowest Kohn-Sham eigenstates which are filtered with Chebyshev polynomial degree linearly varying from 50 percent (starting from the lowest) to 80 percent of the value specified by CHEBYSHEV POLYNOMIAL DEGREE. This imposes a step function filtering polynomial order on the ADAPTIVE FILTER STATES as filtering is done with blocks of size WFC BLOCK SIZE. This setting is recommended for large systems (greater than 5000 electrons). Default value is 0 i.e., all states are filtered with the same Chebyshev polynomial degree.");
	}
	prm.leave_subsection ();
      }
      prm.leave_subsection ();

      prm.enter_subsection ("Poisson problem parameters");
      {
	prm.declare_entry("MAXIMUM ITERATIONS", "10000",
			  Patterns::Integer(0,20000),
			  "[Advanced] Maximum number of iterations to be allowed for Poisson problem convergence.");

	prm.declare_entry("TOLERANCE", "1e-10",
			  Patterns::Double(0,1.0),
			  "[Advanced] Absolute tolerance on the residual as stopping criterion for Poisson problem convergence.");
      }
      prm.leave_subsection ();

    
      prm.enter_subsection ("Helmholtz problem parameters");
      {
	prm.declare_entry("MAXIMUM ITERATIONS HELMHOLTZ", "10000",
			  Patterns::Integer(0,20000),
			  "[Advanced] Maximum number of iterations to be allowed for Helmholtz problem convergence.");

	prm.declare_entry("ABSOLUTE TOLERANCE HELMHOLTZ", "1e-10",
			  Patterns::Double(0,1.0),
			  "[Advanced] Absolute tolerance on the residual as stopping criterion for Helmholtz problem convergence.");
      }
      prm.leave_subsection ();


    }

    void parse_parameters(ParameterHandler &prm)
    {
      dftParameters::verbosity                     = prm.get_integer("VERBOSITY");
      dftParameters::reproducible_output           = prm.get_bool("REPRODUCIBLE OUTPUT");
      dftParameters::electrostaticsHRefinement = prm.get_bool("H REFINED ELECTROSTATICS");
      dftParameters::electrostaticsPRefinement = prm.get_bool("P REFINED ELECTROSTATICS");

      prm.enter_subsection ("GPU");
      { 
	dftParameters::useGPU= prm.get_bool("USE GPU");
	dftParameters::gpuFineGrainedTimings=prm.get_bool("FINE GRAINED GPU TIMINGS");
	dftParameters::allowFullCPUMemSubspaceRot=prm.get_bool("SUBSPACE ROT FULL CPU MEM");
      }
      prm.leave_subsection ();

      prm.enter_subsection ("Postprocessing");
      {
	dftParameters::writeWfcSolutionFields           = prm.get_bool("WRITE WFC");
	dftParameters::writeDensitySolutionFields       = prm.get_bool("WRITE DENSITY");
	dftParameters::writeDosFile                     = prm.get_bool("WRITE DENSITY OF STATES");
	dftParameters::writeLdosFile                     = prm.get_bool("WRITE LOCAL DENSITY OF STATES");
	dftParameters::writeLocalizationLengths          = prm.get_bool("WRITE LOCALIZATION LENGTHS");
      }
      prm.leave_subsection ();

      prm.enter_subsection ("Parallelization");
      {
	dftParameters::npool             = prm.get_integer("NPKPT");
	dftParameters::nbandGrps         = prm.get_integer("NPBAND");
	dftParameters::bandParalOpt = prm.get_bool("BAND PARAL OPT");
	dftParameters::mpiAllReduceMessageBlockSizeMB = prm.get_double("MPI ALLREDUCE BLOCK SIZE");
      }
      prm.leave_subsection ();

      prm.enter_subsection ("Checkpointing and Restart");
      {
	chkType=prm.get_integer("CHK TYPE");
	restartFromChk=prm.get_bool("RESTART FROM CHK") && chkType!=0;
      }
      prm.leave_subsection ();

      prm.enter_subsection ("Geometry");
      {
        dftParameters::natoms                        = prm.get_integer("NATOMS");
        dftParameters::natomTypes                    = prm.get_integer("NATOM TYPES");
        dftParameters::coordinatesFile               = prm.get("ATOMIC COORDINATES FILE");
        dftParameters::coordinatesGaussianDispFile   = prm.get("ATOMIC DISP COORDINATES FILE");
        dftParameters::domainBoundingVectorsFile     = prm.get("DOMAIN VECTORS FILE");
	prm.enter_subsection ("Optimization");
	{
	  dftParameters::isIonOpt                      = prm.get_bool("ION OPT");
	  dftParameters::ionOptSolver                  = prm.get("ION OPT SOLVER");
	  dftParameters::nonSelfConsistentForce        = prm.get_bool("NON SELF CONSISTENT FORCE");
	  dftParameters::isIonForce                    = dftParameters::isIonOpt || prm.get_bool("ION FORCE");
	  dftParameters::forceRelaxTol                 = prm.get_double("FORCE TOL");
	  dftParameters::ionRelaxFlagsFile             = prm.get("ION RELAX FLAGS FILE");
	  dftParameters::isCellOpt                     = prm.get_bool("CELL OPT");
	  dftParameters::isCellStress                  = dftParameters::isCellOpt || prm.get_bool("CELL STRESS");
	  dftParameters::stressRelaxTol                = prm.get_double("STRESS TOL");
	  dftParameters::cellConstraintType            = prm.get_integer("CELL CONSTRAINT TYPE");
	  dftParameters::reuseWfcGeoOpt                = prm.get_bool("REUSE WFC");
	  dftParameters::reuseDensityGeoOpt            = prm.get_bool("REUSE DENSITY");
	}
	prm.leave_subsection ();
      }
      prm.leave_subsection ();

      prm.enter_subsection ("Boundary conditions");
      {
        dftParameters::radiusAtomBall                = prm.get_double("SELF POTENTIAL RADIUS");
	dftParameters::periodicX                     = prm.get_bool("PERIODIC1");
	dftParameters::periodicY                     = prm.get_bool("PERIODIC2");
	dftParameters::periodicZ                     = prm.get_bool("PERIODIC3");
	dftParameters::constraintsParallelCheck      = prm.get_bool("CONSTRAINTS PARALLEL CHECK");
	dftParameters::createConstraintsFromSerialDofhandler = prm.get_bool("CONSTRAINTS FROM SERIAL DOFHANDLER");
	dftParameters::pinnedNodeForPBC = prm.get_bool("POINT WISE DIRICHLET CONSTRAINT");
      }
      prm.leave_subsection ();

      prm.enter_subsection ("Finite element mesh parameters");
      {
        dftParameters::finiteElementPolynomialOrder  = prm.get_integer("POLYNOMIAL ORDER");
        dftParameters::meshFileName                  = prm.get("MESH FILE");
	prm.enter_subsection ("Auto mesh generation parameters");
	{
	  dftParameters::outerAtomBallRadius           = prm.get_double("ATOM BALL RADIUS");
	  dftParameters::innerAtomBallRadius           = prm.get_double("INNER ATOM BALL RADIUS");
	  dftParameters::meshSizeOuterDomain           = prm.get_double("BASE MESH SIZE");
	  dftParameters::meshSizeInnerBall             = prm.get_double("MESH SIZE AT ATOM");
	  dftParameters::meshSizeOuterBall             = prm.get_double("MESH SIZE AROUND ATOM");
	  dftParameters::meshAdaption                  = prm.get_bool("MESH ADAPTION");
	  dftParameters::autoUserMeshParams            = prm.get_bool("AUTO USER MESH PARAMS");
	  dftParameters::topfrac                       = prm.get_double("TOP FRAC");
	  dftParameters::numLevels                     = prm.get_double("NUM LEVELS");
	  dftParameters::numberWaveFunctionsForEstimate = prm.get_integer("ERROR ESTIMATE WAVEFUNCTIONS");
	  dftParameters::toleranceKinetic = prm.get_double("TOLERANCE FOR MESH ADAPTION");
	}
        prm.leave_subsection ();
      }
      prm.leave_subsection ();

      prm.enter_subsection ("Brillouin zone k point sampling options");
      {
	prm.enter_subsection ("Monkhorst-Pack (MP) grid generation");
	{
	  dftParameters::nkx        = prm.get_integer("SAMPLING POINTS 1");
	  dftParameters::nky        = prm.get_integer("SAMPLING POINTS 2");
	  dftParameters::nkz        = prm.get_integer("SAMPLING POINTS 3");
	  dftParameters::offsetFlagX        = prm.get_integer("SAMPLING SHIFT 1");
	  dftParameters::offsetFlagY        = prm.get_integer("SAMPLING SHIFT 2");
	  dftParameters::offsetFlagZ        = prm.get_integer("SAMPLING SHIFT 3");
	}
	prm.leave_subsection ();

	dftParameters::useSymm                  = prm.get_bool("USE GROUP SYMMETRY");
	dftParameters::timeReversal                   = prm.get_bool("USE TIME REVERSAL SYMMETRY");
	dftParameters::kPointDataFile                = prm.get("kPOINT RULE FILE");

      }
      prm.leave_subsection ();

      prm.enter_subsection ("DFT functional parameters");
      {
	dftParameters::isPseudopotential             = prm.get_bool("PSEUDOPOTENTIAL CALCULATION");
	dftParameters::pseudoTestsFlag               = prm.get_bool("PSEUDO TESTS FLAG");
	dftParameters::pseudoPotentialFile           = prm.get("PSEUDOPOTENTIAL FILE NAMES LIST");
	dftParameters::xc_id                         = prm.get_integer("EXCHANGE CORRELATION TYPE");
	dftParameters::spinPolarized                 = prm.get_integer("SPIN POLARIZATION");
	dftParameters::start_magnetization           = prm.get_double("START MAGNETIZATION");
      }
      prm.leave_subsection ();

      prm.enter_subsection ("SCF parameters");
      {
	dftParameters::TVal                          = prm.get_double("TEMPERATURE");
	dftParameters::numSCFIterations              = prm.get_integer("MAXIMUM ITERATIONS");
	dftParameters::selfConsistentSolverTolerance = prm.get_double("TOLERANCE");
	dftParameters::mixingHistory                 = prm.get_integer("MIXING HISTORY");
	dftParameters::mixingParameter               = prm.get_double("MIXING PARAMETER");
	dftParameters::kerkerParameter               = prm.get_double("KERKER MIXING PARAMETER");
	dftParameters::mixingMethod                  = prm.get("MIXING METHOD");
	dftParameters::constraintMagnetization       = prm.get_bool("CONSTRAINT MAGNETIZATION");
        dftParameters::startingWFCType               = prm.get("STARTING WFC");
	dftParameters::computeEnergyEverySCF         = prm.get_bool("COMPUTE ENERGY EACH ITER");
	dftParameters::useHigherQuadNLP              = prm.get_bool("HIGHER QUAD NLP");


	prm.enter_subsection ("Eigen-solver parameters");
	{
	  dftParameters::numberEigenValues             = prm.get_integer("NUMBER OF KOHN-SHAM WAVEFUNCTIONS");
	  dftParameters::numCoreWfcRR                  = prm.get_integer("SPECTRUM SPLIT CORE EIGENSTATES");
	  dftParameters::spectrumSplitStartingScfIter  = prm.get_integer("SPECTRUM SPLIT STARTING SCF ITER");
	  dftParameters::rrGEP= prm.get_bool("RR GEP");
	  dftParameters::rrGEPFullMassMatrix = prm.get_bool("RR GEP FULL MASS MATRIX");
	  dftParameters::lowerEndWantedSpectrum        = prm.get_double("LOWER BOUND WANTED SPECTRUM");
	  dftParameters::lowerBoundUnwantedFracUpper   = prm.get_double("LOWER BOUND UNWANTED FRAC UPPER");
	  dftParameters::chebyshevOrder                = prm.get_integer("CHEBYSHEV POLYNOMIAL DEGREE");
	  dftParameters::useELPA= prm.get_bool("USE ELPA");
	  dftParameters::useBatchGEMM= prm.get_bool("BATCH GEMM");
	  dftParameters::orthogType        = prm.get("ORTHOGONALIZATION TYPE");
	  dftParameters::chebyshevTolerance = prm.get_double("CHEBYSHEV FILTER TOLERANCE");
	  dftParameters::wfcBlockSize= prm.get_integer("WFC BLOCK SIZE");
	  dftParameters::chebyWfcBlockSize= prm.get_integer("CHEBY WFC BLOCK SIZE");
	  dftParameters::subspaceRotDofsBlockSize= prm.get_integer("SUBSPACE ROT DOFS BLOCK SIZE");
	  dftParameters::enableSwitchToGS= prm.get_bool("ENABLE SWITCH TO GS");
	  dftParameters::triMatPGSOpt= prm.get_bool("ENABLE SUBSPACE ROT PGS OPT");
	  dftParameters::scalapackParalProcs= prm.get_integer("SCALAPACKPROCS");
	  dftParameters::scalapackBlockSize= prm.get_integer("SCALAPACK BLOCK SIZE");
	  dftParameters::useMixedPrecPGS_SR= prm.get_bool("USE MIXED PREC PGS SR");
	  dftParameters::useMixedPrecPGS_O= prm.get_bool("USE MIXED PREC PGS O");
	  dftParameters::useMixedPrecXTHXSpectrumSplit= prm.get_bool("USE MIXED PREC XTHX SPECTRUM SPLIT");
	  dftParameters::useMixedPrecSubspaceRotSpectrumSplit= prm.get_bool("USE MIXED PREC RR_SR SPECTRUM SPLIT");
	  dftParameters::useMixedPrecSubspaceRotRR= prm.get_bool("USE MIXED PREC RR_SR");
	  dftParameters::useMixedPrecCheby= prm.get_bool("USE MIXED PREC CHEBY");
          dftParameters::overlapComputeCommunCheby= prm.get_bool("OVERLAP COMPUTE COMMUN CHEBY");
	  dftParameters::mixedPrecXtHXFracStates  = prm.get_integer("MIXED PREC XTHX FRAC STATES");
	  dftParameters::algoType= prm.get("ALGO");
	  dftParameters::numAdaptiveFilterStates= prm.get_integer("ADAPTIVE FILTER STATES");
	}
	prm.leave_subsection ();
      }
      prm.leave_subsection ();


      prm.enter_subsection ("Poisson problem parameters");
      {
	dftParameters::maxLinearSolverIterations     = prm.get_integer("MAXIMUM ITERATIONS");
	dftParameters::absLinearSolverTolerance      = prm.get_double("TOLERANCE");
      }
      prm.leave_subsection ();

      prm.enter_subsection("Helmholtz problem parameters");
      {
	dftParameters::maxLinearSolverIterationsHelmholtz = prm.get_integer("MAXIMUM ITERATIONS HELMHOLTZ");
	dftParameters::absLinearSolverToleranceHelmholtz  = prm.get_double("ABSOLUTE TOLERANCE HELMHOLTZ");
      }
      prm.leave_subsection ();
	
      if (restartFromChk==true && chkType==1)
	{
          if (dftParameters::periodicX || dftParameters::periodicY || dftParameters::periodicZ)
		dftParameters::coordinatesFile="atomsFracCoordAutomesh.chk";
          else
   	        dftParameters::coordinatesFile="atomsCartCoordAutomesh.chk";

	  dftParameters::domainBoundingVectorsFile="domainBoundingVectors.chk";

          dftParameters::coordinatesGaussianDispFile="atomsGaussianDispCoord.chk";
	}

      if (dftParameters::algoType=="FAST")
	{
	  dftParameters::useMixedPrecPGS_O=true;
	  dftParameters::useMixedPrecPGS_SR=true;
	  dftParameters::useMixedPrecXTHXSpectrumSplit=true;
	  dftParameters::numCoreWfcRR=0.85*dftParameters::numberEigenValues;
	}
#ifdef USE_COMPLEX
      dftParameters::rrGEP=false;
      dftParameters::rrGEPFullMassMatrix=false;
#endif

      if (!dftParameters::isPseudopotential)
	{
	  dftParameters::rrGEP=false;
	  dftParameters::rrGEPFullMassMatrix=false;
	}

#ifndef DFTFE_WITH_ELPA
      dftParameters::useELPA=false;
#endif

      if (dftParameters::isCellStress)
	dftParameters::electrostaticsHRefinement=false;
      //
      check_print_parameters(prm);
      setHeuristicParameters();
    }



    void check_print_parameters(const dealii::ParameterHandler &prm)
    {
      if (dftParameters::verbosity >=1 && Utilities::MPI::this_mpi_process(MPI_COMM_WORLD)== 0)
	{
	  std::cout << "==========================================================================================================" << std::endl ;
	  std::cout << "==========================================================================================================" << std::endl ;
	  std::cout << "			Welcome to the Open Source program DFT-FE development version			        " << std::endl ;
	  std::cout << "This is a C++ code for materials modeling from first principles using Kohn-Sham density functional theory." << std::endl ;
	  std::cout << "This is a real-space code for periodic, semi-periodic and non-periodic pseudopotential" << std::endl ;
	  std::cout << "and all-electron calculations, and is based on adaptive finite-element discretization." << std::endl ;
	  std::cout << "For further details, and citing, please refer to our website: https://sites.google.com/umich.edu/dftfe" << std::endl ;
	  std::cout << "==========================================================================================================" << std::endl ;
	  std::cout << " DFT-FE Principal developers and Mentors (alphabetically) :									" << std::endl ;
	  std::cout << "														" << std::endl ;
	  std::cout << " Sambit Das               - University of Michigan, Ann Arbor" << std::endl ;
	  std::cout << " Vikram Gavini (Mentor)   - University of Michigan, Ann Arbor" << std::endl ;
	  std::cout << " Krishnendu Ghosh         - University of Michigan, Ann Arbor" << std::endl ;
	  std::cout << " Phani Motamarri          - University of Michigan, Ann Arbor" << std::endl ;
	  std::cout << " Shiva Rudraraju          - University of Wisconsin-Madison  " << std::endl ;
	  std::cout << " (A complete list of the many authors that have contributed to DFT-FE can be found in the authors file)"<< std::endl;
	  std::cout <<  "==========================================================================================================" << std::endl ;
	  std::cout << " 	     Copyright (c) 2017-2019 The Regents of the University of Michigan and DFT-FE authors         " << std::endl ;
	  std::cout << " 			DFT-FE is published under [LGPL v2.1 or newer] 				" << std::endl ;
	  std::cout << "==========================================================================================================" << std::endl ;
	  std::cout << "==========================================================================================================" << std::endl ;
	}

      const bool printParametersToFile=false;
      if (printParametersToFile && Utilities::MPI::this_mpi_process(MPI_COMM_WORLD)== 0)
	{
	  prm.print_parameters (std::cout, ParameterHandler::OutputStyle::LaTeX);
	  exit(0);
	}

      if (Utilities::MPI::this_mpi_process(MPI_COMM_WORLD)== 0 &&  dftParameters::verbosity>=1)
	{
	  prm.print_parameters (std::cout, ParameterHandler::ShortText);
	}
#ifdef USE_COMPLEX
      if (dftParameters::isIonForce || dftParameters::isCellStress)
	AssertThrow(!dftParameters::useSymm,ExcMessage("DFT-FE Error: USE GROUP SYMMETRY must be set to false if either ION FORCE or CELL STRESS is set to true. This functionality will be added in a future release"));


      if (dftParameters::numCoreWfcRR>0)
	AssertThrow(false,ExcMessage("DFT-FE Error: SPECTRUM SPLIT CORE EIGENSTATES cannot be set to a non-zero value when using complex executable. This optimization will be added in a future release"));
#else
      AssertThrow( dftParameters::nkx==1 &&  dftParameters::nky==1 &&  dftParameters::nkz==1
		   && dftParameters::offsetFlagX==0 &&  dftParameters::offsetFlagY==0 &&  dftParameters::offsetFlagZ==0
		   ,ExcMessage("DFT-FE Error: Real executable cannot be used for non-zero k point."));

      AssertThrow(!dftParameters::isCellStress,ExcMessage("DFT-FE Error: Currently CELL STRESS cannot be set true if using real executable for a periodic Gamma point problem. This functionality will be added soon."));
#endif
      AssertThrow(!(dftParameters::chkType==2 && (dftParameters::isIonOpt || dftParameters::isCellOpt)),ExcMessage("DFT-FE Error: CHK TYPE=2 cannot be used if geometry optimization is being performed."));

      AssertThrow(!(dftParameters::chkType==1 && (dftParameters::isIonOpt && dftParameters::isCellOpt)),ExcMessage("DFT-FE Error: CHK TYPE=1 cannot be used if both ION OPT and CELL OPT are set to true."));

      AssertThrow(dftParameters::nbandGrps<=dftParameters::numberEigenValues
		  ,ExcMessage("DFT-FE Error: NPBAND is greater than NUMBER OF KOHN-SHAM WAVEFUNCTIONS."));

      if (dftParameters::nonSelfConsistentForce)
	AssertThrow(false,ExcMessage("DFT-FE Error: Implementation of this feature is not completed yet."));

      AssertThrow(!dftParameters::coordinatesFile.empty()
		  ,ExcMessage("DFT-FE Error: ATOMIC COORDINATES FILE not given."));

      AssertThrow(!dftParameters::domainBoundingVectorsFile.empty()
		  ,ExcMessage("DFT-FE Error: DOMAIN VECTORS FILE not given."));

      if (dftParameters::isPseudopotential)
	AssertThrow(!dftParameters::pseudoPotentialFile.empty(),
		    ExcMessage("DFT-FE Error: PSEUDOPOTENTIAL FILE NAMES LIST not given."));

      if (dftParameters::spinPolarized==0)
	AssertThrow(!dftParameters::constraintMagnetization,
		    ExcMessage("DFT-FE Error: This is a SPIN UNPOLARIZED calculation. Can't have CONSTRAINT MAGNETIZATION ON."));

      if (dftParameters::verbosity >=1 && Utilities::MPI::this_mpi_process(MPI_COMM_WORLD)== 0)
        if (dftParameters::constraintMagnetization)
	  std::cout << " WARNING: CONSTRAINT MAGNETIZATION is ON. A fixed occupation will be used no matter what temperature is provided at input" << std::endl;

      AssertThrow(dftParameters::numberEigenValues!=0
		  ,ExcMessage("DFT-FE Error: Number of wavefunctions not specified or given value of zero, which is not allowed."));

      AssertThrow(dftParameters::natoms!=0
		  ,ExcMessage("DFT-FE Error: Number of atoms not specified or given a value of zero, which is not allowed."));

      AssertThrow(dftParameters::natomTypes!=0
		  ,ExcMessage("DFT-FE Error: Number of atom types not specified or given a value of zero, which is not allowed."));

      if(dftParameters::meshAdaption)
	AssertThrow(!(dftParameters::isIonOpt && dftParameters::isCellOpt),ExcMessage("DFT-FE Error: Currently Atomic relaxation does not work with automatic mesh adaption scheme."));

      if(dftParameters::nbandGrps>1)
	AssertThrow(dftParameters::wfcBlockSize==dftParameters::chebyWfcBlockSize,ExcMessage("DFT-FE Error: WFC BLOCK SIZE and CHEBY WFC BLOCK SIZE must be same for band parallelization."));

#ifndef WITH_MKL;
      dftParameters::useBatchGEMM=false;
      if (dftParameters::verbosity >=1 && Utilities::MPI::this_mpi_process(MPI_COMM_WORLD)== 0)
        std::cout <<"Setting USE BATCH GEMM=false as intel mkl blas library is not being linked to."<<std::endl;
#endif

#ifndef USE_PETSC;
      AssertThrow(dftParameters::isPseudopotential,ExcMessage("DFT-FE Error: Please link to dealii installed with petsc and slepc for all-electron calculations."));
#endif

#ifdef DFTFE_WITH_GPU
      if (dftParameters::useGPU)
	{
	  if (dftParameters::nbandGrps>1)
	    AssertThrow(dftParameters::rrGEP
			,ExcMessage("DFT-FE Error: if band parallelization is used, RR GEP must be set to true."));
	}
#endif
      if (dftParameters::useMixedPrecCheby)
	AssertThrow(dftParameters::useELPA
		    ,ExcMessage("DFT-FE Error: USE ELPA must be set to true for USE MIXED PREC CHEBY."));

    }


    //FIXME: move this to triangulation manager, and set data members there
    //without changing the global dftParameters
    void setHeuristicParameters()
    {
      if (dftParameters::meshSizeOuterDomain<1.0e-6)
	if (dftParameters::periodicX ||dftParameters::periodicY ||dftParameters::periodicZ)
	  dftParameters::meshSizeOuterDomain=4.0;
	else
	  dftParameters::meshSizeOuterDomain=13.0;

      if (dftParameters::meshSizeInnerBall<1.0e-6)
	if (dftParameters::isPseudopotential)
	  dftParameters::meshSizeInnerBall=2.0*dftParameters::meshSizeOuterBall;
	else
	  dftParameters::meshSizeInnerBall=0.1*dftParameters::meshSizeOuterBall;

      if (dftParameters::autoUserMeshParams && !dftParameters::reproducible_output)
	{
	  if (dftParameters::isPseudopotential)
	    {
	      if (dftParameters::meshSizeOuterBall<0.399)
		dftParameters::outerAtomBallRadius=1.8;
	    }
	}

      if (dftParameters::isPseudopotential && dftParameters::orthogType=="Auto")
	{
	  if (dftParameters::verbosity >=1 && Utilities::MPI::this_mpi_process(MPI_COMM_WORLD)== 0)
	    std::cout <<"Setting ORTHOGONALIZATION TYPE=PGS for pseudopotential calculations "<<std::endl;
	  dftParameters::orthogType="PGS";
	}
      else if (!dftParameters::isPseudopotential && dftParameters::orthogType=="Auto")
	{
	  if (dftParameters::verbosity >=1 && Utilities::MPI::this_mpi_process(MPI_COMM_WORLD)== 0)
	    std::cout <<"Setting ORTHOGONALIZATION TYPE=GS for all-electron calculations "<<std::endl;

	  dftParameters::orthogType="GS";
	}

      if (!(dftParameters::periodicX ||dftParameters::periodicY ||dftParameters::periodicZ)
	  &&!dftParameters::reproducible_output)
	{
	  dftParameters::constraintsParallelCheck=false;
	  dftParameters::createConstraintsFromSerialDofhandler=false;
	}

    }

  }

}<|MERGE_RESOLUTION|>--- conflicted
+++ resolved
@@ -504,18 +504,11 @@
 			  Patterns::Bool(),
 			  "[Advanced] Boolean parameter specifying whether to use a higher order quadrature rule for the calculations involving the non-local part of the pseudopotential. Default setting is true. Could be safely set to false if you are using a very refined mesh.");
 
-<<<<<<< HEAD
 	prm.enter_subsection ("Eigen-solver parameters");
 	{
-=======
 		prm.declare_entry("NUMBER OF KOHN-SHAM WAVEFUNCTIONS", "1",
 				  Patterns::Integer(0),
 				  "[Standard] Number of Kohn-Sham wavefunctions to be computed. For spin-polarized calculations, this parameter denotes the number of Kohn-Sham wavefunctions to be computed for each spin. A recommended value for this parameter is to set it to N/2+Nb where N is the number of electrons. Use Nb to be 5-10 percent of N/2 for insulators and for metals use Nb to be 10-15 percent of N/2. If 5-15 percent of N/2 is less than 10 wavefunctions, set Nb to be atleast 10.");
->>>>>>> 94d4e922
-
-	  prm.declare_entry("NUMBER OF KOHN-SHAM WAVEFUNCTIONS", "0",
-			    Patterns::Integer(0),
-			    "[Standard] Number of Kohn-Sham wavefunctions to be computed. For spin-polarized calculations, this parameter denotes the number of Kohn-Sham wavefunctions to be computed for each spin. A recommended value for this parameter is to set it to N/2+Nb where N is the number of electrons. Use Nb to be 5-10 percent of N/2 for insulators and for metals use Nb to be 10-15 percent of N/2. If 5-15 percent of N/2 is less than 10 wavefunctions, set Nb to be atleast 10.");
 
 	  prm.declare_entry("SPECTRUM SPLIT CORE EIGENSTATES", "0",
 			    Patterns::Integer(0),
