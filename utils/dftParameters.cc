--- conflicted
+++ resolved
@@ -44,14 +44,6 @@
         Patterns::Bool(),
         "[Advanced] Compute electrostatic energy on a h refined mesh after each ground-state solve. Default: false.");
 
-<<<<<<< HEAD
-      prm.declare_entry(
-        "DFT-FE SOLVER MODE",
-        "GS",
-        Patterns::Selection("GS|MD|NEB|OPT"),
-        "[Standard] DFT-FE SOLVER MODE: If GS: performs GroundState calculations, ionic and cell relaxation. If MD: performs Molecular Dynamics Simulation. If NEB: performs a NEB calculation. If OPT: performs an ion and/or cell optimization calculation.");
-=======
->>>>>>> df2aee3a
 
 
       prm.declare_entry(
@@ -70,7 +62,7 @@
         "SOLVER MODE",
         "GS",
         Patterns::Selection("GS|MD|NEB"),
-        "[Standard] DFT-FE SOLVER MODE: If GS: performs GroundState calculations, ionic and cell relaxation. If MD: performs Molecular Dynamics Simulation. If NEB: performs a NEB calculation");
+        "[Standard] DFT-FE SOLVER MODE: If GS: performs GroundState calculations, ionic and cell relaxation. If MD: performs Molecular Dynamics Simulation. If NEB: performs a NEB calculation. If OPT: performs an ion and/or cell optimization calculation.");
 
       prm.declare_entry(
         "RESTART",
