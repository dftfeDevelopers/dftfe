--- conflicted
+++ resolved
@@ -305,17 +305,11 @@
 			  "[Developer] Flag to set point wise dirichlet constraints to eliminate null-space associated with the discretized Poisson operator subject to periodic BCs.");
 	   
 
-<<<<<<< HEAD
         prm.declare_entry("CONSTRAINTS PARALLEL CHECK", "true",
 			  Patterns::Bool(),
 			  "[Developer] Check for consistency of constraints in parallel.");
-=======
-	    prm.declare_entry("CONSTRAINTS FROM SERIAL DOFHANDLER", "false",
-			       Patterns::Bool(),
-			      "[Developer] Check constraints from serial dofHandler.");
->>>>>>> 123b91ff
-
-        prm.declare_entry("CONSTRAINTS FROM SERIAL DOFHANDLER", "true",
+
+        prm.declare_entry("CONSTRAINTS FROM SERIAL DOFHANDLER", "false",
 			  Patterns::Bool(),
 			  "[Developer] Check constraints from serial dofHandler.");
 
@@ -1073,8 +1067,9 @@
 	  dftParameters::constraintsParallelCheck=false;
 	  dftParameters::createConstraintsFromSerialDofhandler=false;
 	}
-	else if (dftParameters::reproducible_output)
-            dftParameters::createConstraintsFromSerialDofhandler=true;		
+      else if (dftParameters::reproducible_output)
+          dftParameters::createConstraintsFromSerialDofhandler=true;
+
 
     }
 
