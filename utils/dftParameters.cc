// ---------------------------------------------------------------------
//
// Copyright (c) 2017-2022 The Regents of the University of Michigan and DFT-FE
// authors.
//
// This file is part of the DFT-FE code.
//
// The DFT-FE code is free software; you can use it, redistribute
// it, and/or modify it under the terms of the GNU Lesser General
// Public License as published by the Free Software Foundation; either
// version 2.1 of the License, or (at your option) any later version.
// The full text of the license can be found in the file LICENSE at
// the top level of the DFT-FE distribution.
//
// ---------------------------------------------------------------------
//
// @author Phani Motamarri, Sambit Das
//
#include <deal.II/base/data_out_base.h>
#include <deal.II/base/parameter_handler.h>
#include <dftParameters.h>
#include <fstream>
#include <iostream>

using namespace dealii;

namespace dftfe
{
  namespace internalDftParameters
  {
    void
    declare_parameters(ParameterHandler &prm)
    {
      prm.declare_entry(
        "REPRODUCIBLE OUTPUT",
        "false",
        Patterns::Bool(),
        "[Developer] Limit output to what is reproducible, i.e. don't print timing or absolute paths. This parameter is only used for testing purposes.");


      prm.declare_entry(
        "H REFINED ELECTROSTATICS",
        "false",
        Patterns::Bool(),
        "[Advanced] Compute electrostatic energy on a h refined mesh after each ground-state solve. Default: false.");

      prm.declare_entry(
        "DFT-FE SOLVER MODE",
        "GS",
        Patterns::Selection("GS|MD|NEB|OPT"),
        "[Standard] DFT-FE SOLVER MODE: If GS: performs GroundState calculations, ionic and cell relaxation. If MD: performs Molecular Dynamics Simulation. If NEB: performs a NEB calculation");


      prm.declare_entry(
        "VERBOSITY",
        "1",
        Patterns::Integer(-1, 5),
        "[Standard] Parameter to control verbosity of terminal output. Ranges from 1 for low, 2 for medium (prints some more additional information), 3 for high (prints eigenvalues and fractional occupancies at the end of each self-consistent field iteration), and 4 for very high, which is only meant for code development purposes. VERBOSITY=0 is only used for unit testing and shouldn't be used by standard users. VERBOSITY=-1 ensures no outout is printed, which is useful when DFT-FE is used as a calculator inside a larger workflow where multiple parallel DFT-FE jobs might be running, for example when using ASE or generating training data for ML workflows.");

      prm.declare_entry(
        "KEEP SCRATCH FOLDER",
        "false",
        Patterns::Bool(),
        "[Advanced] If set to true this option does not delete the dftfeScratch folder when the dftfe object is destroyed. This is useful for debugging and code development. Default: false.");

      prm.enter_subsection("GPU");
      {
        prm.declare_entry("USE GPU",
                          "false",
                          Patterns::Bool(),
                          "[Standard] Use GPU for compute.");

        prm.declare_entry(
          "AUTO GPU BLOCK SIZES",
          "true",
          Patterns::Bool(),
          "[Advanced] Automatically sets total number of kohn-sham wave functions and eigensolver optimal block sizes for running on GPUs. If manual tuning is desired set this parameter to false and set the block sizes using the input parameters for the block sizes. Default: true.");

        prm.declare_entry(
          "FINE GRAINED GPU TIMINGS",
          "false",
          Patterns::Bool(),
          "[Developer] Print more fine grained GPU timing results. Default: false.");


        prm.declare_entry(
          "SUBSPACE ROT FULL CPU MEM",
          "true",
          Patterns::Bool(),
          "[Developer] Option to use full NxN memory on CPU in subspace rotation and when mixed precision optimization is not being used. This reduces the number of MPI\_Allreduce communication calls. Default: true.");

        prm.declare_entry(
          "USE GPUDIRECT MPI ALL REDUCE",
          "false",
          Patterns::Bool(),
          "[Adavanced] Use GPUDIRECT MPI\_Allreduce. This route will only work if DFT-FE is compiled with NVIDIA NCCL library. Also note that one MPI rank per GPU can be used when using this option. Default: false.");

        prm.declare_entry(
          "USE ELPA GPU KERNEL",
          "false",
          Patterns::Bool(),
          "[Advanced] If DFT-FE is linked to ELPA eigensolver library configured to run on GPUs, this parameter toggles the use of ELPA GPU kernels for dense symmetric matrix diagonalization calls in DFT-FE. ELPA version>=2020.11.001 is required for this feature. Default: false.");

        prm.declare_entry(
          "GPU MEM OPT MODE",
          "true",
          Patterns::Bool(),
          "[Adavanced] Uses algorithms which have lower peak memory on GPUs but with a marginal performance degradation. Recommended when using more than 100k degrees of freedom per GPU. Default: true.");
      }
      prm.leave_subsection();

      prm.enter_subsection("Postprocessing");
      {
        prm.declare_entry(
          "WRITE WFC",
          "false",
          Patterns::Bool(),
          "[Standard] Writes DFT ground state wavefunction solution fields (FEM mesh nodal values) to wfcOutput.vtu file for visualization purposes. The wavefunction solution fields in wfcOutput.vtu are named wfc\_s\_k\_i in case of spin-polarized calculations and wfc\_k\_i otherwise, where s denotes the spin index (0 or 1), k denotes the k point index starting from 0, and i denotes the Kohn-Sham wavefunction index starting from 0. In the case of geometry optimization, the wavefunctions corresponding to the last ground-state solve are written.  Default: false.");

        prm.declare_entry(
          "WRITE DENSITY",
          "false",
          Patterns::Bool(),
          "[Standard] Writes DFT ground state electron-density solution fields (FEM mesh nodal values) to densityOutput.vtu file for visualization purposes. The electron-density solution field in densityOutput.vtu is named density. In case of spin-polarized calculation, two additional solution fields- density\_0 and density\_1 are also written where 0 and 1 denote the spin indices. In the case of geometry optimization, the electron-density corresponding to the last ground-state solve is written. Default: false.");

        prm.declare_entry(
          "WRITE DENSITY OF STATES",
          "false",
          Patterns::Bool(),
          "[Standard] Computes density of states using Lorentzians. Uses specified Temperature for SCF as the broadening parameter. Outputs a file name 'dosData.out' containing two columns with first column indicating the energy in eV and second column indicating the density of states");

        prm.declare_entry(
          "WRITE LOCAL DENSITY OF STATES",
          "false",
          Patterns::Bool(),
          "[Standard] Computes local density of states on each atom using Lorentzians. Uses specified Temperature for SCF as the broadening parameter. Outputs a file name 'ldosData.out' containing NUMATOM+1 columns with first column indicating the energy in eV and all other NUMATOM columns indicating local density of states for each of the NUMATOM atoms.");

        prm.declare_entry(
          "WRITE PROJECTED DENSITY OF STATES",
          "false",
          Patterns::Bool(),
          "[Standard] Computes projected density of states on each atom using Lorentzians. Uses specified Temperature for SCF as the broadening parameter. Outputs a file name 'pdosData\_x' with x denoting atomID. This file contains columns with first column indicating the energy in eV and all other columns indicating projected density of states corresponding to single atom wavefunctions.");

        prm.declare_entry(
          "READ ATOMIC WFC PDOS FROM PSP FILE",
          "false",
          Patterns::Bool(),
          "[Standard] Read atomic wavefunctons from the pseudopotential file for computing projected density of states. When set to false atomic wavefunctions from the internal database are read, which correspond to sg15 ONCV pseudopotentials.");

        prm.declare_entry(
          "WRITE LOCALIZATION LENGTHS",
          "false",
          Patterns::Bool(),
          "[Standard] Computes localization lengths of all wavefunctions which is defined as the deviation around the mean position of a given wavefunction. Outputs a file name 'localizationLengths.out' containing 2 columns with first column indicating the wavefunction index and second column indicating localization length of the corresponding wavefunction.");
      }
      prm.leave_subsection();

      prm.enter_subsection("Parallelization");
      {
        prm.declare_entry(
          "NPKPT",
          "1",
          Patterns::Integer(1),
          "[Standard] Number of groups of MPI tasks across which the work load of the irreducible k-points is parallelised. NPKPT times NPBAND must be a divisor of total number of MPI tasks. Further, NPKPT must be less than or equal to the number of irreducible k-points.");

        prm.declare_entry(
          "NPBAND",
          "1",
          Patterns::Integer(1),
          "[Standard] Number of groups of MPI tasks across which the work load of the bands is parallelised. NPKPT times NPBAND must be a divisor of total number of MPI tasks. Further, NPBAND must be less than or equal to NUMBER OF KOHN-SHAM WAVEFUNCTIONS.");

        prm.declare_entry(
          "MPI ALLREDUCE BLOCK SIZE",
          "100.0",
          Patterns::Double(0),
          "[Advanced] Block message size in MB used to break a single MPI\_Allreduce call on wavefunction vectors data into multiple MPI\_Allreduce calls. This is useful on certain architectures which take advantage of High Bandwidth Memory to improve efficiency of MPI operations. This variable is relevant only if NPBAND>1. Default value is 100.0 MB.");

        prm.declare_entry(
          "BAND PARAL OPT",
          "true",
          Patterns::Bool(),
          "[Standard] Uses a more optimal route for band parallelization but at the cost of extra wavefunctions memory.");
      }
      prm.leave_subsection();

      prm.enter_subsection("Checkpointing and Restart");
      {
        prm.declare_entry(
          "CHK TYPE",
          "0",
          Patterns::Integer(0, 3),
          "[Standard] Checkpoint type, 0 (do not create any checkpoint), 1 (create checkpoint for geometry optimization restart if either ION OPT or CELL OPT is set to true. Currently, checkpointing and restart framework does not work if both ION OPT and CELL OPT are set to true simultaneously- the code will throw an error if attempted.), 2 (create checkpoint for scf restart using the electron-density field. Currently, this option cannot be used if geometry optimization is being performed. The code will throw an error if this option is used in conjunction with geometry optimization.)");

        prm.declare_entry(
          "RESTART FROM CHK",
          "false",
          Patterns::Bool(),
          "[Standard] Boolean parameter specifying if the current job reads from a checkpoint. The nature of the restart corresponds to the CHK TYPE parameter. Hence, the checkpoint being read must have been created using the CHK TYPE parameter before using this option. Further, for CHK TYPE=2 same number of MPI tasks must be used as used to create the checkpoint files. RESTART FROM CHK is always false for CHK TYPE 0.");

        prm.declare_entry(
          "RESTART SP FROM NO SP",
          "false",
          Patterns::Bool(),
          "[Standard] Enables ground-state solve for SPIN POLARIZED case reading the SPIN UNPOLARIZED density from the checkpoint files, and use the START MAGNETIZATION to compute the spin up and spin down densities. This option is only valid for CHK TYPE=2 and RESTART FROM CHK=true. Default false..");

        prm.declare_entry(
          "RESTART MD FROM CHK",
          "false",
          Patterns::Bool(),
          "[Developer] Boolean parameter specifying if the current job reads from a MD checkpoint (in development).");
      }
      prm.leave_subsection();

      prm.enter_subsection("Geometry");
      {
        prm.declare_entry(
          "ATOMIC COORDINATES FILE",
          "",
          Patterns::Anything(),
          "[Standard] Atomic-coordinates input file name. For fully non-periodic domain give Cartesian coordinates of the atoms (in a.u) with respect to origin at the center of the domain. For periodic and semi-periodic domain give fractional coordinates of atoms. File format (example for two atoms): Atom1-atomic-charge Atom1-valence-charge x1 y1 z1 (row1), Atom2-atomic-charge Atom2-valence-charge x2 y2 z2 (row2). The number of rows must be equal to NATOMS, and number of unique atoms must be equal to NATOM TYPES.");

        prm.declare_entry(
          "ATOMIC DISP COORDINATES FILE",
          "",
          Patterns::Anything(),
          "[Standard] Atomic displacement coordinates input file name. The FEM mesh is deformed using Gaussian functions attached to the atoms. File format (example for two atoms): delx1 dely1 delz1 (row1), delx2 dely2 delz2 (row2). The number of rows must be equal to NATOMS. Units in a.u.");

        prm.declare_entry(
          "NATOMS",
          "0",
          Patterns::Integer(0),
          "[Standard] Total number of atoms. This parameter requires a mandatory non-zero input which is equal to the number of rows in the file passed to ATOMIC COORDINATES FILE.");

        prm.declare_entry(
          "NATOM TYPES",
          "0",
          Patterns::Integer(0),
          "[Standard] Total number of atom types. This parameter requires a mandatory non-zero input which is equal to the number of unique atom types in the file passed to ATOMIC COORDINATES FILE.");

        prm.declare_entry(
          "DOMAIN VECTORS FILE",
          "",
          Patterns::Anything(),
          "[Standard] Domain vectors input file name. Domain vectors are the vectors bounding the three edges of the 3D parallelepiped computational domain. File format: v1x v1y v1z (row1), v2y v2y v2z (row2), v3z v3y v3z (row3). Units: a.u. CAUTION: please ensure that the domain vectors form a right-handed coordinate system i.e. dotProduct(crossProduct(v1,v2),v3)>0. Domain vectors are the typical lattice vectors in a fully periodic calculation.");
      }
      prm.leave_subsection();
      prm.enter_subsection("Optimization");
      {
        prm.declare_entry(
          "ION FORCE",
          "false",
          Patterns::Bool(),
          "[Standard] Boolean parameter specifying if atomic forces are to be computed. Automatically set to true if ION OPT is true.");

        prm.declare_entry(
          "NON SELF CONSISTENT FORCE",
          "false",
          Patterns::Bool(),
          "[Developer] Boolean parameter specifying whether to include the force contributions arising out of non self-consistency in the Kohn-Sham ground-state calculation. Currently non self-consistent force computation is still in experimental phase. The default option is false.");

        prm.declare_entry(
          "ION OPT",
          "false",
          Patterns::Bool(),
          "[Standard] Boolean parameter specifying if atomic forces are to be relaxed.");

        prm.declare_entry(
          "ION OPT SOLVER",
          "CGPRP",
          Patterns::Selection("CGDESCENT|LBFGS|CGPRP|BFGS|LBFGSv2"),
          "[Standard] Method for Ion relaxation solver. CGPRP (Nonlinear conjugate gradient with Secant and Polak-Ribiere approach) is the default");

        prm.declare_entry(
          "CELL OPT SOLVER",
          "CGPRP",
          Patterns::Selection("BFGS|CGPRP|LBFGSv2"),
          "[Standard] Method for Cell relaxation solver. CGPRP (Nonlinear conjugate gradient with Secant and Polak-Ribiere approach) is the default");

        prm.declare_entry(
          "MAX LINE SEARCH ITER",
          "5",
          Patterns::Integer(1, 100),
          "[Standard] Sets the maximum number of line search iterations in the case of CGPRP. Default is 5.");

        prm.declare_entry(
          "FORCE TOL",
          "1e-4",
          Patterns::Double(0, 1.0),
          "[Standard] Sets the tolerance on the maximum force (in a.u.) on an atom during atomic relaxation, when the atoms are considered to be relaxed.");

        prm.declare_entry(
          "ION RELAX FLAGS FILE",
          "",
          Patterns::Anything(),
          "[Standard] File specifying the permission flags (1-free to move, 0-fixed) and external forces for the 3-coordinate directions and for all atoms. File format (example for two atoms with atom 1 fixed and atom 2 free and 0.01 Ha/Bohr force acting on atom 2): 0 0 0 0.0 0.0 0.0(row1), 1 1 1 0.0 0.0 0.01(row2). External forces are optional.");

        prm.declare_entry(
          "CELL STRESS",
          "false",
          Patterns::Bool(),
          "[Standard] Boolean parameter specifying if cell stress needs to be computed. Automatically set to true if CELL OPT is true.");

        prm.declare_entry(
          "CELL OPT",
          "false",
          Patterns::Bool(),
          "[Standard] Boolean parameter specifying if cell needs to be relaxed to achieve zero stress");

        prm.declare_entry(
          "STRESS TOL",
          "1e-6",
          Patterns::Double(0, 1.0),
          "[Standard] Sets the tolerance of the cell stress (in a.u.) during cell-relaxation.");

        prm.declare_entry(
          "CELL CONSTRAINT TYPE",
          "12",
          Patterns::Integer(1, 13),
          "[Standard] Cell relaxation constraint type, 1 (isotropic shape-fixed volume optimization), 2 (volume-fixed shape optimization), 3 (relax along domain vector component v1x), 4 (relax along domain vector component v2y), 5 (relax along domain vector component v3z), 6 (relax along domain vector components v2y and v3z), 7 (relax along domain vector components v1x and v3z), 8 (relax along domain vector components v1x and v2y), 9 (relax along domain vector components v1x, v2y and v3z), 10 (2D - relax along x and y components), 11(2D- relax only x and y components with inplane area fixed), 12(relax all domain vector components), 13 automatically decides the constraints based on boundary conditions. CAUTION: A majority of these options only make sense in an orthorhombic cell geometry.");

        prm.declare_entry(
          "REUSE WFC",
          "true",
          Patterns::Bool(),
          "[Standard] Reuse previous ground-state wavefunctions during geometry optimization. Default setting is true.");

<<<<<<< HEAD
        prm.declare_entry(
          "REUSE DENSITY",
          "0",
          Patterns::Integer(0, 2),
          "[Standard] Parameter controlling the reuse of ground-state density during geometry optimization. The options are 0 (reinitialize density based on superposition of atomic densities), 1 (reuse ground-state density of previous relaxation step), and 2 (subtract superposition of atomic densities from the previous step's ground-state density and add superposition of atomic densities from the new atomic positions. Option 2 is not enabled for spin-polarized case. Default setting is 0.");

        prm.declare_entry(
          "BFGS STEP METHOD",
          "QN",
          Patterns::Selection("QN|RFO"),
          "[Standard] Method for computing update step in BFGS. Quasi-Newton step (default) or Rational Function Step as described in JPC 1985, 89:52-57.");

        prm.declare_entry(
          "USE PRECONDITIONER",
          "false",
          Patterns::Bool(),
          "[Standard] Boolean parameter specifying if the preconditioner described by JCP 144, 164109 (2016) is to be used.");

        prm.declare_entry(
          "LBFGS HISTORY",
          "5",
          Patterns::Integer(1, 20),
          "[Standard] Number of previous steps to considered for the LBFGS update.");
=======
          prm.declare_entry(
            "REUSE DENSITY",
            "1",
            Patterns::Integer(0, 2),
            "[Standard] Parameter controlling the reuse of ground-state density during geometry optimization. The options are 0 (reinitialize density based on superposition of atomic densities), 1 (reuse ground-state density of previous relaxation step), and 2 (subtract superposition of atomic densities from the previous step's ground-state density and add superposition of atomic densities from the new atomic positions. Option 2 is not enabled for spin-polarized case. Default setting is 1.");
        }
        prm.leave_subsection();
>>>>>>> 0fb20fe6
      }
      prm.leave_subsection();

      prm.enter_subsection("Boundary conditions");
      {
        prm.declare_entry(
          "SELF POTENTIAL RADIUS",
          "0.0",
          Patterns::Double(0.0, 50),
          "[Advanced] The radius (in a.u) of the ball around an atom in which self-potential of the associated nuclear charge is solved. For the default value of 0.0, the radius value is automatically determined to accommodate the largest radius possible for the given finite element mesh. The default approach works for most problems.");

        prm.declare_entry(
          "PERIODIC1",
          "false",
          Patterns::Bool(),
          "[Standard] Periodicity along the first domain bounding vector.");

        prm.declare_entry(
          "PERIODIC2",
          "false",
          Patterns::Bool(),
          "[Standard] Periodicity along the second domain bounding vector.");

        prm.declare_entry(
          "PERIODIC3",
          "false",
          Patterns::Bool(),
          "[Standard] Periodicity along the third domain bounding vector.");

        prm.declare_entry(
          "POINT WISE DIRICHLET CONSTRAINT",
          "false",
          Patterns::Bool(),
          "[Developer] Flag to set point wise dirichlet constraints to eliminate null-space associated with the discretized Poisson operator subject to periodic BCs.");

        prm.declare_entry(
          "CONSTRAINTS PARALLEL CHECK",
          "false",
          Patterns::Bool(),
          "[Developer] Check for consistency of constraints in parallel.");

        prm.declare_entry(
          "CONSTRAINTS FROM SERIAL DOFHANDLER",
          "false",
          Patterns::Bool(),
          "[Developer] Create constraints from serial dofHandler.");

        prm.declare_entry(
          "SMEARED NUCLEAR CHARGES",
          "true",
          Patterns::Bool(),
          "[Developer] Nuclear charges are smeared for solving electrostatic fields. Default is true for pseudopotential calculations and false for all-electron calculations.");

        prm.declare_entry(
          "FLOATING NUCLEAR CHARGES",
          "true",
          Patterns::Bool(),
          "[Developer] Nuclear charges are allowed to float independent of the FEM mesh nodal positions. Only allowed for pseudopotential calculations. Internally set to false for all-electron calculations.");
      }
      prm.leave_subsection();


      prm.enter_subsection("Finite element mesh parameters");
      {
        prm.declare_entry(
          "POLYNOMIAL ORDER",
          "6",
          Patterns::Integer(1, 12),
          "[Standard] The degree of the finite-element interpolating polynomial in the Kohn-Sham Hamitonian except the electrostatics. Default value is 6 which is good choice for most pseudopotential calculations. POLYNOMIAL ORDER= 4 or 5 is usually a good choice for all-electron problems.");

        prm.declare_entry(
          "POLYNOMIAL ORDER ELECTROSTATICS",
          "0",
          Patterns::Integer(0, 24),
          "[Standard] The degree of the finite-element interpolating polynomial for the electrostatics part of the Kohn-Sham Hamiltonian. It is automatically set to POLYNOMIAL ORDER if POLYNOMIAL ORDER ELECTROSTATICS set to default value of zero.");

        prm.enter_subsection("Auto mesh generation parameters");
        {
          prm.declare_entry(
            "BASE MESH SIZE",
            "0.0",
            Patterns::Double(0, 20),
            "[Advanced] Mesh size of the base mesh on which refinement is performed. For the default value of 0.0, a heuristically determined base mesh size is used, which is good enough for most cases. Standard users do not need to tune this parameter. Units: a.u.");

          prm.declare_entry(
            "ATOM BALL RADIUS",
            "0.0",
            Patterns::Double(0, 20),
            "[Standard] Radius of ball enclosing every atom, inside which the mesh size is set close to MESH SIZE AROUND ATOM and coarse-grained in the region outside the enclosing balls. For the default value of 0.0, a heuristically determined value is used, which is good enough for most cases but can be a bit conservative choice for fully non-periodic and semi-periodic problems as well as all-electron problems. To improve the computational efficiency user may experiment with values of ATOM BALL RADIUS ranging between 3.0 to 6.0 for pseudopotential problems, and ranging between 1.0 to 2.5 for all-electron problems.  Units: a.u.");

          prm.declare_entry(
            "INNER ATOM BALL RADIUS",
            "0.0",
            Patterns::Double(0, 20),
            "[Advanced] Radius of ball enclosing every atom, inside which the mesh size is set close to MESH SIZE AT ATOM. Standard users do not need to tune this parameter. Units: a.u.");


          prm.declare_entry(
            "MESH SIZE AROUND ATOM",
            "1.0",
            Patterns::Double(0.0001, 10),
            "[Standard] Mesh size in a ball of radius ATOM BALL RADIUS around every atom. For pseudopotential calculations, the value ranges between 0.8 to 2.5 depending on the cutoff energy for the pseudopotential. For all-electron calculations, a value of around 0.5 would be a good starting choice. In most cases, MESH SIZE AROUND ATOM is the only parameter to be tuned to achieve the desired accuracy in energy and forces with respect to the mesh refinement. Units: a.u.");

          prm.declare_entry(
            "MESH SIZE AT ATOM",
            "0.0",
            Patterns::Double(0.0, 10),
            "[Advanced] Mesh size of the finite elements in the immediate vicinity of the atom. For the default value of 0.0, a heuristically determined MESH SIZE AT ATOM is used for all-electron calculations. For pseudopotential calculations, the default value of 0.0, sets the MESH SIZE AT ATOM to be the same value as MESH SIZE AROUND ATOM. Standard users do not need to tune this parameter. Units: a.u.");

          prm.declare_entry(
            "MESH ADAPTION",
            "false",
            Patterns::Bool(),
            "[Developer] Generates adaptive mesh based on a-posteriori mesh adaption strategy using single atom wavefunctions before computing the ground-state. Default: false.");

          prm.declare_entry(
            "AUTO ADAPT BASE MESH SIZE",
            "true",
            Patterns::Bool(),
            "[Developer] Automatically adapt the BASE MESH SIZE such that subdivisions of that during refinement leads closest to the desired MESH SIZE AROUND ATOM. Default: true.");


          prm.declare_entry(
            "TOP FRAC",
            "0.1",
            Patterns::Double(0.0, 1),
            "[Developer] Top fraction of elements to be refined.");

          prm.declare_entry("NUM LEVELS",
                            "10",
                            Patterns::Integer(0, 30),
                            "[Developer] Number of times to be refined.");

          prm.declare_entry(
            "TOLERANCE FOR MESH ADAPTION",
            "1",
            Patterns::Double(0.0, 1),
            "[Developer] Tolerance criteria used for stopping the multi-level mesh adaption done apriori using single atom wavefunctions. This is used as Kinetic energy change between two successive iterations");

          prm.declare_entry(
            "ERROR ESTIMATE WAVEFUNCTIONS",
            "5",
            Patterns::Integer(0),
            "[Developer] Number of wavefunctions to be used for error estimation.");

          prm.declare_entry(
            "GAUSSIAN CONSTANT FORCE GENERATOR",
            "0.75",
            Patterns::Double(0.0),
            "[Developer] Force computation generator gaussian constant. Also used for mesh movement. Gamma(r)= exp(-(r/gaussianConstant);(gaussianOrder)).");

          prm.declare_entry(
            "GAUSSIAN ORDER FORCE GENERATOR",
            "4.0",
            Patterns::Double(0.0),
            "[Developer] Force computation generator gaussian order. Also used for mesh movement. Gamma(r)= exp(-(r/gaussianConstant);(gaussianOrder)).");

          prm.declare_entry(
            "GAUSSIAN ORDER MOVE MESH TO ATOMS",
            "4.0",
            Patterns::Double(0.0),
            "[Developer] Move mesh to atoms gaussian order. Gamma(r)= exp(-(r/gaussianConstant);(gaussianOrder)).");

          prm.declare_entry(
            "USE FLAT TOP GENERATOR",
            "false",
            Patterns::Bool(),
            "[Developer] Use a composite generator flat top and Gaussian generator for mesh movement and configurational force computation.");

          prm.declare_entry(
            "USE MESH SIZES FROM ATOM LOCATIONS FILE",
            "false",
            Patterns::Bool(),
            "[Developer] Use mesh sizes from atom locations file.");
        }
        prm.leave_subsection();
      }
      prm.leave_subsection();

      prm.enter_subsection("Brillouin zone k point sampling options");
      {
        prm.enter_subsection("Monkhorst-Pack (MP) grid generation");
        {
          prm.declare_entry(
            "SAMPLING POINTS 1",
            "1",
            Patterns::Integer(1, 1000),
            "[Standard] Number of Monkhorst-Pack grid points to be used along reciprocal lattice vector 1.");

          prm.declare_entry(
            "SAMPLING POINTS 2",
            "1",
            Patterns::Integer(1, 1000),
            "[Standard] Number of Monkhorst-Pack grid points to be used along reciprocal lattice vector 2.");

          prm.declare_entry(
            "SAMPLING POINTS 3",
            "1",
            Patterns::Integer(1, 1000),
            "[Standard] Number of Monkhorst-Pack grid points to be used along reciprocal lattice vector 3.");

          prm.declare_entry(
            "SAMPLING SHIFT 1",
            "0",
            Patterns::Integer(0, 1),
            "[Standard] If fractional shifting to be used (0 for no shift, 1 for shift) along reciprocal lattice vector 1.");

          prm.declare_entry(
            "SAMPLING SHIFT 2",
            "0",
            Patterns::Integer(0, 1),
            "[Standard] If fractional shifting to be used (0 for no shift, 1 for shift) along reciprocal lattice vector 2.");

          prm.declare_entry(
            "SAMPLING SHIFT 3",
            "0",
            Patterns::Integer(0, 1),
            "[Standard] If fractional shifting to be used (0 for no shift, 1 for shift) along reciprocal lattice vector 3.");
        }
        prm.leave_subsection();

        prm.declare_entry(
          "kPOINT RULE FILE",
          "",
          Patterns::Anything(),
          "[Developer] File providing list of k points on which eigen values are to be computed from converged KS Hamiltonian. The first three columns specify the crystal coordinates of the k points. The fourth column provides weights of the corresponding points, which is currently not used. The eigen values are written on an output file bands.out");

        prm.declare_entry(
          "USE GROUP SYMMETRY",
          "false",
          Patterns::Bool(),
          "[Standard] Flag to control the use of point group symmetries. Currently this feature cannot be used if ION FORCE or CELL STRESS input parameters are set to true.");

        prm.declare_entry(
          "USE TIME REVERSAL SYMMETRY",
          "false",
          Patterns::Bool(),
          "[Standard] Flag to control the use of time reversal symmetry.");
      }
      prm.leave_subsection();

      prm.enter_subsection("DFT functional parameters");
      {
        prm.declare_entry(
          "PSEUDOPOTENTIAL CALCULATION",
          "true",
          Patterns::Bool(),
          "[Standard] Boolean Parameter specifying whether pseudopotential DFT calculation needs to be performed. For all-electron DFT calculation set to false.");

        prm.declare_entry(
          "PSEUDO TESTS FLAG",
          "false",
          Patterns::Bool(),
          "[Developer] Boolean parameter specifying the explicit path of pseudopotential upf format files used for ctests");

        prm.declare_entry(
          "PSEUDOPOTENTIAL FILE NAMES LIST",
          "",
          Patterns::Anything(),
          "[Standard] Pseudopotential file. This file contains the list of pseudopotential file names in UPF format corresponding to the atoms involved in the calculations. UPF version 2.0 or greater and norm-conserving pseudopotentials(ONCV and Troullier Martins) in UPF format are only accepted. File format (example for two atoms Mg(z=12), Al(z=13)): 12 filename1.upf(row1), 13 filename2.upf (row2). Important Note: ONCV pseudopotentials data base in UPF format can be downloaded from http://www.quantum-simulation.org/potentials/sg15\_oncv or http://www.pseudo-dojo.org/.  Troullier-Martins pseudopotentials in UPF format can be downloaded from http://www.quantum-espresso.org/pseudopotentials/fhi-pp-from-abinit-web-site.");

        prm.declare_entry(
          "EXCHANGE CORRELATION TYPE",
          "1",
          Patterns::Integer(1, 5),
          "[Standard] Parameter specifying the type of exchange-correlation to be used: 1(LDA: Perdew Zunger Ceperley Alder correlation with Slater Exchange[PRB. 23, 5048 (1981)]), 2(LDA: Perdew-Wang 92 functional with Slater Exchange [PRB. 45, 13244 (1992)]), 3(LDA: Vosko, Wilk \\& Nusair with Slater Exchange[Can. J. Phys. 58, 1200 (1980)]), 4(GGA: Perdew-Burke-Ernzerhof functional [PRL. 77, 3865 (1996)], 5(RPBE: B. Hammer, L. B. Hansen, and J. K. Nørskov, Phys. Rev. B 59, 7413 (1999)).");

        prm.declare_entry(
          "SPIN POLARIZATION",
          "0",
          Patterns::Integer(0, 1),
          "[Standard] Spin polarization: 0 for no spin polarization and 1 for collinear spin polarization calculation. Default option is 0.");

        prm.declare_entry(
          "NUMBER OF IMAGES",
          "1",
          Patterns::Integer(1, 50),
          "[Standard] NUMBER OF IMAGES:Default option is 1. When NEB is triggered this controls the total number of images along the MEP including the end points");



        prm.declare_entry(
          "START MAGNETIZATION",
          "0.0",
          Patterns::Double(-0.5, 0.5),
          "[Standard] Starting magnetization to be used for spin-polarized DFT calculations (must be between -0.5 and +0.5). Corresponding magnetization per simulation domain will be (2 x START MAGNETIZATION x Number of electrons) a.u. ");

        prm.declare_entry(
          "PSP CUTOFF IMAGE CHARGES",
          "15.0",
          Patterns::Double(),
          "[Standard] Distance from the domain till which periodic images will be considered for the local part of the pseudopotential. Units in a.u. ");
        prm.enter_subsection("Dispersion Correction");
        {
          prm.declare_entry(
            "DISPERSION CORRECTION TYPE",
            "0",
            Patterns::Integer(0, 2),
            "[Standard] The dispersion correction type to be included post scf convergence: 0 for none, 1 for DFT-D3[JCP 132, 154104 (2010)][JCC 32, 1456 (2011)], 2 for DFT-D4 [JCP 147, 034112 (2017)][JCP 150, 154122 (2019)][PCCP 22, 8499-8512 (2020)].");
          prm.declare_entry(
            "D3 DAMPING TYPE",
            "3",
            Patterns::Integer(0, 4),
            "[Standard] The damping used for DFTD3, 0 for zero damping, 1 for BJ damping, 2 for D3M variant, 3 for BJM variant (default) and 4 for the OP variant.");
          prm.declare_entry(
            "D3 ATM",
            "false",
            Patterns::Bool(),
            "[Standard] Boolean parameter specifying whether or not the triple dipole correction in DFTD3 is to be included (ignored if DAMPING PARAMETERS FILE is specified).");
          prm.declare_entry(
            "D4 MBD",
            "false",
            Patterns::Bool(),
            "[Standard] Boolean parameter specifying whether or not the MBD correction in DFTD4 is to be included (ignored if DAMPING PARAMETERS FILE is specified).");
          prm.declare_entry(
            "DAMPING PARAMETERS FILE",
            "",
            Patterns::Anything(),
            "[Advanced] Name of the file containing custom damping parameters, for ZERO damping 6 parameters are expected (s6, s8, s9, sr6, sr8, alpha), for BJ anf BJM damping 6 parameters are expected (s6, s8, s9, a1, a2, alpha), for ZEROM damping 7 parameters are expected (s6, s8, s9, sr6, sr8, alpha, beta) and for optimized power damping 7 parameters are expected (s6, s8, s9, a1, a2, alpha, beta).");
          prm.declare_entry(
            "TWO BODY CUTOFF",
            "94.8683298050514",
            Patterns::Double(0.0),
            "[Advanced] Cutoff in a.u. for computing 2 body interactions terms in D3 correction");
          prm.declare_entry(
            "THREE BODY CUTOFF",
            "40.0",
            Patterns::Double(0.0),
            "[Advanced] Cutoff in a.u. for computing 3 body interactions terms in D3 correction");
          prm.declare_entry(
            "CN CUTOFF",
            "40.0",
            Patterns::Double(0.0),
            "[Advanced] Cutoff in a.u. for computing coordination number in D3 correction");
        }
        prm.leave_subsection();
      }
      prm.leave_subsection();


      prm.enter_subsection("SCF parameters");
      {
        prm.declare_entry(
          "TEMPERATURE",
          "500.0",
          Patterns::Double(1e-5),
          "[Standard] Fermi-Dirac smearing temperature (in Kelvin).");

        prm.declare_entry(
          "MAXIMUM ITERATIONS",
          "200",
          Patterns::Integer(1, 1000),
          "[Standard] Maximum number of iterations to be allowed for SCF convergence");

        prm.declare_entry(
          "TOLERANCE",
          "1e-05",
          Patterns::Double(1e-12, 1.0),
          "[Standard] SCF iterations stopping tolerance in terms of $L_2$ norm of the electron-density difference between two successive iterations. The default tolerance of is set to a tight value of 1e-5 for accurate ionic forces and cell stresses keeping structural optimization and molecular dynamics in mind. A tolerance of 1e-4 would be accurate enough for calculations without structural optimization and dynamics. CAUTION: A tolerance close to 1e-7 or lower can deteriorate the SCF convergence due to the round-off error accumulation.");

        prm.declare_entry(
          "MIXING HISTORY",
          "50",
          Patterns::Integer(1, 1000),
          "[Standard] Number of SCF iteration history to be considered for density mixing schemes. For metallic systems, a mixing history larger than the default value provides better scf convergence.");

        prm.declare_entry(
          "MIXING PARAMETER",
          "0.2",
          Patterns::Double(0.0, 1.0),
          "[Standard] Mixing parameter to be used in density mixing schemes. Default: 0.2.");

        prm.declare_entry(
          "KERKER MIXING PARAMETER",
          "0.05",
          Patterns::Double(0.0, 1000.0),
          "[Standard] Mixing parameter to be used in Kerker mixing scheme which usually represents Thomas Fermi wavevector (k\_{TF}**2).");

        prm.declare_entry(
          "MIXING METHOD",
          "ANDERSON",
          Patterns::Selection("BROYDEN|ANDERSON|ANDERSON_WITH_KERKER"),
          "[Standard] Method for density mixing. ANDERSON is the default option.");


        prm.declare_entry(
          "CONSTRAINT MAGNETIZATION",
          "false",
          Patterns::Bool(),
          "[Standard] Boolean parameter specifying whether to keep the starting magnetization fixed through the SCF iterations. Default is FALSE");

        prm.declare_entry(
          "STARTING WFC",
          "RANDOM",
          Patterns::Selection("ATOMIC|RANDOM"),
          "[Standard] Sets the type of the starting Kohn-Sham wavefunctions guess: Atomic(Superposition of single atom atomic orbitals. Atom types for which atomic orbitals are not available, random wavefunctions are taken. Currently, atomic orbitals data is not available for all atoms.), Random(The starting guess for all wavefunctions are taken to be random). Default: RANDOM.");

        prm.declare_entry(
          "COMPUTE ENERGY EACH ITER",
          "false",
          Patterns::Bool(),
          "[Advanced] Boolean parameter specifying whether to compute the total energy at the end of every SCF. Setting it to false can lead to some computational time savings. Default value is false but is internally set to true if VERBOSITY==5");

        prm.enter_subsection("Eigen-solver parameters");
        {
          prm.declare_entry(
            "NUMBER OF KOHN-SHAM WAVEFUNCTIONS",
            "0",
            Patterns::Integer(0),
            "[Standard] Number of Kohn-Sham wavefunctions to be computed. For spin-polarized calculations, this parameter denotes the number of Kohn-Sham wavefunctions to be computed for each spin. A recommended value for this parameter is to set it to N/2+Nb where N is the number of electrons. Use Nb to be 5-10 percent of N/2 for insulators and for metals use Nb to be 10-20 percent of N/2. If 5-20 percent of N/2 is less than 10 wavefunctions, set Nb to be atleast 10. Default value of 0 automatically sets the number of Kohn-Sham wavefunctions close to 20 percent more than N/2. CAUTION: use more states when using higher electronic temperature.");

          prm.declare_entry(
            "SPECTRUM SPLIT CORE EIGENSTATES",
            "0",
            Patterns::Integer(0),
            "[Advanced] Number of lowest Kohn-Sham eigenstates which should not be included in the Rayleigh-Ritz diagonalization.  In other words, only the eigenvalues and eigenvectors corresponding to the higher eigenstates (Number of Kohn-Sham wavefunctions minus the specified core eigenstates) are computed in the diagonalization of the projected Hamiltonian. This value is usually chosen to be the sum of the number of core eigenstates for each atom type multiplied by number of atoms of that type. This setting is recommended for large systems (greater than 5000 electrons). Default value is 0 i.e., no core eigenstates are excluded from the Rayleigh-Ritz projection step.");

          prm.declare_entry(
            "SPECTRUM SPLIT STARTING SCF ITER",
            "0",
            Patterns::Integer(0),
            "[Advanced] SCF iteration no beyond which spectrum splitting based can be used.");

          prm.declare_entry(
            "CHEBYSHEV POLYNOMIAL DEGREE",
            "0",
            Patterns::Integer(0, 2000),
            "[Advanced] Chebyshev polynomial degree to be employed for the Chebyshev filtering subspace iteration procedure to dampen the unwanted spectrum of the Kohn-Sham Hamiltonian. If set to 0, a default value depending on the upper bound of the eigen-spectrum is used. See Phani Motamarri et.al., J. Comp. Phys. 253, 308-343 (2013).");

          prm.declare_entry(
            "CHEBYSHEV POLYNOMIAL DEGREE SCALING FACTOR FIRST SCF",
            "1.34",
            Patterns::Double(0, 2000),
            "[Advanced] Chebyshev polynomial degree first scf scaling factor. Only activated for pseudopotential calculations.");


          prm.declare_entry(
            "CHEBYSHEV FILTER TOLERANCE",
            "5e-02",
            Patterns::Double(1e-10),
            "[Advanced] Parameter specifying the accuracy of the occupied eigenvectors close to the Fermi-energy computed using Chebyshev filtering subspace iteration procedure. Default value is sufficient for most purposes");

          prm.declare_entry(
            "ENABLE HAMILTONIAN TIMES VECTOR OPTIM",
            "true",
            Patterns::Bool(),
            "[Advanced] Turns on optimization for hamiltonian times vector multiplication. Operations involving data movement from global vector to finite-element cell level and vice versa are done by employing different data structures for interior nodes and surfaces nodes of a given cell and this allows reduction of memory access costs");


          prm.declare_entry(
            "ORTHOGONALIZATION TYPE",
            "Auto",
            Patterns::Selection("GS|CGS|Auto"),
            "[Advanced] Parameter specifying the type of orthogonalization to be used: GS(Gram-Schmidt Orthogonalization using SLEPc library) and CGS(Cholesky-Gram-Schmidt Orthogonalization). Auto is the default and recommended option, which chooses GS for all-electron case and CGS for pseudopotential case. On GPUs CGS is the only route currently implemented.");

          prm.declare_entry(
            "CHEBY WFC BLOCK SIZE",
            "400",
            Patterns::Integer(1),
            "[Advanced] Chebyshev filtering procedure involves the matrix-matrix multiplication where one matrix corresponds to the discretized Hamiltonian and the other matrix corresponds to the wavefunction matrix. The matrix-matrix multiplication is accomplished in a loop over the number of blocks of the wavefunction matrix to reduce the memory footprint of the code. This parameter specifies the block size of the wavefunction matrix to be used in the matrix-matrix multiplication. The optimum value is dependent on the computing architecture. For optimum work sharing during band parallelization (NPBAND > 1), we recommend adjusting CHEBY WFC BLOCK SIZE and NUMBER OF KOHN-SHAM WAVEFUNCTIONS such that NUMBER OF KOHN-SHAM WAVEFUNCTIONS/NPBAND/CHEBY WFC BLOCK SIZE equals an integer value. Default value is 400.");

          prm.declare_entry(
            "WFC BLOCK SIZE",
            "400",
            Patterns::Integer(1),
            "[Advanced]  This parameter specifies the block size of the wavefunction matrix to be used for memory optimization purposes in the orthogonalization, Rayleigh-Ritz, and density computation steps. The optimum block size is dependent on the computing architecture. For optimum work sharing during band parallelization (NPBAND > 1), we recommend adjusting WFC BLOCK SIZE and NUMBER OF KOHN-SHAM WAVEFUNCTIONS such that NUMBER OF KOHN-SHAM WAVEFUNCTIONS/NPBAND/WFC BLOCK SIZE equals an integer value. Default value is 400.");

          prm.declare_entry(
            "SUBSPACE ROT DOFS BLOCK SIZE",
            "10000",
            Patterns::Integer(1),
            "[Developer] This block size is used for memory optimization purposes in subspace rotation step in Cholesky-Gram-Schmidt orthogonalization and Rayleigh-Ritz steps. Default value is 10000.");

          prm.declare_entry(
            "SCALAPACKPROCS",
            "0",
            Patterns::Integer(0, 300),
            "[Advanced] Uses a processor grid of SCALAPACKPROCS times SCALAPACKPROCS for parallel distribution of the subspace projected matrix in the Rayleigh-Ritz step and the overlap matrix in the Cholesky-Gram-Schmidt step. Default value is 0 for which a thumb rule is used (see http://netlib.org/scalapack/slug/node106.html). If ELPA is used, twice the value obtained from the thumb rule is used as ELPA scales much better than ScaLAPACK.");

          prm.declare_entry(
            "SCALAPACK BLOCK SIZE",
            "0",
            Patterns::Integer(0, 300),
            "[Advanced] ScaLAPACK process grid block size. Also sets the block size for ELPA if linked to ELPA. Default value of zero sets a heuristic block size. Note that if ELPA GPU KERNEL is set to true and ELPA is configured to run on GPUs, the SCALAPACK BLOCK SIZE is set to a power of 2.");

          prm.declare_entry(
            "USE ELPA",
            "true",
            Patterns::Bool(),
            "[Standard] Use ELPA instead of ScaLAPACK for diagonalization of subspace projected Hamiltonian and Cholesky-Gram-Schmidt orthogonalization.  Default setting is true.");

          prm.declare_entry(
            "USE MIXED PREC CGS SR",
            "false",
            Patterns::Bool(),
            "[Advanced] Use mixed precision arithmetic in subspace rotation step of CGS orthogonalization, if ORTHOGONALIZATION TYPE is set to CGS. Default setting is false.");

          prm.declare_entry(
            "USE MIXED PREC CGS O",
            "false",
            Patterns::Bool(),
            "[Advanced] Use mixed precision arithmetic in overlap matrix computation step of CGS orthogonalization, if ORTHOGONALIZATION TYPE is set to CGS. Default setting is false.");


          prm.declare_entry(
            "USE MIXED PREC XTHX SPECTRUM SPLIT",
            "false",
            Patterns::Bool(),
            "[Advanced] Use mixed precision arithmetic in computing subspace projected Kohn-Sham Hamiltonian when SPECTRUM SPLIT CORE EIGENSTATES>0.  Default setting is false.");

          prm.declare_entry(
            "USE MIXED PREC RR_SR",
            "false",
            Patterns::Bool(),
            "[Advanced] Use mixed precision arithmetic in Rayleigh-Ritz subspace rotation step. Default setting is false.");

          prm.declare_entry(
            "USE MIXED PREC CHEBY",
            "false",
            Patterns::Bool(),
            "[Advanced] Use mixed precision arithmetic in Chebyshev filtering. Currently this option is only available for real executable and USE ELPA=true for which DFT-FE also has to be linked to ELPA library. Default setting is false.");

          prm.declare_entry(
            "OVERLAP COMPUTE COMMUN CHEBY",
            "true",
            Patterns::Bool(),
            "[Advanced] Overlap communication and computation in Chebyshev filtering. This option can only be activated for USE GPU=true. Default setting is true.");

          prm.declare_entry(
            "OVERLAP COMPUTE COMMUN ORTHO RR",
            "true",
            Patterns::Bool(),
            "[Advanced] Overlap communication and computation in orthogonalization and Rayleigh-Ritz. This option can only be activated for USE GPU=true. Default setting is true.");

          prm.declare_entry(
            "ALGO",
            "NORMAL",
            Patterns::Selection("NORMAL|FAST"),
            "[Standard] In the FAST mode, spectrum splitting technique is used in Rayleigh-Ritz step, and mixed precision arithmetic algorithms are used in Rayleigh-Ritz and Cholesky factorization based orthogonalization step. For spectrum splitting, 85 percent of the total number of wavefunctions are taken to be core states, which holds good for most systems including metallic systems assuming NUMBER OF KOHN-SHAM WAVEFUNCTIONS to be around 10 percent more than N/2. FAST setting is strongly recommended for large-scale (> 10k electrons) system sizes. Both NORMAL and FAST setting use Chebyshev filtered subspace iteration technique. If manual options for mixed precision and spectum splitting are being used, please use NORMAL setting for ALGO. Default setting is NORMAL.");


          prm.declare_entry(
            "REUSE LANCZOS UPPER BOUND",
            "false",
            Patterns::Bool(),
            "[Advanced] Reuse upper bound of unwanted spectrum computed in the first SCF iteration via Lanczos iterations. Default setting is false.");

          prm.declare_entry(
            "ALLOW MULTIPLE PASSES POST FIRST SCF",
            "true",
            Patterns::Bool(),
            "[Advanced] Allow multiple chebyshev filtering passes in the SCF iterations after the first one. Default setting is true.");
        }
        prm.leave_subsection();
      }
      prm.leave_subsection();

      prm.enter_subsection("Poisson problem parameters");
      {
        prm.declare_entry(
          "MAXIMUM ITERATIONS",
          "20000",
          Patterns::Integer(0, 20000),
          "[Advanced] Maximum number of iterations to be allowed for Poisson problem convergence.");

        prm.declare_entry(
          "TOLERANCE",
          "1e-10",
          Patterns::Double(0, 1.0),
          "[Advanced] Absolute tolerance on the residual as stopping criterion for Poisson problem convergence.");
      }
      prm.leave_subsection();


      prm.enter_subsection("Helmholtz problem parameters");
      {
        prm.declare_entry(
          "MAXIMUM ITERATIONS HELMHOLTZ",
          "10000",
          Patterns::Integer(0, 20000),
          "[Advanced] Maximum number of iterations to be allowed for Helmholtz problem convergence.");

        prm.declare_entry(
          "ABSOLUTE TOLERANCE HELMHOLTZ",
          "1e-10",
          Patterns::Double(0, 1.0),
          "[Advanced] Absolute tolerance on the residual as stopping criterion for Helmholtz problem convergence.");
      }
      prm.leave_subsection();


      prm.enter_subsection("Molecular Dynamics");
      {
        prm.declare_entry(
          "ATOMIC MASSES FILE",
          "",
          Patterns::Anything(),
          "[Standard] Input atomic masses file name. File format: atomicNumber1 atomicMass1 (row1), atomicNumber2 atomicMass2 (row2) and so on. Units: a.m.u.");

        prm.declare_entry(
          "BOMD",
          "false",
          Patterns::Bool(),
          "[Standard] Perform Born-Oppenheimer NVE molecular dynamics. Input parameters for molecular dynamics have to be modified directly in the code in the file md/molecularDynamics.cc.");

        prm.declare_entry(
          "EXTRAPOLATE DENSITY",
          "0",
          Patterns::Integer(0, 2),
          "[Standard] Parameter controlling the reuse of ground-state density during molecular dynamics. The options are 0 default setting where superposition of atomic densities is the initial rho, 1 (second order extrapolation of density), and 2 (extrapolation of split density and the atomic densities are added) Option 2 is not enabled for spin-polarized case. Default setting is 0.");

        prm.declare_entry(
          "XL BOMD",
          "false",
          Patterns::Bool(),
          "[Standard] Perform Extended Lagrangian Born-Oppenheimer NVE molecular dynamics. Currently not implemented for spin-polarization case.");

        prm.declare_entry(
          "CHEBY TOL XL BOMD",
          "1e-6",
          Patterns::Double(0.0),
          "[Standard] Parameter specifying the accuracy of the occupied eigenvectors close to the Fermi-energy computed using Chebyshev filtering subspace iteration procedure.");

        prm.declare_entry(
          "CHEBY TOL XL BOMD RANK UPDATES FD",
          "1e-7",
          Patterns::Double(0.0),
          "[Standard] Parameter specifying the accuracy of the occupied eigenvectors close to the Fermi-energy computed using Chebyshev filtering subspace iteration procedure.");

        prm.declare_entry(
          "CHEBY TOL XL BOMD RESTART",
          "1e-9",
          Patterns::Double(0.0),
          "[Standard] Parameter specifying the accuracy of the occupied eigenvectors close to the Fermi-energy computed using Chebyshev filtering subspace iteration procedure.");

        prm.declare_entry(
          "MAX JACOBIAN RATIO FACTOR",
          "1.5",
          Patterns::Double(0.9, 3.0),
          "[Developer] Maximum scaling factor for maximum jacobian ratio of FEM mesh when mesh is deformed.");

        prm.declare_entry(
          "STARTING TEMPERATURE",
          "300.0",
          Patterns::Double(0.0),
          "[Standard] Starting temperature in K for MD simulation.");

        prm.declare_entry(
          "THERMOSTAT TIME CONSTANT",
          "100",
          Patterns::Double(0.0),
          "[Standard] Ratio of Time constant of thermostat and MD timestep. ");

        prm.declare_entry(
          "TEMPERATURE CONTROLLER TYPE",
          "NO_CONTROL",
          Patterns::Selection("NO_CONTROL|RESCALE|NOSE_HOVER_CHAINS|CSVR"),
          "[Standard] Method of controlling temperature in the MD run. NO_CONTROL is the default option.");

        prm.declare_entry("TIME STEP",
                          "0.5",
                          Patterns::Double(0.0),
                          "[Standard] Time step in femtoseconds.");

        prm.declare_entry("NUMBER OF STEPS",
                          "1000",
                          Patterns::Integer(0, 200000),
                          "[Standard] Number of time steps.");
        prm.declare_entry("TRACKING ATOMIC NO",
                          "0",
                          Patterns::Integer(0, 200000),
                          "[Standard] The atom Number to track.");

        prm.declare_entry("MAX WALL TIME",
                          "2592000.0",
                          Patterns::Double(0.0),
                          "[Standard] Maximum Wall Time in seconds");

        prm.declare_entry(
          "DIRAC DELTA KERNEL SCALING CONSTANT XL BOMD",
          "0.1",
          Patterns::Double(0.0),
          "[Developer] Dirac delta scaling kernel constant for XL BOMD.");

        prm.declare_entry(
          "KERNEL RANK XL BOMD",
          "0",
          Patterns::Integer(0, 10),
          "[Standard] Maximum rank for low rank kernel update in XL BOMD.");

        prm.declare_entry("NUMBER DISSIPATION TERMS XL BOMD",
                          "8",
                          Patterns::Integer(1, 8),
                          "[Standard] Number of dissipation terms in XL BOMD.");

        prm.declare_entry(
          "NUMBER PASSES RR SKIPPED XL BOMD",
          "0",
          Patterns::Integer(0),
          "[Standard] Number of starting chebsyev filtering passes without Rayleigh Ritz in XL BOMD.");

        prm.declare_entry("USE ATOMIC RHO XL BOMD",
                          "true",
                          Patterns::Bool(),
                          "[Standard] Use atomic rho xl bomd.");

        prm.declare_entry(
          "DENSITY MATRIX PERTURBATION RANK UPDATES XL BOMD",
          "false",
          Patterns::Bool(),
          "[Standard] Use density matrix perturbation theory for rank updates.");

        prm.declare_entry(
          "XL BOMD KERNEL RANK UPDATE FD PARAMETER",
          "1e-2",
          Patterns::Double(0.0),
          "[Standard] Finite difference perturbation parameter.");
      }
      prm.leave_subsection();
    }
  } // namespace internalDftParameters

  dftParameters::dftParameters()
  {
    finiteElementPolynomialOrder               = 1;
    finiteElementPolynomialOrderElectrostatics = 1;
    n_refinement_steps                         = 1;
    numberEigenValues                          = 1;
    xc_id                                      = 1;
    spinPolarized                              = 0;
    nkx                                        = 1;
    nky                                        = 1;
    nkz                                        = 1;
    offsetFlagX                                = 0;
    offsetFlagY                                = 0;
    offsetFlagZ                                = 0;
    chebyshevOrder                             = 1;
    numPass                                    = 1;
    numSCFIterations                           = 1;
    maxLinearSolverIterations                  = 1;
    mixingHistory                              = 1;
    npool                                      = 1;
    maxLinearSolverIterationsHelmholtz         = 1;

    radiusAtomBall                      = 0.0;
    mixingParameter                     = 0.5;
    absLinearSolverTolerance            = 1e-10;
    selfConsistentSolverTolerance       = 1e-10;
    TVal                                = 500;
    start_magnetization                 = 0.0;
    absLinearSolverToleranceHelmholtz   = 1e-10;
    chebyshevTolerance                  = 1e-02;
    chebyshevFilterTolXLBOMDRankUpdates = 1e-07;
    mixingMethod                        = "";
    ionOptSolver                        = "";
    cellOptSolver                       = "";

    isPseudopotential           = false;
    periodicX                   = false;
    periodicY                   = false;
    periodicZ                   = false;
    useSymm                     = false;
    timeReversal                = false;
    pseudoTestsFlag             = false;
    constraintMagnetization     = false;
    writeDosFile                = false;
    writeLdosFile               = false;
    writePdosFile               = false;
    writeLocalizationLengths    = false;
    std::string coordinatesFile = "";
    domainBoundingVectorsFile   = "";
    kPointDataFile              = "";
    ionRelaxFlagsFile           = "";
    orthogType                  = "";
    algoType                    = "";
    pseudoPotentialFile         = "";

    std::string coordinatesGaussianDispFile = "";

    outerAtomBallRadius            = 2.5;
    innerAtomBallRadius            = 0.0;
    meshSizeOuterDomain            = 10.0;
    meshSizeInnerBall              = 1.0;
    meshSizeOuterBall              = 1.0;
    numLevels                      = 1;
    numberWaveFunctionsForEstimate = 5;
    topfrac                        = 0.1;
    kerkerParameter                = 0.05;

    isIonOpt               = false;
    isCellOpt              = false;
    isIonForce             = false;
    isCellStress           = false;
    isBOMD                 = false;
    isXLBOMD               = false;
    nonSelfConsistentForce = false;
    forceRelaxTol          = 1e-4; // Hartree/Bohr
    stressRelaxTol         = 1e-6; // Hartree/Bohr^3
    toleranceKinetic       = 1e-03;
    cellConstraintType     = 12; // all cell components to be relaxed

    verbosity                 = 0;
    keepScratchFolder         = false;
    chkType                   = 0;
    restartSpinFromNoSpin     = false;
    restartFromChk            = false;
    restartMdFromChk          = false;
    reproducible_output       = false;
    electrostaticsHRefinement = false;
    meshAdaption              = false;
    pinnedNodeForPBC          = true;
    HXOptimFlag               = false;

    startingWFCType                                = "";
    writeWfcSolutionFields                         = false;
    writeDensitySolutionFields                     = false;
    wfcBlockSize                                   = 400;
    chebyWfcBlockSize                              = 400;
    subspaceRotDofsBlockSize                       = 2000;
    nbandGrps                                      = 1;
    computeEnergyEverySCF                          = true;
    scalapackParalProcs                            = 0;
    scalapackBlockSize                             = 50;
    natoms                                         = 0;
    natomTypes                                     = 0;
    numCoreWfcRR                                   = 0;
    reuseWfcGeoOpt                                 = false;
    reuseDensityGeoOpt                             = 0;
    mpiAllReduceMessageBlockSizeMB                 = 2.0;
    useMixedPrecCGS_SR                             = false;
    useMixedPrecCGS_O                              = false;
    useMixedPrecXTHXSpectrumSplit                  = false;
    useMixedPrecSubspaceRotRR                      = false;
    spectrumSplitStartingScfIter                   = 1;
    useELPA                                        = false;
    constraintsParallelCheck                       = true;
    createConstraintsFromSerialDofhandler          = true;
    bandParalOpt                                   = true;
    autoAdaptBaseMeshSize                          = true;
    readWfcForPdosPspFile                          = false;
    useGPU                                         = false;
    gpuFineGrainedTimings                          = false;
    allowFullCPUMemSubspaceRot                     = true;
    useMixedPrecCheby                              = false;
    overlapComputeCommunCheby                      = false;
    overlapComputeCommunOrthoRR                    = false;
    autoGPUBlockSizes                              = true;
    maxJacobianRatioFactorForMD                    = 1.5;
    chebyshevFilterTolXLBOMD                       = 1e-8;
    reuseDensityMD                                 = 0;
    timeStepBOMD                                   = 0.5;
    numberStepsBOMD                                = 1000;
    gaussianConstantForce                          = 0.75;
    gaussianOrderForce                             = 4.0;
    gaussianOrderMoveMeshToAtoms                   = 4.0;
    useFlatTopGenerator                            = false;
    diracDeltaKernelScalingConstant                = 0.1;
    kernelUpdateRankXLBOMD                         = 0;
    kmaxXLBOMD                                     = 8;
    useAtomicRhoXLBOMD                             = true;
    useMeshSizesFromAtomsFile                      = false;
    chebyshevFilterPolyDegreeFirstScfScalingFactor = 1.34;
    numberPassesRRSkippedXLBOMD                    = 0;
    xlbomdRestartChebyTol                          = 1e-9;
    useDensityMatrixPerturbationRankUpdates        = false;
    xlbomdKernelRankUpdateFDParameter              = 1e-2;
    smearedNuclearCharges                          = false;
    floatingNuclearCharges                         = false;
    nonLinearCoreCorrection                        = false;
    maxLineSearchIterCGPRP                         = 5;
    atomicMassesFile                               = "";
    useGPUDirectAllReduce                          = false;
    pspCutoffImageCharges                          = 15.0;
    reuseLanczosUpperBoundFromFirstCall            = false;
    allowMultipleFilteringPassesAfterFirstScf      = true;
    useELPAGPUKernel                               = false;
    xcFamilyType                                   = "";
    gpuMemOptMode                                  = false;
    // New Paramters for moleculardyynamics class
    startingTempBOMD           = 300;
    thermostatTimeConstantBOMD = 100;
    MaxWallTime                = 2592000.0;
    tempControllerTypeBOMD     = "";
    MDTrack                    = 0;


    // New paramter for selecting mode and NEB parameters
    TotalImages = 1;
    solvermode  = "";

    dc_dispersioncorrectiontype = 0;
    dc_d3dampingtype            = 2;
    dc_d3ATM                    = false;
    dc_d4MBD                    = false;
    dc_dampingParameterFilename = "";
    dc_d3cutoff2                = 94.8683298050514;
    dc_d3cutoff3                = 40.0;
    dc_d3cutoffCN               = 40.0;
<<<<<<< HEAD

    bfgsStepMethod    = "QN";
    usePreconditioner = false;
    lbfgsNumPastSteps = 5;
=======
>>>>>>> 0fb20fe6
  }


  void
  dftParameters::parse_parameters(const std::string &parameter_file,
                                  const MPI_Comm &   mpi_comm_parent,
                                  const bool         printParams)
  {
    ParameterHandler prm;
    internalDftParameters::declare_parameters(prm);
    prm.parse_input(parameter_file);

    verbosity                 = prm.get_integer("VERBOSITY");
    reproducible_output       = prm.get_bool("REPRODUCIBLE OUTPUT");
    keepScratchFolder         = prm.get_bool("KEEP SCRATCH FOLDER");
    solvermode                = prm.get("DFT-FE SOLVER MODE");
    electrostaticsHRefinement = prm.get_bool("H REFINED ELECTROSTATICS");

    prm.enter_subsection("GPU");
    {
      useGPU                     = prm.get_bool("USE GPU");
      gpuFineGrainedTimings      = prm.get_bool("FINE GRAINED GPU TIMINGS");
      allowFullCPUMemSubspaceRot = prm.get_bool("SUBSPACE ROT FULL CPU MEM");
      autoGPUBlockSizes          = prm.get_bool("AUTO GPU BLOCK SIZES");
      useGPUDirectAllReduce      = prm.get_bool("USE GPUDIRECT MPI ALL REDUCE");
      useELPAGPUKernel           = prm.get_bool("USE ELPA GPU KERNEL");
      gpuMemOptMode              = prm.get_bool("GPU MEM OPT MODE");
    }
    prm.leave_subsection();

    prm.enter_subsection("Postprocessing");
    {
      writeWfcSolutionFields     = prm.get_bool("WRITE WFC");
      writeDensitySolutionFields = prm.get_bool("WRITE DENSITY");
      writeDosFile               = prm.get_bool("WRITE DENSITY OF STATES");
      writeLdosFile            = prm.get_bool("WRITE LOCAL DENSITY OF STATES");
      writeLocalizationLengths = prm.get_bool("WRITE LOCALIZATION LENGTHS");
      readWfcForPdosPspFile =
        prm.get_bool("READ ATOMIC WFC PDOS FROM PSP FILE");
      writeLocalizationLengths = prm.get_bool("WRITE LOCALIZATION LENGTHS");
    }
    prm.leave_subsection();

    prm.enter_subsection("Parallelization");
    {
      npool        = prm.get_integer("NPKPT");
      nbandGrps    = prm.get_integer("NPBAND");
      bandParalOpt = prm.get_bool("BAND PARAL OPT");
      mpiAllReduceMessageBlockSizeMB =
        prm.get_double("MPI ALLREDUCE BLOCK SIZE");
    }
    prm.leave_subsection();

    prm.enter_subsection("Checkpointing and Restart");
    {
      chkType               = prm.get_integer("CHK TYPE");
      restartFromChk        = prm.get_bool("RESTART FROM CHK") && chkType != 0;
      restartSpinFromNoSpin = prm.get_bool("RESTART SP FROM NO SP");
      restartMdFromChk = prm.get_bool("RESTART MD FROM CHK"); //&& chkType != 0;
    }
    prm.leave_subsection();

    prm.enter_subsection("Geometry");
    {
      natoms                      = prm.get_integer("NATOMS");
      natomTypes                  = prm.get_integer("NATOM TYPES");
      coordinatesFile             = prm.get("ATOMIC COORDINATES FILE");
      coordinatesGaussianDispFile = prm.get("ATOMIC DISP COORDINATES FILE");
      domainBoundingVectorsFile   = prm.get("DOMAIN VECTORS FILE");
    }
    prm.leave_subsection();
    prm.enter_subsection("Optimization");
    {
      isIonOpt               = prm.get_bool("ION OPT");
      ionOptSolver           = prm.get("ION OPT SOLVER");
      cellOptSolver          = prm.get("CELL OPT SOLVER");
      maxLineSearchIterCGPRP = prm.get_integer("MAX LINE SEARCH ITER");
      nonSelfConsistentForce = prm.get_bool("NON SELF CONSISTENT FORCE");
      isIonForce             = isIonOpt || prm.get_bool("ION FORCE");
      forceRelaxTol          = prm.get_double("FORCE TOL");
      ionRelaxFlagsFile      = prm.get("ION RELAX FLAGS FILE");
      isCellOpt              = prm.get_bool("CELL OPT");
      isCellStress           = isCellOpt || prm.get_bool("CELL STRESS");
      stressRelaxTol         = prm.get_double("STRESS TOL");
      cellConstraintType     = prm.get_integer("CELL CONSTRAINT TYPE");
      reuseWfcGeoOpt         = prm.get_bool("REUSE WFC");
      reuseDensityGeoOpt     = prm.get_integer("REUSE DENSITY");
      bfgsStepMethod         = prm.get("BFGS STEP METHOD");
      usePreconditioner      = prm.get_bool("USE PRECONDITIONER");
      lbfgsNumPastSteps      = prm.get_integer("LBFGS HISTORY");
    }
    prm.leave_subsection();

    prm.enter_subsection("Boundary conditions");
    {
      radiusAtomBall           = prm.get_double("SELF POTENTIAL RADIUS");
      periodicX                = prm.get_bool("PERIODIC1");
      periodicY                = prm.get_bool("PERIODIC2");
      periodicZ                = prm.get_bool("PERIODIC3");
      constraintsParallelCheck = prm.get_bool("CONSTRAINTS PARALLEL CHECK");
      createConstraintsFromSerialDofhandler =
        prm.get_bool("CONSTRAINTS FROM SERIAL DOFHANDLER");
      pinnedNodeForPBC       = prm.get_bool("POINT WISE DIRICHLET CONSTRAINT");
      smearedNuclearCharges  = prm.get_bool("SMEARED NUCLEAR CHARGES");
      floatingNuclearCharges = prm.get_bool("FLOATING NUCLEAR CHARGES");
    }
    prm.leave_subsection();

    prm.enter_subsection("Finite element mesh parameters");
    {
      finiteElementPolynomialOrder = prm.get_integer("POLYNOMIAL ORDER");
      finiteElementPolynomialOrderElectrostatics =
        prm.get_integer("POLYNOMIAL ORDER ELECTROSTATICS") == 0 ?
          prm.get_integer("POLYNOMIAL ORDER") :
          prm.get_integer("POLYNOMIAL ORDER ELECTROSTATICS");
      prm.enter_subsection("Auto mesh generation parameters");
      {
        outerAtomBallRadius   = prm.get_double("ATOM BALL RADIUS");
        innerAtomBallRadius   = prm.get_double("INNER ATOM BALL RADIUS");
        meshSizeOuterDomain   = prm.get_double("BASE MESH SIZE");
        meshSizeInnerBall     = prm.get_double("MESH SIZE AT ATOM");
        meshSizeOuterBall     = prm.get_double("MESH SIZE AROUND ATOM");
        meshAdaption          = prm.get_bool("MESH ADAPTION");
        autoAdaptBaseMeshSize = prm.get_bool("AUTO ADAPT BASE MESH SIZE");
        topfrac               = prm.get_double("TOP FRAC");
        numLevels             = prm.get_double("NUM LEVELS");
        numberWaveFunctionsForEstimate =
          prm.get_integer("ERROR ESTIMATE WAVEFUNCTIONS");
        toleranceKinetic = prm.get_double("TOLERANCE FOR MESH ADAPTION");
        gaussianConstantForce =
          prm.get_double("GAUSSIAN CONSTANT FORCE GENERATOR");
        gaussianOrderForce = prm.get_double("GAUSSIAN ORDER FORCE GENERATOR");
        gaussianOrderMoveMeshToAtoms =
          prm.get_double("GAUSSIAN ORDER MOVE MESH TO ATOMS");
        useFlatTopGenerator = prm.get_bool("USE FLAT TOP GENERATOR");
        useMeshSizesFromAtomsFile =
          prm.get_bool("USE MESH SIZES FROM ATOM LOCATIONS FILE");
      }
      prm.leave_subsection();
    }
    prm.leave_subsection();

    prm.enter_subsection("Brillouin zone k point sampling options");
    {
      prm.enter_subsection("Monkhorst-Pack (MP) grid generation");
      {
        nkx         = prm.get_integer("SAMPLING POINTS 1");
        nky         = prm.get_integer("SAMPLING POINTS 2");
        nkz         = prm.get_integer("SAMPLING POINTS 3");
        offsetFlagX = prm.get_integer("SAMPLING SHIFT 1");
        offsetFlagY = prm.get_integer("SAMPLING SHIFT 2");
        offsetFlagZ = prm.get_integer("SAMPLING SHIFT 3");
      }
      prm.leave_subsection();

      useSymm        = prm.get_bool("USE GROUP SYMMETRY");
      timeReversal   = prm.get_bool("USE TIME REVERSAL SYMMETRY");
      kPointDataFile = prm.get("kPOINT RULE FILE");
    }
    prm.leave_subsection();

    prm.enter_subsection("DFT functional parameters");
    {
      prm.enter_subsection("Dispersion Correction");
      {
        dc_dispersioncorrectiontype =
          prm.get_integer("DISPERSION CORRECTION TYPE");
        dc_d3dampingtype            = prm.get_integer("D3 DAMPING TYPE");
        dc_d3ATM                    = prm.get_bool("D3 ATM");
        dc_d4MBD                    = prm.get_bool("D4 MBD");
        dc_dampingParameterFilename = prm.get("DAMPING PARAMETERS FILE");
        dc_d3cutoff2                = prm.get_double("TWO BODY CUTOFF");
        dc_d3cutoff3                = prm.get_double("THREE BODY CUTOFF");
        dc_d3cutoffCN               = prm.get_double("CN CUTOFF");
      }
      prm.leave_subsection();
      isPseudopotential     = prm.get_bool("PSEUDOPOTENTIAL CALCULATION");
      pseudoTestsFlag       = prm.get_bool("PSEUDO TESTS FLAG");
      pseudoPotentialFile   = prm.get("PSEUDOPOTENTIAL FILE NAMES LIST");
      xc_id                 = prm.get_integer("EXCHANGE CORRELATION TYPE");
      spinPolarized         = prm.get_integer("SPIN POLARIZATION");
      start_magnetization   = prm.get_double("START MAGNETIZATION");
      pspCutoffImageCharges = prm.get_double("PSP CUTOFF IMAGE CHARGES");
      TotalImages           = prm.get_integer("NUMBER OF IMAGES");
    }
    prm.leave_subsection();

    prm.enter_subsection("SCF parameters");
    {
      TVal                          = prm.get_double("TEMPERATURE");
      numSCFIterations              = prm.get_integer("MAXIMUM ITERATIONS");
      selfConsistentSolverTolerance = prm.get_double("TOLERANCE");
      mixingHistory                 = prm.get_integer("MIXING HISTORY");
      mixingParameter               = prm.get_double("MIXING PARAMETER");
      kerkerParameter               = prm.get_double("KERKER MIXING PARAMETER");
      mixingMethod                  = prm.get("MIXING METHOD");
      constraintMagnetization       = prm.get_bool("CONSTRAINT MAGNETIZATION");
      startingWFCType               = prm.get("STARTING WFC");
      computeEnergyEverySCF         = prm.get_bool("COMPUTE ENERGY EACH ITER");


      prm.enter_subsection("Eigen-solver parameters");
      {
        numberEigenValues =
          prm.get_integer("NUMBER OF KOHN-SHAM WAVEFUNCTIONS");
        numCoreWfcRR = prm.get_integer("SPECTRUM SPLIT CORE EIGENSTATES");
        spectrumSplitStartingScfIter =
          prm.get_integer("SPECTRUM SPLIT STARTING SCF ITER");
        chebyshevOrder = prm.get_integer("CHEBYSHEV POLYNOMIAL DEGREE");
        useELPA        = prm.get_bool("USE ELPA");
        HXOptimFlag    = prm.get_bool("ENABLE HAMILTONIAN TIMES VECTOR OPTIM");
        orthogType     = prm.get("ORTHOGONALIZATION TYPE");
        chebyshevTolerance = prm.get_double("CHEBYSHEV FILTER TOLERANCE");
        wfcBlockSize       = prm.get_integer("WFC BLOCK SIZE");
        chebyWfcBlockSize  = prm.get_integer("CHEBY WFC BLOCK SIZE");
        subspaceRotDofsBlockSize =
          prm.get_integer("SUBSPACE ROT DOFS BLOCK SIZE");
        scalapackParalProcs = prm.get_integer("SCALAPACKPROCS");
        scalapackBlockSize  = prm.get_integer("SCALAPACK BLOCK SIZE");
        useMixedPrecCGS_SR  = prm.get_bool("USE MIXED PREC CGS SR");
        useMixedPrecCGS_O   = prm.get_bool("USE MIXED PREC CGS O");
        useMixedPrecXTHXSpectrumSplit =
          prm.get_bool("USE MIXED PREC XTHX SPECTRUM SPLIT");
        useMixedPrecSubspaceRotRR = prm.get_bool("USE MIXED PREC RR_SR");
        useMixedPrecCheby         = prm.get_bool("USE MIXED PREC CHEBY");
        overlapComputeCommunCheby =
          prm.get_bool("OVERLAP COMPUTE COMMUN CHEBY");
        overlapComputeCommunOrthoRR =
          prm.get_bool("OVERLAP COMPUTE COMMUN ORTHO RR");
        algoType                                       = prm.get("ALGO");
        chebyshevFilterPolyDegreeFirstScfScalingFactor = prm.get_double(
          "CHEBYSHEV POLYNOMIAL DEGREE SCALING FACTOR FIRST SCF");
        reuseLanczosUpperBoundFromFirstCall =
          prm.get_bool("REUSE LANCZOS UPPER BOUND");
        ;
        allowMultipleFilteringPassesAfterFirstScf =
          prm.get_bool("ALLOW MULTIPLE PASSES POST FIRST SCF");
      }
      prm.leave_subsection();
    }
    prm.leave_subsection();


    prm.enter_subsection("Poisson problem parameters");
    {
      maxLinearSolverIterations = prm.get_integer("MAXIMUM ITERATIONS");
      absLinearSolverTolerance  = prm.get_double("TOLERANCE");
    }
    prm.leave_subsection();

    prm.enter_subsection("Helmholtz problem parameters");
    {
      maxLinearSolverIterationsHelmholtz =
        prm.get_integer("MAXIMUM ITERATIONS HELMHOLTZ");
      absLinearSolverToleranceHelmholtz =
        prm.get_double("ABSOLUTE TOLERANCE HELMHOLTZ");
    }
    prm.leave_subsection();

    prm.enter_subsection("Molecular Dynamics");
    {
      atomicMassesFile            = prm.get("ATOMIC MASSES FILE");
      reuseDensityMD              = prm.get_integer("EXTRAPOLATE DENSITY");
      isBOMD                      = prm.get_bool("BOMD");
      maxJacobianRatioFactorForMD = prm.get_double("MAX JACOBIAN RATIO FACTOR");
      isXLBOMD                    = prm.get_bool("XL BOMD");
      chebyshevFilterTolXLBOMD    = prm.get_double("CHEBY TOL XL BOMD");
      chebyshevFilterTolXLBOMDRankUpdates =
        prm.get_double("CHEBY TOL XL BOMD RANK UPDATES FD");
      timeStepBOMD               = prm.get_double("TIME STEP");
      numberStepsBOMD            = prm.get_integer("NUMBER OF STEPS");
      MDTrack                    = prm.get_integer("TRACKING ATOMIC NO");
      startingTempBOMD           = prm.get_double("STARTING TEMPERATURE");
      thermostatTimeConstantBOMD = prm.get_double("THERMOSTAT TIME CONSTANT");
      MaxWallTime                = prm.get_double("MAX WALL TIME");



      tempControllerTypeBOMD = prm.get("TEMPERATURE CONTROLLER TYPE");

      diracDeltaKernelScalingConstant =
        prm.get_double("DIRAC DELTA KERNEL SCALING CONSTANT XL BOMD");
      kernelUpdateRankXLBOMD = prm.get_integer("KERNEL RANK XL BOMD");
      kmaxXLBOMD = prm.get_integer("NUMBER DISSIPATION TERMS XL BOMD");
      numberPassesRRSkippedXLBOMD =
        prm.get_integer("NUMBER PASSES RR SKIPPED XL BOMD");
      useAtomicRhoXLBOMD    = prm.get_bool("USE ATOMIC RHO XL BOMD");
      xlbomdRestartChebyTol = prm.get_double("CHEBY TOL XL BOMD RESTART");
      useDensityMatrixPerturbationRankUpdates =
        prm.get_bool("DENSITY MATRIX PERTURBATION RANK UPDATES XL BOMD");
      xlbomdKernelRankUpdateFDParameter =
        prm.get_double("XL BOMD KERNEL RANK UPDATE FD PARAMETER");
    }
    prm.leave_subsection();

    if ((restartFromChk == true || restartMdFromChk) &&
        (chkType == 1 || chkType == 3))
      {
        if (periodicX || periodicY || periodicZ)
          coordinatesFile = floatingNuclearCharges ?
                              "atomsFracCoordCurrent.chk" :
                              "atomsFracCoordAutomesh.chk";
        else
          coordinatesFile = floatingNuclearCharges ?
                              "atomsCartCoordCurrent.chk" :
                              "atomsCartCoordAutomesh.chk";

        domainBoundingVectorsFile = "domainBoundingVectorsCurrent.chk";

        if (!floatingNuclearCharges)
          coordinatesGaussianDispFile = "atomsGaussianDispCoord.chk";
      }

    check_parameters(mpi_comm_parent);

    const bool printParametersToFile = false;
    if (printParametersToFile &&
        Utilities::MPI::this_mpi_process(mpi_comm_parent) == 0)
      {
        prm.print_parameters(std::cout, ParameterHandler::OutputStyle::LaTeX);
        exit(0);
      }

    if (Utilities::MPI::this_mpi_process(mpi_comm_parent) == 0 &&
        verbosity >= 1 && printParams)
      {
        prm.print_parameters(std::cout, ParameterHandler::ShortText);
      }

    //
    setAutoParameters(mpi_comm_parent);
    setXCFamilyType();
  }



  void
  dftParameters::check_parameters(const MPI_Comm &mpi_comm_parent) const
  {
    AssertThrow(
      !((periodicX || periodicY || periodicZ) &&
        (writeLdosFile || writePdosFile)),
      ExcMessage(
        "DFT-FE Error: LOCAL DENSITY OF STATES and PROJECTED DENSITY OF STATES are currently not implemented in the case of periodic and semi-periodic boundary conditions."));

    if (floatingNuclearCharges)
      AssertThrow(
        smearedNuclearCharges,
        ExcMessage(
          "DFT-FE Error: FLOATING NUCLEAR CHARGES can only be used if SMEARED NUCLEAR CHARGES is set to true."));

#ifdef USE_COMPLEX
    if (isIonForce || isCellStress)
      AssertThrow(
        !useSymm,
        ExcMessage(
          "DFT-FE Error: USE GROUP SYMMETRY must be set to false if either ION FORCE or CELL STRESS is set to true. This functionality will be added in a future release"));
#else
    AssertThrow(
      nkx == 1 && nky == 1 && nkz == 1 && offsetFlagX == 0 &&
        offsetFlagY == 0 && offsetFlagZ == 0,
      ExcMessage(
        "DFT-FE Error: Real executable cannot be used for non-zero k point."));
#endif
    AssertThrow(
      !(chkType == 2 && (isIonOpt || isCellOpt)),
      ExcMessage(
        "DFT-FE Error: CHK TYPE=2 cannot be used if geometry optimization is being performed."));

    AssertThrow(
      !(chkType == 1 && (isIonOpt && isCellOpt)),
      ExcMessage(
        "DFT-FE Error: CHK TYPE=1 cannot be used if both ION OPT and CELL OPT are set to true."));

    if (numberEigenValues != 0)
      AssertThrow(
        nbandGrps <= numberEigenValues,
        ExcMessage(
          "DFT-FE Error: NPBAND is greater than NUMBER OF KOHN-SHAM WAVEFUNCTIONS."));

    if (nonSelfConsistentForce)
      AssertThrow(
        false,
        ExcMessage(
          "DFT-FE Error: Implementation of this feature is not completed yet."));

    if (spinPolarized == 1 && mixingMethod == "ANDERSON_WITH_KERKER")
      AssertThrow(
        false,
        ExcMessage(
          "DFT-FE Error: Implementation of this feature is not completed yet."));
    if (spinPolarized == 1 && (reuseDensityMD >= 1 || reuseDensityGeoOpt == 2))
      AssertThrow(
        false,
        ExcMessage(
          "DFT-FE Error: Implementation of this feature is not completed yet."));

    AssertThrow(!coordinatesFile.empty(),
                ExcMessage("DFT-FE Error: ATOMIC COORDINATES FILE not given."));

    AssertThrow(!domainBoundingVectorsFile.empty(),
                ExcMessage("DFT-FE Error: DOMAIN VECTORS FILE not given."));

    if (isPseudopotential)
      AssertThrow(
        !pseudoPotentialFile.empty(),
        ExcMessage("DFT-FE Error: PSEUDOPOTENTIAL FILE NAMES LIST not given."));

    if (spinPolarized == 0)
      AssertThrow(
        !constraintMagnetization,
        ExcMessage(
          "DFT-FE Error: This is a SPIN UNPOLARIZED calculation. Can't have CONSTRAINT MAGNETIZATION ON."));

    if (spinPolarized == 1 && !constraintMagnetization)
      AssertThrow(
        std::abs(std::abs(start_magnetization) - 0.5) > 1e-6,
        ExcMessage(
          "DFT-FE Error: START MAGNETIZATION =+-0.5 only applicable in case of CONSTRAINT MAGNETIZATION set to ON."));

    if (verbosity >= 1 &&
        Utilities::MPI::this_mpi_process(mpi_comm_parent) == 0)
      if (constraintMagnetization)
        std::cout
          << " WARNING: CONSTRAINT MAGNETIZATION is ON. A fixed occupation will be used no matter what temperature is provided at input"
          << std::endl;

    AssertThrow(
      natoms != 0,
      ExcMessage(
        "DFT-FE Error: Number of atoms not specified or given a value of zero, which is not allowed."));

    AssertThrow(
      natomTypes != 0,
      ExcMessage(
        "DFT-FE Error: Number of atom types not specified or given a value of zero, which is not allowed."));

    if (meshAdaption)
      AssertThrow(
        !(isIonOpt && isCellOpt),
        ExcMessage(
          "DFT-FE Error: Currently Atomic relaxation does not work with automatic mesh adaption scheme."));

    if (nbandGrps > 1)
      AssertThrow(
        wfcBlockSize == chebyWfcBlockSize,
        ExcMessage(
          "DFT-FE Error: WFC BLOCK SIZE and CHEBY WFC BLOCK SIZE must be same for band parallelization."));
  }


  void
  dftParameters::setAutoParameters(const MPI_Comm &mpi_comm_parent)
  {
    //
    // Automated choice of mesh related parameters
    //

    if (isBOMD)
      isIonForce = true;

    if (!isPseudopotential)
      {
        if (!reproducible_output)
          smearedNuclearCharges = false;
        floatingNuclearCharges = false;
      }

    if (meshSizeOuterDomain < 1.0e-6)
      if (periodicX || periodicY || periodicZ)
        meshSizeOuterDomain = 4.0;
      else
        meshSizeOuterDomain = 13.0;

    if (meshSizeInnerBall < 1.0e-6)
      if (isPseudopotential)
        meshSizeInnerBall = 10.0 * meshSizeOuterBall;
      else
        meshSizeInnerBall = 0.1 * meshSizeOuterBall;

    if (outerAtomBallRadius < 1.0e-6)
      {
        if (isPseudopotential)
          {
            if (!floatingNuclearCharges)
              outerAtomBallRadius = 2.5;
            else
              {
                if (!(periodicX || periodicY || periodicZ))
                  outerAtomBallRadius = 6.0;
                else
                  outerAtomBallRadius = 10.0;
              }
          }
        else
          outerAtomBallRadius = 2.0;
      }

    if (!(periodicX || periodicY || periodicZ) && !reproducible_output)
      {
        constraintsParallelCheck              = false;
        createConstraintsFromSerialDofhandler = false;
      }
    else if (reproducible_output)
      createConstraintsFromSerialDofhandler = true;

    if (reproducible_output)
      {
        gaussianOrderMoveMeshToAtoms = 4.0;
      }

    //
    // Automated choice of eigensolver parameters
    //
    if (isPseudopotential && orthogType == "Auto")
      {
        if (verbosity >= 1 &&
            Utilities::MPI::this_mpi_process(mpi_comm_parent) == 0)
          std::cout
            << "Setting ORTHOGONALIZATION TYPE=CGS for pseudopotential calculations "
            << std::endl;
        orthogType = "CGS";
      }
    else if (!isPseudopotential && orthogType == "Auto" && !useGPU)
      {
#ifdef USE_PETSC;
        if (verbosity >= 1 &&
            Utilities::MPI::this_mpi_process(mpi_comm_parent) == 0)
          std::cout
            << "Setting ORTHOGONALIZATION TYPE=GS for all-electron calculations as DFT-FE is linked to dealii with Petsc and Slepc"
            << std::endl;

        orthogType = "GS";
#else
        if (verbosity >= 1 &&
            Utilities::MPI::this_mpi_process(mpi_comm_parent) == 0)
          std::cout
            << "Setting ORTHOGONALIZATION TYPE=CGS for all-electron calculations as DFT-FE is not linked to dealii with Petsc and Slepc "
            << std::endl;

        orthogType = "CGS";
#endif
      }
    else if (orthogType == "GS" && !useGPU)
      {
#ifndef USE_PETSC;
        AssertThrow(
          orthogType != "GS",
          ExcMessage(
            "DFT-FE Error: Please use ORTHOGONALIZATION TYPE to be CGS/Auto as GS option is only available if DFT-FE is linked to dealii with Petsc and Slepc."));
#endif
      }
    else if (!isPseudopotential && orthogType == "Auto" && useGPU)
      {
        if (verbosity >= 1 &&
            Utilities::MPI::this_mpi_process(mpi_comm_parent) == 0)
          std::cout
            << "Setting ORTHOGONALIZATION TYPE=CGS for all-electron calculations on GPUs "
            << std::endl;
        orthogType = "CGS";
      }
    else if (orthogType == "GS" && useGPU)
      {
        AssertThrow(
          false,
          ExcMessage(
            "DFT-FE Error: GS is not implemented on GPUs. Use Auto option."));
      }


    if (algoType == "FAST")
      {
        useMixedPrecCGS_O                   = true;
        useMixedPrecCGS_SR                  = true;
        useMixedPrecXTHXSpectrumSplit       = true;
        useMixedPrecCheby                   = true;
        reuseLanczosUpperBoundFromFirstCall = true;
      }
#ifdef USE_COMPLEX
    HXOptimFlag = false;
#endif


#ifdef DFTFE_WITH_GPU
    if (!isPseudopotential && useGPU)
      {
        overlapComputeCommunCheby = false;
      }
#endif


#ifndef DFTFE_WITH_GPU
    useGPU           = false;
    useELPAGPUKernel = false;
#endif

    if (scalapackBlockSize == 0)
      {
        if (useELPAGPUKernel)
          scalapackBlockSize = 16;
        else
          scalapackBlockSize = 32;
      }

#ifndef DFTFE_WITH_NCCL
    useGPUDirectAllReduce = false;
#endif

    if (useMixedPrecCheby)
      AssertThrow(
        useELPA,
        ExcMessage(
          "DFT-FE Error: USE ELPA must be set to true for USE MIXED PREC CHEBY."));

    if (verbosity >= 5)
      computeEnergyEverySCF = true;
  }

  void
  dftParameters::setXCFamilyType()
  {
    if (xc_id == 1)
      {
        xcFamilyType = "LDA";
      }
    else if (xc_id == 2)
      {
        xcFamilyType = "LDA";
      }
    else if (xc_id == 3)
      {
        xcFamilyType = "LDA";
      }
    else if (xc_id == 4)
      {
        xcFamilyType = "GGA";
      }
    else if (xc_id == 5)
      {
        xcFamilyType = "GGA";
      }
  }

} // namespace dftfe<|MERGE_RESOLUTION|>--- conflicted
+++ resolved
@@ -324,10 +324,9 @@
           Patterns::Bool(),
           "[Standard] Reuse previous ground-state wavefunctions during geometry optimization. Default setting is true.");
 
-<<<<<<< HEAD
         prm.declare_entry(
           "REUSE DENSITY",
-          "0",
+          "1",
           Patterns::Integer(0, 2),
           "[Standard] Parameter controlling the reuse of ground-state density during geometry optimization. The options are 0 (reinitialize density based on superposition of atomic densities), 1 (reuse ground-state density of previous relaxation step), and 2 (subtract superposition of atomic densities from the previous step's ground-state density and add superposition of atomic densities from the new atomic positions. Option 2 is not enabled for spin-polarized case. Default setting is 0.");
 
@@ -348,15 +347,6 @@
           "5",
           Patterns::Integer(1, 20),
           "[Standard] Number of previous steps to considered for the LBFGS update.");
-=======
-          prm.declare_entry(
-            "REUSE DENSITY",
-            "1",
-            Patterns::Integer(0, 2),
-            "[Standard] Parameter controlling the reuse of ground-state density during geometry optimization. The options are 0 (reinitialize density based on superposition of atomic densities), 1 (reuse ground-state density of previous relaxation step), and 2 (subtract superposition of atomic densities from the previous step's ground-state density and add superposition of atomic densities from the new atomic positions. Option 2 is not enabled for spin-polarized case. Default setting is 1.");
-        }
-        prm.leave_subsection();
->>>>>>> 0fb20fe6
       }
       prm.leave_subsection();
 
@@ -1255,13 +1245,10 @@
     dc_d3cutoff2                = 94.8683298050514;
     dc_d3cutoff3                = 40.0;
     dc_d3cutoffCN               = 40.0;
-<<<<<<< HEAD
 
     bfgsStepMethod    = "QN";
     usePreconditioner = false;
     lbfgsNumPastSteps = 5;
-=======
->>>>>>> 0fb20fe6
   }
 
 
