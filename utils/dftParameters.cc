// ---------------------------------------------------------------------
//
// Copyright (c) 2017 The Regents of the University of Michigan and DFT-FE authors.
//
// This file is part of the DFT-FE code.
//
// The DFT-FE code is free software; you can use it, redistribute
// it, and/or modify it under the terms of the GNU Lesser General
// Public License as published by the Free Software Foundation; either
// version 2.1 of the License, or (at your option) any later version.
// The full text of the license can be found in the file LICENSE at
// the top level of the DFT-FE distribution.
//
// ---------------------------------------------------------------------
//
// @author Phani Motamarri (2017), Sambit Das (2018)
//
#include <dftParameters.h>
#include <iostream>
#include <fstream>
#include <deal.II/base/data_out_base.h>

using namespace dealii;

namespace dftfe {

namespace dftParameters
{

  unsigned int finiteElementPolynomialOrder=1,n_refinement_steps=1,numberEigenValues=1,xc_id=1, spinPolarized=0, nkx=1,nky=1,nkz=1, pseudoProjector=1;
  unsigned int chebyshevOrder=1,numPass=1, numSCFIterations=1,maxLinearSolverIterations=1, mixingHistory=1, npool=1;

  double radiusAtomBall=0.0, mixingParameter=0.5, dkx=0.0, dky=0.0, dkz=0.0;
  double lowerEndWantedSpectrum=0.0,relLinearSolverTolerance=1e-10,selfConsistentSolverTolerance=1e-10,TVal=500, start_magnetization=0.0;

  bool isPseudopotential=false,periodicX=false,periodicY=false,periodicZ=false, useSymm=false, timeReversal=false;
  std::string meshFileName="",coordinatesFile="",domainBoundingVectorsFile="",kPointDataFile="", ionRelaxFlagsFile="";

  double outerAtomBallRadius=2.0, meshSizeOuterDomain=10.0;
  double meshSizeInnerBall=1.0, meshSizeOuterBall=1.0;

  bool isIonOpt=false, isCellOpt=false, isIonForce=false, isCellStress=false;
  double forceRelaxTol  = 5e-5;//Hartree/Bohr
  double stressRelaxTol = 5e-7;//Hartree/Bohr^3
  unsigned int cellConstraintType=12;// all cell components to be relaxed

  unsigned int verbosity=0; unsigned int chkType=0;
  bool restartFromChk=false;
  bool reproducible_output=false;
  bool electrostaticsPRefinement=false;


  void declare_parameters(ParameterHandler &prm)
  {
    prm.declare_entry("REPRODUCIBLE OUTPUT", "false",
                      Patterns::Bool(),
                      "[Developer] Limit output to that which is reprodicible, i.e. don't print timing or absolute paths. This parameter is only used for testing purposes.");

    prm.declare_entry("VERBOSITY", "1",
                      Patterns::Integer(0,2),
                      "[Standard] Parameter to control verbosity of terminal output. 0 for low, 1 for medium, and 2 for high.");

    prm.enter_subsection ("Checkpointing and Restart");
    {
	prm.declare_entry("CHK TYPE", "0",
			   Patterns::Integer(0,2),
			   "[Standard] Checkpoint type, 0(dont create any checkpoint), 1(create checkpoint for geometry optimization restart if ION OPT or CELL OPT is set to true. Currently, checkpointing and restart framework doesn't work if both ION OPT and CELL OPT are set to true- the code will throw an error if attempted.), 2(create checkpoint for scf restart. Currently, this option cannot be used if geometry optimization is being performed. The code will throw an error if this option is used in conjunction with geometry optimization.)");

	prm.declare_entry("RESTART FROM CHK", "false",
			   Patterns::Bool(),
			   "[Standard] Boolean parameter specifying if the current job reads from a checkpoint. The nature of the restart corresponds to the CHK TYPE parameter. Hence, the checkpoint being read must have been created using the same value of the CHK TYPE parameter. RESTART FROM CHK is always false for CHK TYPE 0.");
    }
    prm.leave_subsection ();

    prm.enter_subsection ("Geometry");
    {
	prm.declare_entry("ATOMIC COORDINATES FILE", "",
			  Patterns::Anything(),
			  "[Standard] Atomic-coordinates file. For fully non-periodic domain give cartesian coordinates of the atoms (in a.u) with respect to origin at the center of the domain. For periodic and semi-periodic give fractional coordinates of atoms. File format (example for two atoms): x1 y1 z1 (row1), x2 y2 z2 (row2).");

	prm.declare_entry("DOMAIN BOUNDING VECTORS FILE", "",
			  Patterns::Anything(),
			  "[Standard] Set file specifying the domain bounding vectors v1, v2 and v3 in a.u. with the following format: v1x v1y v1z (row1), v2x v2y v2z (row2), v3x v3y v3z (row3). Domain bounding vectors are the typical lattice vectors in a fully periodic calculation.");

	prm.enter_subsection ("Optimization");
	{

	    prm.declare_entry("ION FORCE", "false",
			      Patterns::Bool(),
			      "[Standard] Boolean parameter specifying if atomic forces are to be computed. Automatically set to true if ION OPT is true.");

	    prm.declare_entry("ION OPT", "false",
			      Patterns::Bool(),
			      "[Standard] Boolean parameter specifying if atomic forces are to be relaxed.");

	    prm.declare_entry("FORCE TOL", "5e-5",
			      Patterns::Double(0,1.0),
			      "[Standard] Sets the tolerance of the maximum force (in a.u.) on an ion when forces are considered to be relaxed.");

	    prm.declare_entry("ION RELAX FLAGS FILE", "",
			      Patterns::Anything(),
			      "[Standard] File specifying the atomic position update permission flags. 1- update 0- no update. File format (example for two atoms with atom 1 fixed and atom 2 free): 0 0 0 (row1), 1 1 1 (row2).");

	    prm.declare_entry("CELL STRESS", "false",
			      Patterns::Bool(),
			      "[Standard] Boolean parameter specifying if cell stress is to be computed. Automatically set to true if CELL OPT is true.");

	    prm.declare_entry("CELL OPT", "false",
			      Patterns::Bool(),
			      "[Standard] Boolean parameter specifying if cell stress is to be relaxed");

	    prm.declare_entry("STRESS TOL", "5e-7",
			      Patterns::Double(0,1.0),
			      "[Standard] Sets the tolerance of the cell stress (in a.u.) when cell stress is considered to be relaxed.");

	    prm.declare_entry("CELL CONSTRAINT TYPE", "12",
			      Patterns::Integer(1,13),
			      "[Standard] Cell relaxation constraint type, 1(isotropic shape-fixed volume optimization), 2(volume-fixed shape optimization), 3(relax only cell component v1x), 4(relax only cell component v2x), 5(relax only cell component v3x), 6(relax only cell components v2x and v3x), 7(relax only cell components v1x and v3x), 8(relax only cell components v1x and v2x), 9(volume optimization- relax only v1x, v2x and v3x), 10(2D- relax only x and y components relaxed), 11(2D- relax only x and y shape components- inplane area fixed), 12(relax all cell components), 13 automatically decides the constraints based boundary conditions. CAUTION: A majority of these options only make sense in an orthorhombic cell geometry.");

	}
	prm.leave_subsection ();

    }
    prm.leave_subsection ();

    prm.enter_subsection ("Boundary conditions");
    {
        prm.declare_entry("SELF POTENTIAL ATOM BALL RADIUS", "0.0",
                      Patterns::Double(0.0,10),
                      "[Developer] The radius (in a.u) of the ball around an atom on which self-potential of the associated nuclear charge is solved. For the default value of 0.0, the radius value is automatically determined to accomodate the largest radius possible for the given finite element mesh. The default approach works for most problems.");

	prm.declare_entry("PERIODIC1", "false",
			  Patterns::Bool(),
			  "[Standard] Periodicity along domain bounding vector, v1.");

	prm.declare_entry("PERIODIC2", "false",
			  Patterns::Bool(),
			  "[Standard] Periodicity along domain bounding vector, v2.");

	prm.declare_entry("PERIODIC3", "false",
			  Patterns::Bool(),
			  "[Standard] Periodicity along domain bounding vector, v3.");
    }
    prm.leave_subsection ();


    prm.enter_subsection ("Finite element mesh parameters");
    {

      prm.declare_entry("POLYNOMIAL ORDER", "4",
                        Patterns::Integer(1,12),
                       "[Standard] The degree of the finite-element interpolating polynomial");

      prm.declare_entry("MESH FILE", "",
                       Patterns::Anything(),
                       "[Developer] External mesh file path. If nothing is given auto mesh generation is performed");

      prm.enter_subsection ("Auto mesh generation parameters");
      {

	prm.declare_entry("BASE MESH SIZE", "2.0",
			  Patterns::Double(0,20),
			  "[Developer] Mesh size of the base mesh on which refinement is performed.");

	prm.declare_entry("ATOM BALL RADIUS","2.0",
			  Patterns::Double(0,10),
			  "[Developer] Radius of ball enclosing atom.");

	prm.declare_entry("MESH SIZE ATOM BALL", "0.5",
			  Patterns::Double(0,10),
			  "[Developer] Mesh size in a ball around atom.");

	prm.declare_entry("MESH SIZE NEAR ATOM", "0.5",
			  Patterns::Double(0,10),
			  "[Developer] Mesh size near atom. Useful for all-electron case.");

        prm.declare_entry("MAX REFINEMENT STEPS", "10",
                        Patterns::Integer(1,10),
                        "[Developer] Maximum number of refinement steps to be used. The default value is good enough in most cases.");


      }
      prm.leave_subsection ();
    }
    prm.leave_subsection ();

    prm.enter_subsection ("Brillouin zone k point sampling options");
    {
        prm.enter_subsection ("Monkhorst-Pack (MP) grid generation");
        {
	    prm.declare_entry("SAMPLING POINTS 1", "1",
			      Patterns::Integer(1,100),
			      "[Standard] Number of Monkhorts-Pack grid points to be used along reciprocal latttice vector 1.");

	    prm.declare_entry("SAMPLING POINTS 2", "1",
			      Patterns::Integer(1,100),
			      "[Standard] Number of Monkhorts-Pack grid points to be used along reciprocal latttice vector 2.");

	    prm.declare_entry("SAMPLING POINTS 3", "1",
			      Patterns::Integer(1,100),
			      "[Standard] Number of Monkhorts-Pack grid points to be used along reciprocal latttice vector 3.");

	    prm.declare_entry("SAMPLING SHIFT 1", "0.0",
			      Patterns::Double(0.0,1.0),
			      "[Standard] Fractional shifting to be used along reciprocal latttice vector 1.");

	    prm.declare_entry("SAMPLING SHIFT 2", "0.0",
			      Patterns::Double(0.0,1.0),
			      "[Standard] Fractional shifting to be used along reciprocal latttice vector 2.");

	    prm.declare_entry("SAMPLING SHIFT 3", "0.0",
			      Patterns::Double(0.0,1.0),
			      "[Standard] Fractional shifting to be used along reciprocal latttice vector 3.");

	}
	prm.leave_subsection ();

	prm.declare_entry("kPOINT RULE FILE", "",
			  Patterns::Anything(),
			  "[Developer] File specifying the k-Point quadrature rule to sample Brillouin zone. CAUTION: This option is only used for postprocessing, for example band structure calculation. To set k point rule for DFT solve use the Monkhorst-Pack (MP) grid generation.");

	prm.declare_entry("USE GROUP SYMMETRY", "false",
			  Patterns::Bool(),
			  "[Standard] Flag to control whether to use point group symmetries (set to false for relaxation calculation).");

	prm.declare_entry("USE TIME REVERSAL SYMMETRY", "false",
			  Patterns::Bool(),
			  "[Standard] Flag to control usage of time reversal symmetry.");

	prm.declare_entry("NUMBER OF POOLS", "1",
			  Patterns::Integer(1),
			  "[Standard] Number of pools the irreducible k-points to be split on should be a divisor of total number of procs and be less than or equal to the number of irreducible k-points.");
    }
    prm.leave_subsection ();

    prm.enter_subsection ("DFT functional related parameters");
    {

	prm.declare_entry("PSEUDOPOTENTIAL CALCULATION", "true",
			  Patterns::Bool(),
			  "[Standard] Boolean Parameter specifying whether pseudopotential DFT calculation needs to be performed.");

	prm.declare_entry("PSEUDOPOTENTIAL TYPE", "1",
			  Patterns::Integer(1,2),
			  "[Standard] Type of nonlocal projector to be used: 1 for KB, 2 for ONCV, default is KB.");

	prm.declare_entry("EXCHANGE CORRELATION TYPE", "1",
			  Patterns::Integer(1,4),
			  "[Standard] Parameter specifying the type of exchange-correlation to be used: 1(LDA: Perdew Zunger Ceperley Alder correlation with Slater Exchange[PRB. 23, 5048 (1981)]), 2(LDA: Perdew-Wang 92 functional with Slater Exchange [PRB. 45, 13244 (1992)]), 3(LDA: Vosko, Wilk \\& Nusair with Slater Exchange[Can. J. Phys. 58, 1200 (1980)]), 4(GGA: Perdew-Burke-Ernzerhof functional [PRL. 77, 3865 (1996)]).");

	prm.declare_entry("SPIN POLARIZATION", "0",
			  Patterns::Integer(0,1),
			  "[Standard] Spin polarization: 0 for no spin polarization and 1 for spin polarization.");

	prm.declare_entry("START MAGNETIZATION", "0.0",
			  Patterns::Double(-0.5,0.5),
			  "[Standard] Magnetization to start with (must be between -0.5 and +0.5).");
    }
    prm.leave_subsection ();


    prm.enter_subsection ("SCF parameters");
    {
	prm.declare_entry("TEMPERATURE", "500.0",
			  Patterns::Double(),
			  "[Standard] Fermi-Dirac smearing temperature (in Kelvin).");

	prm.declare_entry("MAXIMUM ITERATIONS", "50",
			  Patterns::Integer(1,1000),
			  "[Standard] Maximum number of iterations to be allowed for SCF convergence");

	prm.declare_entry("TOLERANCE", "1e-08",
			  Patterns::Double(0,1.0),
			  "[Standard] SCF iterations stopping tolerance in terms of electron-density difference between two successive iterations.");

	prm.declare_entry("ANDERSON SCHEME MIXING HISTORY", "70",
			  Patterns::Integer(1,1000),
			  "[Standard] Number of SCF iterations to be considered for mixing the electron-density.");

	prm.declare_entry("ANDERSON SCHEME MIXING PARAMETER", "0.5",
			  Patterns::Double(0.0,1.0),
			  "[Standard] Mixing parameter to be used in Anderson scheme.");
    }
    prm.leave_subsection ();


    prm.enter_subsection ("Eigen-solver/Chebyshev solver related parameters");
    {

	prm.declare_entry("NUMBER OF KOHN-SHAM WAVEFUNCTIONS", "10",
			  Patterns::Integer(0),
			  "[Standard] Number of Kohn-Sham wavefunctions to be computed. For insulators use N/2+(10-20) and for metals use 20 percent more than N/2 (atleast 10 more). N is the total number of electrons.");

	prm.declare_entry("LOWER BOUND WANTED SPECTRUM", "-10.0",
			  Patterns::Double(),
			  "[Developer] The lower bound of the wanted eigen spectrum");

	prm.declare_entry("CHEBYSHEV POLYNOMIAL DEGREE", "0",
			  Patterns::Integer(0,2000),
			  "[Developer] The degree of the Chebyshev polynomial to be employed for filtering out the unwanted spectrum (Default value is used when the input parameter value is 0.");

	prm.declare_entry("CHEBYSHEV FILTER PASSES", "1",
			  Patterns::Integer(1,20),
			  "[Developer] The initial number of the Chebyshev filter passes per SCF. More Chebyshev filter passes beyond the value set in this parameter can still happen due to additional algorithms used in the code.");

    }
    prm.leave_subsection ();


    prm.enter_subsection ("Poisson problem paramters");
    {
	prm.declare_entry("MAXIMUM ITERATIONS", "5000",
			  Patterns::Integer(0,20000),
			  "[Developer] Maximum number of iterations to be allowed for Poisson problem convergence.");

	prm.declare_entry("TOLERANCE", "1e-12",
			  Patterns::Double(0,1.0),
			  "[Developer] Relative tolerance as stopping criterion for Poisson problem convergence.");

	prm.declare_entry("P REFINEMENT", "false",
			  Patterns::Bool(),
			  "[Standard] Boolean parameter specifying whether to project the ground-state electron density to a p refined mesh, and solve for the electrostatic fields on the p refined mesh. This step is not performed for each SCF, but only at the ground-state. The purpose is to improve the accuracy of the ground-state electrostatic energy.");
    }
    prm.leave_subsection ();

  }

  void parse_parameters(ParameterHandler &prm)
  {
    dftParameters::verbosity                     = prm.get_integer("VERBOSITY");
    dftParameters::reproducible_output           = prm.get_bool("REPRODUCIBLE OUTPUT");

    prm.enter_subsection ("Checkpointing and Restart");
    {
	chkType=prm.get_integer("CHK TYPE");
	restartFromChk=prm.get_bool("RESTART FROM CHK") && chkType!=0;
    }
    prm.leave_subsection ();

    prm.enter_subsection ("Geometry");
    {
        dftParameters::coordinatesFile               = prm.get("ATOMIC COORDINATES FILE");
        dftParameters::domainBoundingVectorsFile     = prm.get("DOMAIN BOUNDING VECTORS FILE");
	prm.enter_subsection ("Optimization");
	{
	    dftParameters::isIonOpt                      = prm.get_bool("ION OPT");
	    dftParameters::isIonForce                    = dftParameters::isIonOpt || prm.get_bool("ION FORCE");
	    dftParameters::forceRelaxTol                 = prm.get_double("FORCE TOL");
	    dftParameters::ionRelaxFlagsFile             = prm.get("ION RELAX FLAGS FILE");
	    dftParameters::isCellOpt                     = prm.get_bool("CELL OPT");
	    dftParameters::isCellStress                  = dftParameters::isCellOpt || prm.get_bool("CELL STRESS");
	    dftParameters::stressRelaxTol                = prm.get_double("STRESS TOL");
	    dftParameters::cellConstraintType            = prm.get_integer("CELL CONSTRAINT TYPE");
	}
	prm.leave_subsection ();
    }
    prm.leave_subsection ();

    prm.enter_subsection ("Boundary conditions");
    {
        dftParameters::radiusAtomBall                = prm.get_double("SELF POTENTIAL ATOM BALL RADIUS");
	dftParameters::periodicX                     = prm.get_bool("PERIODIC1");
	dftParameters::periodicY                     = prm.get_bool("PERIODIC2");
	dftParameters::periodicZ                     = prm.get_bool("PERIODIC3");
    }
    prm.leave_subsection ();

    prm.enter_subsection ("Finite element mesh parameters");
    {
        dftParameters::finiteElementPolynomialOrder  = prm.get_integer("POLYNOMIAL ORDER");
        dftParameters::meshFileName                  = prm.get("MESH FILE");
	prm.enter_subsection ("Auto mesh generation parameters");
	{
	    dftParameters::outerAtomBallRadius           = prm.get_double("ATOM BALL RADIUS");
	    dftParameters::meshSizeOuterDomain           = prm.get_double("BASE MESH SIZE");
	    dftParameters::meshSizeInnerBall             = prm.get_double("MESH SIZE NEAR ATOM");
	    dftParameters::meshSizeOuterBall             = prm.get_double("MESH SIZE ATOM BALL");
	    dftParameters::n_refinement_steps            = prm.get_integer("MAX REFINEMENT STEPS");
	}
        prm.leave_subsection ();
    }
    prm.leave_subsection ();

    prm.enter_subsection ("Brillouin zone k point sampling options");
    {
	prm.enter_subsection ("Monkhorst-Pack (MP) grid generation");
	{
	    dftParameters::nkx        = prm.get_integer("SAMPLING POINTS 1");
	    dftParameters::nky        = prm.get_integer("SAMPLING POINTS 2");
	    dftParameters::nkz        = prm.get_integer("SAMPLING POINTS 3");
	    dftParameters::dkx        = prm.get_double("SAMPLING SHIFT 1");
	    dftParameters::dky        = prm.get_double("SAMPLING SHIFT 2");
	    dftParameters::dkz        = prm.get_double("SAMPLING SHIFT 3");
	}
	prm.leave_subsection ();

	dftParameters::useSymm                  = prm.get_bool("USE GROUP SYMMETRY");
	dftParameters::timeReversal                   = prm.get_bool("USE TIME REVERSAL SYMMETRY");
	dftParameters::npool             = prm.get_integer("NUMBER OF POOLS");
	dftParameters::kPointDataFile                = prm.get("kPOINT RULE FILE");
    }
    prm.leave_subsection ();

    prm.enter_subsection ("DFT functional related parameters");
    {
	dftParameters::isPseudopotential             = prm.get_bool("PSEUDOPOTENTIAL CALCULATION");
	dftParameters::pseudoProjector               = prm.get_integer("PSEUDOPOTENTIAL TYPE");
	dftParameters::xc_id                         = prm.get_integer("EXCHANGE CORRELATION TYPE");
	dftParameters::spinPolarized                 = prm.get_integer("SPIN POLARIZATION");
	dftParameters::start_magnetization           = prm.get_double("START MAGNETIZATION");
    }
    prm.leave_subsection ();

    prm.enter_subsection ("SCF parameters");
    {
	dftParameters::TVal                          = prm.get_double("TEMPERATURE");
	dftParameters::numSCFIterations              = prm.get_integer("MAXIMUM ITERATIONS");
	dftParameters::selfConsistentSolverTolerance = prm.get_double("TOLERANCE");
	dftParameters::mixingHistory                 = prm.get_integer("ANDERSON SCHEME MIXING HISTORY");
	dftParameters::mixingParameter               = prm.get_double("ANDERSON SCHEME MIXING PARAMETER");
    }
    prm.leave_subsection ();

    prm.enter_subsection ("Eigen-solver/Chebyshev solver related parameters");
    {
       dftParameters::numberEigenValues             = prm.get_integer("NUMBER OF KOHN-SHAM WAVEFUNCTIONS");
       dftParameters::lowerEndWantedSpectrum        = prm.get_double("LOWER BOUND WANTED SPECTRUM");
       dftParameters::chebyshevOrder                = prm.get_integer("CHEBYSHEV POLYNOMIAL DEGREE");
       dftParameters::numPass           = prm.get_integer("CHEBYSHEV FILTER PASSES");
    }
    prm.leave_subsection ();

    prm.enter_subsection ("Poisson problem paramters");
    {
       dftParameters::maxLinearSolverIterations     = prm.get_integer("MAXIMUM ITERATIONS");
       dftParameters::relLinearSolverTolerance      = prm.get_double("TOLERANCE");
       dftParameters::electrostaticsPRefinement        = prm.get_bool("P REFINEMENT");
    }
    prm.leave_subsection ();

    check_print_parameters(prm);
  }


  void check_print_parameters(const dealii::ParameterHandler &prm)
  {
    if (Utilities::MPI::this_mpi_process(MPI_COMM_WORLD)== 0 &&  dftParameters::verbosity>=1)
    {
      prm.print_parameters (std::cout, ParameterHandler::Text);
    }

    const bool printParametersToFile=false;
    if (printParametersToFile && Utilities::MPI::this_mpi_process(MPI_COMM_WORLD)== 0)
    {
	std::ofstream output ("parameterFile.tex");
	prm.print_parameters (output, ParameterHandler::OutputStyle::LaTeX);
	exit(0);
    }
#ifdef ENABLE_PERIODIC_BC
<<<<<<< HEAD
    AssertThrow(dftParameters::periodicX || dftParameters::periodicY || dftParameters::periodicZ,ExcMessage("DFT-FE Error: Incorrect executable: periodic executable being used for non-periodic problem."));

=======
>>>>>>> bbae5881
    if (dftParameters::electrostaticsPRefinement)
       AssertThrow(!dftParameters::useSymm,ExcMessage("DFT-FE Error: P REFINEMENT=true is not yet extended to USE GROUP SYMMETRY=true case"));

    if (dftParameters::isIonForce || dftParameters::isCellStress)
       AssertThrow(!dftParameters::useSymm,ExcMessage("DFT-FE Error: USE GROUP SYMMETRY must be set to false if either ION FORCE or CELL STRESS is set to true. This functionality will be added in a future release"));
#else
<<<<<<< HEAD
    AssertThrow(!(dftParameters::periodicX || dftParameters::periodicY || dftParameters::periodicZ),ExcMessage("DFT-FE Error: Incorrect executable: non-periodic executable being used for periodic problem."));
=======
    AssertThrow(!dftParameters::isCellStress,ExcMessage("DFT-FE Error: Currently CELL STRESS cannot be set true in double mode for periodic Gamma point problems. This functionality will be added soon."));
>>>>>>> bbae5881
#endif
    AssertThrow(!(dftParameters::chkType==2 && (dftParameters::isIonOpt || dftParameters::isCellOpt)),ExcMessage("DFT-FE Error: CHK TYPE=2 cannot be used if geometry optimization is being performed."));

    AssertThrow(!(dftParameters::chkType==1 && (dftParameters::isIonOpt && dftParameters::isCellOpt)),ExcMessage("DFT-FE Error: CHK TYPE=1 cannot be used if both ION OPT and CELL OPT are set to true."));
  }

}

}<|MERGE_RESOLUTION|>--- conflicted
+++ resolved
@@ -457,22 +457,13 @@
 	exit(0);
     }
 #ifdef ENABLE_PERIODIC_BC
-<<<<<<< HEAD
-    AssertThrow(dftParameters::periodicX || dftParameters::periodicY || dftParameters::periodicZ,ExcMessage("DFT-FE Error: Incorrect executable: periodic executable being used for non-periodic problem."));
-
-=======
->>>>>>> bbae5881
     if (dftParameters::electrostaticsPRefinement)
        AssertThrow(!dftParameters::useSymm,ExcMessage("DFT-FE Error: P REFINEMENT=true is not yet extended to USE GROUP SYMMETRY=true case"));
 
     if (dftParameters::isIonForce || dftParameters::isCellStress)
        AssertThrow(!dftParameters::useSymm,ExcMessage("DFT-FE Error: USE GROUP SYMMETRY must be set to false if either ION FORCE or CELL STRESS is set to true. This functionality will be added in a future release"));
 #else
-<<<<<<< HEAD
-    AssertThrow(!(dftParameters::periodicX || dftParameters::periodicY || dftParameters::periodicZ),ExcMessage("DFT-FE Error: Incorrect executable: non-periodic executable being used for periodic problem."));
-=======
     AssertThrow(!dftParameters::isCellStress,ExcMessage("DFT-FE Error: Currently CELL STRESS cannot be set true in double mode for periodic Gamma point problems. This functionality will be added soon."));
->>>>>>> bbae5881
 #endif
     AssertThrow(!(dftParameters::chkType==2 && (dftParameters::isIonOpt || dftParameters::isCellOpt)),ExcMessage("DFT-FE Error: CHK TYPE=2 cannot be used if geometry optimization is being performed."));
 
