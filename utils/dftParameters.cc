// ---------------------------------------------------------------------
//
// Copyright (c) 2017-2018 The Regents of the University of Michigan and DFT-FE authors.
//
// This file is part of the DFT-FE code.
//
// The DFT-FE code is free software; you can use it, redistribute
// it, and/or modify it under the terms of the GNU Lesser General
// Public License as published by the Free Software Foundation; either
// version 2.1 of the License, or (at your option) any later version.
// The full text of the license can be found in the file LICENSE at
// the top level of the DFT-FE distribution.
//
// ---------------------------------------------------------------------
//
// @author Phani Motamarri, Sambit Das
//
#include <dftParameters.h>
#include <iostream>
#include <fstream>
#include <deal.II/base/data_out_base.h>

using namespace dealii;

namespace dftfe {

  namespace dftParameters
  {

    unsigned int finiteElementPolynomialOrder=1,n_refinement_steps=1,numberEigenValues=1,xc_id=1, spinPolarized=0, nkx=1,nky=1,nkz=1, offsetFlagX=0,offsetFlagY=0,offsetFlagZ=0;
    unsigned int chebyshevOrder=1,numPass=1, numSCFIterations=1,maxLinearSolverIterations=1, mixingHistory=1, npool=1,maxLinearSolverIterationsHelmholtz=1;

    double radiusAtomBall=0.0, mixingParameter=0.5;
    double lowerEndWantedSpectrum=0.0,absLinearSolverTolerance=1e-10,selfConsistentSolverTolerance=1e-10,TVal=500, start_magnetization=0.0,absLinearSolverToleranceHelmholtz=1e-10;
    double chebyshevTolerance = 1e-02;
    std::string mixingMethod = "";
    std::string ionOptSolver = "";

    bool isPseudopotential=false,periodicX=false,periodicY=false,periodicZ=false, useSymm=false, timeReversal=false,pseudoTestsFlag=false, constraintMagnetization=false, writeDosFile=false, writeLdosFile=false, writeLocalizationLengths=false;
    std::string meshFileName="",coordinatesFile="",domainBoundingVectorsFile="",kPointDataFile="", ionRelaxFlagsFile="",orthogType="", algoType="", pseudoPotentialFile="";

    double outerAtomBallRadius=2.0, innerAtomBallRadius=0.0, meshSizeOuterDomain=10.0;
    double meshSizeInnerBall=1.0, meshSizeOuterBall=1.0;
    unsigned int numLevels = 1,numberWaveFunctionsForEstimate = 5;
    double topfrac = 0.1;
    double kerkerParameter = 0.05;

    bool isIonOpt=false, isCellOpt=false, isIonForce=false, isCellStress=false;
    bool nonSelfConsistentForce=false;
    double forceRelaxTol  = 1e-4;//Hartree/Bohr
    double stressRelaxTol = 1e-6;//Hartree/Bohr^3
    double toleranceKinetic = 1e-03;
    unsigned int cellConstraintType=12;// all cell components to be relaxed

    unsigned int verbosity=0; unsigned int chkType=0;
    bool restartFromChk=false;
    bool reproducible_output=false;
    bool electrostaticsHRefinement = false;
    bool electrostaticsPRefinement = false;
    bool meshAdaption = false;
    bool pinnedNodeForPBC = true;

    std::string startingWFCType="";
    bool useBatchGEMM=false;
    bool writeWfcSolutionFields=false;
    bool writeDensitySolutionFields=false;
    unsigned int wfcBlockSize=400;
    unsigned int chebyWfcBlockSize=400;
    unsigned int subspaceRotDofsBlockSize=2000;
    bool enableSwitchToGS=true;
    unsigned int nbandGrps=1;
    bool computeEnergyEverySCF=true;
    unsigned int scalapackParalProcs=0;
    unsigned int scalapackBlockSize=50;
    unsigned int natoms=0;
    unsigned int natomTypes=0;
    double lowerBoundUnwantedFracUpper=0;
    unsigned int numCoreWfcRR=0;
    bool triMatPGSOpt=true;
    bool reuseWfcGeoOpt=false;
    bool reuseDensityGeoOpt=false;
    double mpiAllReduceMessageBlockSizeMB=2.0;
    bool useHigherQuadNLP=true;
    bool useMixedPrecPGS_SR=false;
    bool useMixedPrecPGS_O=false;
    bool useMixedPrecXTHXSpectrumSplit=false;
    bool useMixedPrecSubspaceRotSpectrumSplit=false;
    bool useMixedPrecSubspaceRotRR=false;
    unsigned int numAdaptiveFilterStates=0;
    unsigned int spectrumSplitStartingScfIter=1;
    bool useELPA=false;
    bool constraintsParallelCheck=true;
    bool createConstraintsFromSerialDofhandler=true;
    bool bandParalOpt=true;
    bool rrGEP=false;
    bool rrGEPFullMassMatrix=false;
    bool autoUserMeshParams=false;
    bool useGPU=false;
    bool gpuFineGrainedTimings=false;
    bool allowFullCPUMemSubspaceRot=true;
    bool useMixedPrecCheby=false;
    unsigned int mixedPrecXtHXFracStates=0;


    void declare_parameters(ParameterHandler &prm)
    {
      prm.declare_entry("REPRODUCIBLE OUTPUT", "false",
			Patterns::Bool(),
			"[Developer] Limit output to what is reproducible, i.e. don't print timing or absolute paths. This parameter is only used for testing purposes.");


      prm.declare_entry("H REFINED ELECTROSTATICS", "true",
			Patterns::Bool(),
			"[Advanced] Compute electrostatic energy and forces on a h refined mesh after each ground-state solve. Default: true if cell stress computation is set to false otherwise it is set to false.");

      prm.declare_entry("P REFINED ELECTROSTATICS", "false",
			Patterns::Bool(),
			"[Advanced] Compute electrostatic energy on a p refined mesh after each ground-state solve. Default: false.");

<<<<<<< HEAD
      prm.declare_entry("VERBOSITY", "1",
			Patterns::Integer(0,5),
			"[Standard] Parameter to control verbosity of terminal output. Ranges from 1 for low, 2 for medium (prints some more additional information), 3 for high (prints eigenvalues and fractional occupancies at the end of each self-consistent field iteration), and 4 for very high, which is only meant for code development purposes. VERBOSITY=0 is only used for unit testing and shouldn't be used by standard users.");

      prm.enter_subsection ("GPU");
=======
      unsigned int finiteElementPolynomialOrder=1,n_refinement_steps=1,numberEigenValues=1,xc_id=1, spinPolarized=0, nkx=1,nky=1,nkz=1, offsetFlagX=0,offsetFlagY=0,offsetFlagZ=0;
      unsigned int chebyshevOrder=1,numPass=1, numSCFIterations=1,maxLinearSolverIterations=1, mixingHistory=1, npool=1,maxLinearSolverIterationsHelmholtz=1;

      double radiusAtomBall=0.0, mixingParameter=0.5;
      double lowerEndWantedSpectrum=0.0,absLinearSolverTolerance=1e-10,selfConsistentSolverTolerance=1e-10,TVal=500, start_magnetization=0.0,absLinearSolverToleranceHelmholtz=1e-10;
      double chebyshevTolerance = 1e-02;
      std::string mixingMethod = "";
      std::string ionOptSolver = "";

      bool isPseudopotential=false,periodicX=false,periodicY=false,periodicZ=false, useSymm=false, timeReversal=false,pseudoTestsFlag=false, constraintMagnetization=false, writeDosFile=false, writeLdosFile=false, writeLocalizationLengths=false;
      std::string meshFileName="",coordinatesFile="",domainBoundingVectorsFile="",kPointDataFile="", ionRelaxFlagsFile="",orthogType="", algoType="", pseudoPotentialFile="";

      std::string coordinatesGaussianDispFile="";

      double outerAtomBallRadius=2.0, innerAtomBallRadius=0.0, meshSizeOuterDomain=10.0;
      double meshSizeInnerBall=1.0, meshSizeOuterBall=1.0;
      unsigned int numLevels = 1,numberWaveFunctionsForEstimate = 5;
      double topfrac = 0.1;
      double kerkerParameter = 0.5;

      bool isIonOpt=false, isCellOpt=false, isIonForce=false, isCellStress=false;
      bool nonSelfConsistentForce=false;
      double forceRelaxTol  = 1e-4;//Hartree/Bohr
      double stressRelaxTol = 1e-6;//Hartree/Bohr^3
      double toleranceKinetic = 1e-03;
      unsigned int cellConstraintType=12;// all cell components to be relaxed

      unsigned int verbosity=0; unsigned int chkType=0;
      bool restartFromChk=false;
      bool reproducible_output=false;
      bool electrostaticsHRefinement = false;
      bool electrostaticsPRefinement = false;
      bool meshAdaption = false;
      bool pinnedNodeForPBC = true;

      std::string startingWFCType="";
      bool useBatchGEMM=false;
      bool writeWfcSolutionFields=false;
      bool writeDensitySolutionFields=false;
      unsigned int wfcBlockSize=400;
      unsigned int chebyWfcBlockSize=400;
      unsigned int subspaceRotDofsBlockSize=2000;
      bool enableSwitchToGS=true;
      unsigned int nbandGrps=1;
      bool computeEnergyEverySCF=true;
      unsigned int scalapackParalProcs=0;
      unsigned int scalapackBlockSize=50;
      unsigned int natoms=0;
      unsigned int natomTypes=0;
      double lowerBoundUnwantedFracUpper=0;
      unsigned int numCoreWfcRR=0;
      bool triMatPGSOpt=true;
      bool reuseWfcGeoOpt=false;
      bool reuseDensityGeoOpt=false;
      double mpiAllReduceMessageBlockSizeMB=2.0;
      bool useHigherQuadNLP=true;
      bool useMixedPrecPGS_SR=false;
      bool useMixedPrecPGS_O=false;
      bool useMixedPrecXTHXSpectrumSplit=false;
      bool useMixedPrecSubspaceRotSpectrumSplit=false;
      bool useMixedPrecSubspaceRot=false;
      unsigned int numAdaptiveFilterStates=0;
      unsigned int spectrumSplitStartingScfIter=1;
      bool useELPA=false;
      bool constraintsParallelCheck=true;
      bool createConstraintsFromSerialDofhandler=true;
      bool bandParalOpt=true;
      bool rrGEP=false;
      bool rrGEPFullMassMatrix=false;
      bool autoUserMeshParams=false;

      void declare_parameters(ParameterHandler &prm)
>>>>>>> 4d13216e
      {
	prm.declare_entry("USE GPU", "false",
			  Patterns::Bool(),
			  "[Standard] Use GPU for compute.");


	prm.declare_entry("FINE GRAINED GPU TIMINGS", "false",
			  Patterns::Bool(),
			  "[Developer] Print more fine grained GPU timing results. Default: false.");


	prm.declare_entry("SUBSPACE ROT FULL CPU MEM", "true",
			  Patterns::Bool(),
			  "[Developer] Option to use full NxN memory on CPU in subspace rotation. This reduces the number of MPI_Allreduce communication calls. Default: false.");
      }
      prm.leave_subsection ();

      prm.enter_subsection ("Postprocessing");
      {
	prm.declare_entry("WRITE WFC", "false",
			  Patterns::Bool(),
			  "[Standard] Writes DFT ground state wavefunction solution fields (FEM mesh nodal values) to wfcOutput.vtu file for visualization purposes. The wavefunction solution fields in wfcOutput.vtu are named wfc_s_k_i in case of spin-polarized calculations and wfc_k_i otherwise, where s denotes the spin index (0 or 1), k denotes the k point index starting from 0, and i denotes the Kohn-Sham wavefunction index starting from 0. In the case of geometry optimization, the wavefunctions corresponding to the last ground-state solve are written.  Default: false.");

	prm.declare_entry("WRITE DENSITY", "false",
			  Patterns::Bool(),
			  "[Standard] Writes DFT ground state electron-density solution fields (FEM mesh nodal values) to densityOutput.vtu file for visualization purposes. The electron-density solution field in densityOutput.vtu is named density. In case of spin-polarized calculation, two additional solution fields- density_0 and density_1 are also written where 0 and 1 denote the spin indices. In the case of geometry optimization, the electron-density corresponding to the last ground-state solve is written. Default: false.");

	prm.declare_entry("WRITE DENSITY OF STATES", "false",
			  Patterns::Bool(),
			  "[Standard] Computes density of states using Lorentzians. Uses specified Temperature for SCF as the broadening parameter. Outputs a file name 'dosData.out' containing two columns with first column indicating the energy in eV and second column indicating the density of states");

	prm.declare_entry("WRITE LOCAL DENSITY OF STATES", "false",
			  Patterns::Bool(),
			  "[Standard] Computes local density of states on each atom using Lorentzians. Uses specified Temperature for SCF as the broadening parameter. Outputs a file name 'ldosData.out' containing NUMATOM+1 columns with first column indicating the energy in eV and all other NUMATOM columns indicating local density of states for each of the NUMATOM atoms.");

	prm.declare_entry("WRITE LOCALIZATION LENGTHS", "false",
			  Patterns::Bool(),
			  "[Standard] Computes localization lengths of all wavefunctions which is defined as the deviation around the mean position of a given wavefunction. Outputs a file name 'localizationLengths.out' containing 2 columns with first column indicating the wavefunction index and second column indicating localization length of the corresponding wavefunction.");

      }
      prm.leave_subsection ();

      prm.enter_subsection ("Parallelization");
      {
	prm.declare_entry("NPKPT", "1",
			  Patterns::Integer(1),
			  "[Standard] Number of groups of MPI tasks across which the work load of the irreducible k-points is parallelised. NPKPT times NPBAND must be a divisor of total number of MPI tasks. Further, NPKPT must be less than or equal to the number of irreducible k-points.");

	prm.declare_entry("NPBAND", "1",
			  Patterns::Integer(1),
			  "[Standard] Number of groups of MPI tasks across which the work load of the bands is parallelised. NPKPT times NPBAND must be a divisor of total number of MPI tasks. Further, NPBAND must be less than or equal to NUMBER OF KOHN-SHAM WAVEFUNCTIONS.");

	prm.declare_entry("MPI ALLREDUCE BLOCK SIZE", "100.0",
			  Patterns::Double(0),
			  "[Advanced] Block message size in MB used to break a single MPI_Allreduce call on wavefunction vectors data into multiple MPI_Allreduce calls. This is useful on certain architectures which take advantage of High Bandwidth Memory to improve efficiency of MPI operations. This variable is relevant only if NPBAND>1. Default value is 100.0 MB.");

        prm.declare_entry("BAND PARAL OPT", "true",
			  Patterns::Bool(),
			  "[Standard] Uses a more optimal route for band parallelization but at the cost of extra wavefunctions memory.");
      }
      prm.leave_subsection ();

      prm.enter_subsection ("Checkpointing and Restart");
      {
	prm.declare_entry("CHK TYPE", "0",
			  Patterns::Integer(0,2),
			  "[Standard] Checkpoint type, 0 (do not create any checkpoint), 1 (create checkpoint for geometry optimization restart if either ION OPT or CELL OPT is set to true. Currently, checkpointing and restart framework does not work if both ION OPT and CELL OPT are set to true simultaneously- the code will throw an error if attempted.), 2 (create checkpoint for scf restart. Currently, this option cannot be used if geometry optimization is being performed. The code will throw an error if this option is used in conjunction with geometry optimization.)");

	prm.declare_entry("RESTART FROM CHK", "false",
			  Patterns::Bool(),
			  "[Standard] Boolean parameter specifying if the current job reads from a checkpoint. The nature of the restart corresponds to the CHK TYPE parameter. Hence, the checkpoint being read must have been created using the CHK TYPE parameter before using this option. RESTART FROM CHK is always false for CHK TYPE 0.");
      }
      prm.leave_subsection ();

      prm.enter_subsection ("Geometry");
      {
	prm.declare_entry("ATOMIC COORDINATES FILE", "",
			  Patterns::Anything(),
			  "[Standard] Atomic-coordinates input file name. For fully non-periodic domain give Cartesian coordinates of the atoms (in a.u) with respect to origin at the center of the domain. For periodic and semi-periodic domain give fractional coordinates of atoms. File format (example for two atoms): Atom1-atomic-charge Atom1-valence-charge x1 y1 z1 (row1), Atom2-atomic-charge Atom2-valence-charge x2 y2 z2 (row2). The number of rows must be equal to NATOMS, and number of unique atoms must be equal to NATOM TYPES.");

<<<<<<< HEAD
	prm.declare_entry("NATOMS", "0",
			  Patterns::Integer(0),
			  "[Standard] Total number of atoms. This parameter requires a mandatory non-zero input which is equal to the number of rows in the file passed to ATOMIC COORDINATES FILE.");
=======
	    prm.declare_entry("ATOMIC DISP COORDINATES FILE", "",
			      Patterns::Anything(),
			      "[Standard] Atomic displacement coordinates input file name. The FEM mesh is deformed using Gaussian functions attached to the atoms. File format (example for two atoms): delx1 dely1 delz1 (row1), delx2 dely2 delz2 (row2). The number of rows must be equal to NATOMS. Units in a.u.");

	    prm.declare_entry("NATOMS", "0",
			    Patterns::Integer(0),
			   "[Standard] Total number of atoms. This parameter requires a mandatory non-zero input which is equal to the number of rows in the file passed to ATOMIC COORDINATES FILE.");
>>>>>>> 4d13216e

        prm.declare_entry("NATOM TYPES", "0",
			  Patterns::Integer(0),
			  "[Standard] Total number of atom types. This parameter requires a mandatory non-zero input which is equal to the number of unique atom types in the file passed to ATOMIC COORDINATES FILE.");

	prm.declare_entry("DOMAIN VECTORS FILE", "",
			  Patterns::Anything(),
			  "[Standard] Domain vectors input file name. Domain vectors are the vectors bounding the three edges of the 3D parallelepiped computational domain. File format: v1x v1y v1z (row1), v2x v2y v2z (row2), v3x v3y v3z (row3). Units: a.u. CAUTION: please ensure that the domain vectors form a right-handed coordinate system i.e. dotProduct(crossProduct(v1,v2),v3)>0. Domain vectors are the typical lattice vectors in a fully periodic calculation.");

	prm.enter_subsection ("Optimization");
	{

	  prm.declare_entry("ION FORCE", "false",
			    Patterns::Bool(),
			    "[Standard] Boolean parameter specifying if atomic forces are to be computed. Automatically set to true if ION OPT is true.");

	  prm.declare_entry("NON SELF CONSISTENT FORCE", "false",
			    Patterns::Bool(),
			    "[Developer] Boolean parameter specifying whether to include the force contributions arising out of non self-consistency in the Kohn-Sham ground-state calculation. Currently non self-consistent force computation is still in experimental phase. The default option is false.");

	  prm.declare_entry("ION OPT", "false",
			    Patterns::Bool(),
			    "[Standard] Boolean parameter specifying if atomic forces are to be relaxed.");

	  prm.declare_entry("ION OPT SOLVER", "CGPRP",
			    Patterns::Selection("CGDESCENT|LBFGS|CGPRP"),
			    "[Standard] Method for Ion relaxation solver. CGPRP (Nonlinear conjugate gradient with Secant and Polak-Ribiere approach) is the default");


	  prm.declare_entry("FORCE TOL", "1e-4",
			    Patterns::Double(0,1.0),
			    "[Standard] Sets the tolerance on the maximum force (in a.u.) on an atom during atomic relaxation, when the atoms are considered to be relaxed.");

	  prm.declare_entry("ION RELAX FLAGS FILE", "",
			    Patterns::Anything(),
			    "[Standard] File specifying the permission flags (1-free to move, 0-fixed) and external forces for the 3-coordinate directions and for all atoms. File format (example for two atoms with atom 1 fixed and atom 2 free and 0.01 Ha/Bohr force acting on atom 2): 0 0 0 0.0 0.0 0.0(row1), 1 1 1 0.0 0.0 0.01(row2). External forces are optional.");

	  prm.declare_entry("CELL STRESS", "false",
			    Patterns::Bool(),
			    "[Standard] Boolean parameter specifying if cell stress needs to be computed. Automatically set to true if CELL OPT is true.");

	  prm.declare_entry("CELL OPT", "false",
			    Patterns::Bool(),
			    "[Standard] Boolean parameter specifying if cell needs to be relaxed to achieve zero stress");

	  prm.declare_entry("STRESS TOL", "1e-6",
			    Patterns::Double(0,1.0),
			    "[Standard] Sets the tolerance of the cell stress (in a.u.) during cell-relaxation.");

	  prm.declare_entry("CELL CONSTRAINT TYPE", "12",
			    Patterns::Integer(1,13),
			    "[Standard] Cell relaxation constraint type, 1 (isotropic shape-fixed volume optimization), 2 (volume-fixed shape optimization), 3 (relax along domain vector component v1x), 4 (relax along domain vector component v2x), 5 (relax along domain vector component v3x), 6 (relax along domain vector components v2x and v3x), 7 (relax along domain vector components v1x and v3x), 8 (relax along domain vector components v1x and v2x), 9 (volume optimization- relax along domain vector components v1x, v2x and v3x), 10 (2D - relax along x and y components), 11(2D- relax only x and y components with inplane area fixed), 12(relax all domain vector components), 13 automatically decides the constraints based on boundary conditions. CAUTION: A majority of these options only make sense in an orthorhombic cell geometry.");

	  prm.declare_entry("REUSE WFC", "false",
			    Patterns::Bool(),
			    "[Standard] Reuse previous ground-state wavefunctions during geometry optimization. Default setting is false.");

	  prm.declare_entry("REUSE DENSITY", "false",
			    Patterns::Bool(),
			    "[Standard] Reuse previous ground-state density during geometry optimization. Default setting is false.");

	}
	prm.leave_subsection ();

      }
      prm.leave_subsection ();

      prm.enter_subsection ("Boundary conditions");
      {
        prm.declare_entry("SELF POTENTIAL RADIUS", "0.0",
			  Patterns::Double(0.0,50),
			  "[Advanced] The radius (in a.u) of the ball around an atom in which self-potential of the associated nuclear charge is solved. For the default value of 0.0, the radius value is automatically determined to accommodate the largest radius possible for the given finite element mesh. The default approach works for most problems.");

	prm.declare_entry("PERIODIC1", "false",
			  Patterns::Bool(),
			  "[Standard] Periodicity along the first domain bounding vector.");

	prm.declare_entry("PERIODIC2", "false",
			  Patterns::Bool(),
			  "[Standard] Periodicity along the second domain bounding vector.");


	prm.declare_entry("PERIODIC3", "false",
			  Patterns::Bool(),
			  "[Standard] Periodicity along the third domain bounding vector.");

	prm.declare_entry("POINT WISE DIRICHLET CONSTRAINT", "true",
			  Patterns::Bool(),
			  "[Developer] Flag to set point wise dirichlet constraints to eliminate null-space associated with the discretized Poisson operator subject to periodic BCs.");
	   

        prm.declare_entry("CONSTRAINTS PARALLEL CHECK", "true",
			  Patterns::Bool(),
			  "[Developer] Check for consistency of constraints in parallel.");

        prm.declare_entry("CONSTRAINTS FROM SERIAL DOFHANDLER", "true",
			  Patterns::Bool(),
			  "[Developer] Check constraints from serial dofHandler.");

      }
      prm.leave_subsection ();


      prm.enter_subsection ("Finite element mesh parameters");
      {

	prm.declare_entry("POLYNOMIAL ORDER", "4",
			  Patterns::Integer(1,12),
			  "[Standard] The degree of the finite-element interpolating polynomial. Default value is 4. POLYNOMIAL ORDER= 4 or 5 is usually a good choice for most pseudopotential as well as all-electron problems.");

	prm.declare_entry("MESH FILE", "",
			  Patterns::Anything(),
			  "[Developer] External mesh file path. If nothing is given auto mesh generation is performed. The option is only for testing purposes.");

	prm.enter_subsection ("Auto mesh generation parameters");
	{

	  prm.declare_entry("BASE MESH SIZE", "0.0",
			    Patterns::Double(0,20),
			    "[Advanced] Mesh size of the base mesh on which refinement is performed. For the default value of 0.0, a heuristically determined base mesh size is used, which is good enough for most cases. Standard users do not need to tune this parameter. Units: a.u.");

	  prm.declare_entry("ATOM BALL RADIUS","2.0",
			    Patterns::Double(0,20),
			    "[Advanced] Radius of ball enclosing every atom, inside which the mesh size is set close to MESH SIZE AROUND ATOM. The default value of 2.0 is good enough for most cases. On rare cases, where the nonlocal pseudopotential projectors have a compact support beyond 2.0, a slightly larger ATOM BALL RADIUS between 2.0 to 2.5 may be required. Standard users do not need to tune this parameter. Units: a.u.");

	  prm.declare_entry("INNER ATOM BALL RADIUS","0.0",
			    Patterns::Double(0,20),
			    "[Advanced] Radius of ball enclosing every atom, inside which the mesh size is set close to MESH SIZE AT ATOM. Standard users do not need to tune this parameter. Units: a.u.");


	  prm.declare_entry("MESH SIZE AROUND ATOM", "0.8",
			    Patterns::Double(0.0001,10),
			    "[Standard] Mesh size in a ball of radius ATOM BALL RADIUS around every atom. For pseudopotential calculations, a value between 0.5 to 1.0 is usually a good choice. For all-electron calculations, a value between 0.1 to 0.3 would be a good starting choice. In most cases, MESH SIZE AROUND ATOM is the only parameter to be tuned to achieve the desired accuracy in energy and forces with respect to the mesh refinement. Units: a.u.");

	  prm.declare_entry("MESH SIZE AT ATOM", "0.0",
			    Patterns::Double(0.0,10),
			    "[Advanced] Mesh size of the finite elements in the immediate vicinity of the atom. For the default value of 0.0, a heuristically determined MESH SIZE AT ATOM is used, which is good enough for most cases. Standard users do not need to tune this parameter. Units: a.u.");

	  prm.declare_entry("MESH ADAPTION","false",
			    Patterns::Bool(),
			    "[Standard] Generates adaptive mesh based on a-posteriori mesh adaption strategy using single atom wavefunctions before computing the ground-state. Default: false.");

	  prm.declare_entry("AUTO USER MESH PARAMS","false",
			    Patterns::Bool(),
			    "[Standard] Except MESH SIZE AROUND ATOM, all other user defined mesh parameters are heuristically set. Default: false.");


	  prm.declare_entry("TOP FRAC", "0.1",
			    Patterns::Double(0.0,1),
			    "[Developer] Top fraction of elements to be refined.");

	  prm.declare_entry("NUM LEVELS", "10",
			    Patterns::Integer(0,30),
			    "[Developer] Number of times to be refined.");

	  prm.declare_entry("TOLERANCE FOR MESH ADAPTION", "1",
			    Patterns::Double(0.0,1),
			    "[Developer] Tolerance criteria used for stopping the multi-level mesh adaption done apriori using single atom wavefunctions. This is used as Kinetic energy change between two successive iterations");

	  prm.declare_entry("ERROR ESTIMATE WAVEFUNCTIONS", "5",
			    Patterns::Integer(0),
			    "[Developer] Number of wavefunctions to be used for error estimation.");

	}
	prm.leave_subsection ();
      }
      prm.leave_subsection ();

      prm.enter_subsection ("Brillouin zone k point sampling options");
      {
        prm.enter_subsection ("Monkhorst-Pack (MP) grid generation");
        {
	  prm.declare_entry("SAMPLING POINTS 1", "1",
			    Patterns::Integer(1,1000),
			    "[Standard] Number of Monkhorst-Pack grid points to be used along reciprocal lattice vector 1.");

	  prm.declare_entry("SAMPLING POINTS 2", "1",
			    Patterns::Integer(1,1000),
			    "[Standard] Number of Monkhorst-Pack grid points to be used along reciprocal lattice vector 2.");

	  prm.declare_entry("SAMPLING POINTS 3", "1",
			    Patterns::Integer(1,1000),
			    "[Standard] Number of Monkhorst-Pack grid points to be used along reciprocal lattice vector 3.");

	  prm.declare_entry("SAMPLING SHIFT 1", "0",
			    Patterns::Integer(0,1),
			    "[Standard] If fractional shifting to be used (0 for no shift, 1 for shift) along reciprocal lattice vector 1.");

	  prm.declare_entry("SAMPLING SHIFT 2", "0",
			    Patterns::Integer(0,1),
			    "[Standard] If fractional shifting to be used (0 for no shift, 1 for shift) along reciprocal lattice vector 2.");

	  prm.declare_entry("SAMPLING SHIFT 3", "0",
			    Patterns::Integer(0,1),
			    "[Standard] If fractional shifting to be used (0 for no shift, 1 for shift) along reciprocal lattice vector 3.");

	}
	prm.leave_subsection ();

	prm.declare_entry("kPOINT RULE FILE", "",
			  Patterns::Anything(),
			  "[Developer] File providing list of k points on which eigen values are to be computed from converged KS Hamiltonian. The first three columns specify the crystal coordinates of the k points. The fourth column provides weights of the corresponding points, which is currently not used. The eigen values are written on an output file bands.out");

	prm.declare_entry("USE GROUP SYMMETRY", "false",
			  Patterns::Bool(),
			  "[Standard] Flag to control the use of point group symmetries. Currently this feature cannot be used if ION FORCE or CELL STRESS input parameters are set to true.");

	prm.declare_entry("USE TIME REVERSAL SYMMETRY", "false",
			  Patterns::Bool(),
			  "[Standard] Flag to control the use of time reversal symmetry.");

      }
      prm.leave_subsection ();

      prm.enter_subsection ("DFT functional parameters");
      {

	prm.declare_entry("PSEUDOPOTENTIAL CALCULATION", "true",
			  Patterns::Bool(),
			  "[Standard] Boolean Parameter specifying whether pseudopotential DFT calculation needs to be performed. For all-electron DFT calculation set to false.");

	prm.declare_entry("PSEUDO TESTS FLAG", "false",
			  Patterns::Bool(),
			  "[Developer] Boolean parameter specifying the explicit path of pseudopotential upf format files used for ctests");

	prm.declare_entry("PSEUDOPOTENTIAL FILE NAMES LIST", "",
			  Patterns::Anything(),
			  "[Standard] Pseudopotential file. This file contains the list of pseudopotential file names in UPF format corresponding to the atoms involved in the calculations. UPF version 2.0 or greater and norm-conserving pseudopotentials(ONCV and Troullier Martins) in UPF format are only accepted. File format (example for two atoms Mg(z=12), Al(z=13)): 12 filename1.upf(row1), 13 filename2.upf (row2). Important Note: ONCV pseudopotentials data base in UPF format can be downloaded from http://www.quantum-simulation.org/potentials/sg15_oncv.  Troullier-Martins pseudopotentials in UPF format can be downloaded from http://www.quantum-espresso.org/pseudopotentials/fhi-pp-from-abinit-web-site.");

	prm.declare_entry("EXCHANGE CORRELATION TYPE", "1",
			  Patterns::Integer(1,4),
			  "[Standard] Parameter specifying the type of exchange-correlation to be used: 1(LDA: Perdew Zunger Ceperley Alder correlation with Slater Exchange[PRB. 23, 5048 (1981)]), 2(LDA: Perdew-Wang 92 functional with Slater Exchange [PRB. 45, 13244 (1992)]), 3(LDA: Vosko, Wilk \\& Nusair with Slater Exchange[Can. J. Phys. 58, 1200 (1980)]), 4(GGA: Perdew-Burke-Ernzerhof functional [PRL. 77, 3865 (1996)]).");

	prm.declare_entry("SPIN POLARIZATION", "0",
			  Patterns::Integer(0,1),
			  "[Standard] Spin polarization: 0 for no spin polarization and 1 for collinear spin polarization calculation. Default option is 0.");

	prm.declare_entry("START MAGNETIZATION", "0.0",
			  Patterns::Double(-0.5,0.5),
			  "[Standard] Starting magnetization to be used for spin-polarized DFT calculations (must be between -0.5 and +0.5). Corresponding magnetization per simulation domain will be (2 x START MAGNETIZATION x Number of electrons) a.u. ");
      }
      prm.leave_subsection ();


      prm.enter_subsection ("SCF parameters");
      {
	prm.declare_entry("TEMPERATURE", "500.0",
			  Patterns::Double(1e-5),
			  "[Standard] Fermi-Dirac smearing temperature (in Kelvin).");

	prm.declare_entry("MAXIMUM ITERATIONS", "200",
			  Patterns::Integer(1,1000),
			  "[Standard] Maximum number of iterations to be allowed for SCF convergence");

	prm.declare_entry("TOLERANCE", "5e-05",
			  Patterns::Double(1e-12,1.0),
			  "[Standard] SCF iterations stopping tolerance in terms of $L_2$ norm of the electron-density difference between two successive iterations. CAUTION: A tolerance close to 1e-7 or lower can deteriorate the SCF convergence due to the round-off error accumulation.");

	prm.declare_entry("MIXING HISTORY", "50",
			  Patterns::Integer(1,1000),
			  "[Standard] Number of SCF iteration history to be considered for density mixing schemes. For metallic systems, a mixing history larger than the default value provides better scf convergence.");

	prm.declare_entry("MIXING PARAMETER", "0.2",
			  Patterns::Double(0.0,1.0),
			  "[Standard] Mixing parameter to be used in density mixing schemes. Default: 0.2.");

	prm.declare_entry("KERKER MIXING PARAMETER", "0.05",
			  Patterns::Double(0.0,1000.0),
			  "[Standard] Mixing parameter to be used in Kerker mixing scheme which usually represents Thomas Fermi wavevector (k_{TF}**2).");

	prm.declare_entry("MIXING METHOD","ANDERSON",
			  Patterns::Selection("BROYDEN|ANDERSON|ANDERSON_WITH_KERKER"),
			  "[Standard] Method for density mixing. ANDERSON is the default option.");


	prm.declare_entry("CONSTRAINT MAGNETIZATION", "false",
			  Patterns::Bool(),
			  "[Standard] Boolean parameter specifying whether to keep the starting magnetization fixed through the SCF iterations. Default is FALSE");

	prm.declare_entry("STARTING WFC","RANDOM",
			  Patterns::Selection("ATOMIC|RANDOM"),
			  "[Standard] Sets the type of the starting Kohn-Sham wavefunctions guess: Atomic(Superposition of single atom atomic orbitals. Atom types for which atomic orbitals are not available, random wavefunctions are taken. Currently, atomic orbitals data is not available for all atoms.), Random(The starting guess for all wavefunctions are taken to be random). Default: RANDOM.");

	prm.declare_entry("COMPUTE ENERGY EACH ITER", "true",
			  Patterns::Bool(),
			  "[Advanced] Boolean parameter specifying whether to compute the total energy at the end of every SCF. Setting it to false can lead to some computational time savings.");

	prm.declare_entry("HIGHER QUAD NLP", "true",
			  Patterns::Bool(),
			  "[Advanced] Boolean parameter specifying whether to use a higher order quadrature rule for the calculations involving the non-local part of the pseudopotential. Default setting is true. Could be safely set to false if you are using a very refined mesh.");

	prm.enter_subsection ("Eigen-solver parameters");
	{

	  prm.declare_entry("NUMBER OF KOHN-SHAM WAVEFUNCTIONS", "0",
			    Patterns::Integer(0),
			    "[Standard] Number of Kohn-Sham wavefunctions to be computed. For spin-polarized calculations, this parameter denotes the number of Kohn-Sham wavefunctions to be computed for each spin. A recommended value for this parameter is to set it to N/2+Nb where N is the number of electrons. Use Nb to be 5-10 percent of N/2 for insulators and for metals use Nb to be 10-15 percent of N/2. If 5-15 percent of N/2 is less than 10 wavefunctions, set Nb to be atleast 10.");

	  prm.declare_entry("SPECTRUM SPLIT CORE EIGENSTATES", "0",
			    Patterns::Integer(0),
			    "[Advanced] Number of lowest Kohn-Sham eigenstates which should not be included in the Rayleigh-Ritz diagonalization.  In other words, only the eigenvalues and eigenvectors corresponding to the higher eigenstates (Number of Kohn-Sham wavefunctions minus the specified core eigenstates) are computed in the diagonalization of the projected Hamiltonian. This value is usually chosen to be the sum of the number of core eigenstates for each atom type multiplied by number of atoms of that type. This setting is recommended for large systems (greater than 5000 electrons). Default value is 0 i.e., no core eigenstates are excluded from the Rayleigh-Ritz projection step. Currently this optimization is not implemented for the complex executable.");

	  prm.declare_entry("SPECTRUM SPLIT STARTING SCF ITER", "0",
			    Patterns::Integer(0),
			    "[Advanced] SCF iteration no beyond which spectrum splitting based can be used.");

	  prm.declare_entry("RR GEP", "true",
			    Patterns::Bool(),"[Advanced] Solve generalized eigenvalue problem instead of standard eignevalue problem in Rayleigh-Ritz step. This approach is not extended yet to complex executable. Default value is true for real executable and false for complex executable.");

	  prm.declare_entry("RR GEP FULL MASS MATRIX", "false",
			    Patterns::Bool(),"[Advanced] Solve generalized eigenvalue problem instead of standard eignevalue problem in Rayleigh-Ritz step with finite-element overlap matrix evaluated using full quadrature rule (Gauss quadrature rule) only during the solution of the generalized eigenvalue problem in the RR step.  Default value is false.");

	  prm.declare_entry("LOWER BOUND WANTED SPECTRUM", "-10.0",
			    Patterns::Double(),
			    "[Developer] The lower bound of the wanted eigen spectrum. It is only used for the first iteration of the Chebyshev filtered subspace iteration procedure. A rough estimate based on single atom eigen values can be used here. Default value is good enough for most problems.");

	  prm.declare_entry("CHEBYSHEV POLYNOMIAL DEGREE", "0",
			    Patterns::Integer(0,2000),
			    "[Advanced] Chebyshev polynomial degree to be employed for the Chebyshev filtering subspace iteration procedure to dampen the unwanted spectrum of the Kohn-Sham Hamiltonian. If set to 0, a default value depending on the upper bound of the eigen-spectrum is used. See Phani Motamarri et.al., J. Comp. Phys. 253, 308-343 (2013).");

	  prm.declare_entry("LOWER BOUND UNWANTED FRAC UPPER", "0",
			    Patterns::Double(0,1),
			    "[Developer] The value of the fraction of the upper bound of the unwanted spectrum, the lower bound of the unwanted spectrum will be set. Default value is 0.");

	  prm.declare_entry("CHEBYSHEV FILTER TOLERANCE","5e-02",
			    Patterns::Double(1e-10),
			    "[Advanced] Parameter specifying the accuracy of the occupied eigenvectors close to the Fermi-energy computed using Chebyshev filtering subspace iteration procedure. Default value is sufficient for most purposes");

	  prm.declare_entry("BATCH GEMM", "true",
			    Patterns::Bool(),
			    "[Advanced] Boolean parameter specifying whether to use gemm batch blas routines to perform matrix-matrix multiplication operations with groups of matrices, processing a number of groups at once using threads instead of the standard serial route. CAUTION: gemm batch blas routines will only be activated if the CHEBY WFC BLOCK SIZE is less than 1000, and only if intel mkl blas library is linked with the dealii installation. Default option is true.");

	  prm.declare_entry("ORTHOGONALIZATION TYPE","Auto",
			    Patterns::Selection("GS|LW|PGS|Auto"),
			    "[Advanced] Parameter specifying the type of orthogonalization to be used: GS(Gram-Schmidt Orthogonalization using SLEPc library), LW(Lowden Orthogonalization implemented using LAPACK/BLAS routines, extension to use ScaLAPACK library not implemented yet), PGS(Pseudo-Gram-Schmidt Orthogonalization: if you are using the real executable, parallel ScaLAPACK functions are used, otherwise serial LAPACK functions are used.) Auto is the default option, which chooses GS for all-electron case and PGS for pseudopotential case. GS and LW options are only available if RR GEP is set to false.");

	  prm.declare_entry("ENABLE SWITCH TO GS", "true",
			    Patterns::Bool(),
			    "[Developer] Controls automatic switching to Gram-Schimdt orthogonalization if Lowden Orthogonalization or Pseudo-Gram-Schimdt orthogonalization are unstable. Default option is true.");


	  prm.declare_entry("ENABLE SUBSPACE ROT PGS OPT", "true",
			    Patterns::Bool(),
			    "[Developer] Turns on subspace rotation optimization for Pseudo-Gram-Schimdt orthogonalization. Default option is true.");

	  prm.declare_entry("CHEBY WFC BLOCK SIZE", "400",
			    Patterns::Integer(1),
			    "[Advanced] Chebyshev filtering procedure involves the matrix-matrix multiplication where one matrix corresponds to the discretized Hamiltonian and the other matrix corresponds to the wavefunction matrix. The matrix-matrix multiplication is accomplished in a loop over the number of blocks of the wavefunction matrix to reduce the memory footprint of the code. This parameter specifies the block size of the wavefunction matrix to be used in the matrix-matrix multiplication. The optimum value is dependent on the computing architecture. For optimum work sharing during band parallelization (NPBAND > 1), we recommend adjusting CHEBY WFC BLOCK SIZE and NUMBER OF KOHN-SHAM WAVEFUNCTIONS such that NUMBER OF KOHN-SHAM WAVEFUNCTIONS/NPBAND/CHEBY WFC BLOCK SIZE equals an integer value. Default value is 400.");

	  prm.declare_entry("WFC BLOCK SIZE", "400",
			    Patterns::Integer(1),
			    "[Advanced]  This parameter specifies the block size of the wavefunction matrix to be used for memory optimization purposes in the orthogonalization, Rayleigh-Ritz, and density computation steps. The optimum block size is dependent on the computing architecture. For optimum work sharing during band parallelization (NPBAND > 1), we recommend adjusting WFC BLOCK SIZE and NUMBER OF KOHN-SHAM WAVEFUNCTIONS such that NUMBER OF KOHN-SHAM WAVEFUNCTIONS/NPBAND/WFC BLOCK SIZE equals an integer value. Default value is 400.");

	  prm.declare_entry("SUBSPACE ROT DOFS BLOCK SIZE", "5000",
			    Patterns::Integer(1),
			    "[Developer] This block size is used for memory optimization purposes in subspace rotation step in Pseudo-Gram-Schmidt orthogonalization and Rayleigh-Ritz steps. Default value is 5000.");

	  prm.declare_entry("SCALAPACKPROCS", "0",
			    Patterns::Integer(0,300),
			    "[Advanced] Uses a processor grid of SCALAPACKPROCS times SCALAPACKPROCS for parallel distribution of the subspace projected matrix in the Rayleigh-Ritz step and the overlap matrix in the Pseudo-Gram-Schmidt step. Default value is 0 for which a thumb rule is used (see http://netlib.org/scalapack/slug/node106.html). If ELPA is used, twice the value obtained from the thumb rule is used as ELPA scales much better than ScaLAPACK.");

	  prm.declare_entry("SCALAPACK BLOCK SIZE", "50",
			    Patterns::Integer(1,300),
			    "[Advanced] ScaLAPACK process grid block size.");

	  prm.declare_entry("USE ELPA", "true",
			    Patterns::Bool(),
			    "[Standard] Use ELPA instead of ScaLAPACK for diagonalization of subspace projected Hamiltonian and Pseudo-Gram-Schmidt orthogonalization. Currently this setting is only available for real executable. Default setting is true.");

	  prm.declare_entry("USE MIXED PREC PGS SR", "false",
			    Patterns::Bool(),
			    "[Advanced] Use mixed precision arithmetic in subspace rotation step of PGS orthogonalization, if ORTHOGONALIZATION TYPE is set to PGS. Currently this optimization is only enabled for the real executable. Default setting is false.");

	  prm.declare_entry("USE MIXED PREC PGS O", "false",
			    Patterns::Bool(),
			    "[Advanced] Use mixed precision arithmetic in overlap matrix computation step of PGS orthogonalization, if ORTHOGONALIZATION TYPE is set to PGS. Currently this optimization is only enabled for the real executable. Default setting is false.");


	  prm.declare_entry("USE MIXED PREC XTHX SPECTRUM SPLIT", "false",
			    Patterns::Bool(),
			    "[Advanced] Use mixed precision arithmetic in computing subspace projected Kohn-Sham Hamiltonian when SPECTRUM SPLIT CORE EIGENSTATES>0. Currently this optimization is only enabled for the real executable. Default setting is false.");

	  prm.declare_entry("USE MIXED PREC RR_SR SPECTRUM SPLIT", "false",
			    Patterns::Bool(),
			    "[Advanced] Use mixed precision arithmetic in Rayleigh-Ritz subspace rotation step when SPECTRUM SPLIT CORE EIGENSTATES>0. Currently this optimization is only enabled for the real executable. Default setting is false.");

	  prm.declare_entry("USE MIXED PREC RR_SR", "false",
			    Patterns::Bool(),
			    "[Advanced] Use mixed precision arithmetic in Rayleigh-Ritz subspace rotation step. Currently this optimization is only enabled for the real executable. Default setting is false.");

	  prm.declare_entry("USE MIXED PREC CHEBY", "false",
			    Patterns::Bool(),
			    "[Advanced] Use mixed precision arithmetic in Chebyshev filtering. Currently this option is only available for real executable and USE ELPA=true for which DFT-FE also has to be linked to ELPA library. Default setting is false.");

	  prm.declare_entry("MIXED PREC XTHX FRAC STATES", "0",
			    Patterns::Integer(0),
			    "[Advanced] XTHX Mixed Precision. Temporary paramater- remove once spectrum splitting with RR GEP and mixed precision is implemented. Default value is 0.");

	  prm.declare_entry("ALGO", "NORMAL",
			    Patterns::Selection("NORMAL|FAST"),
			    "[Standard] In the FAST mode, spectrum splitting technique is used in Rayleigh-Ritz step, and mixed precision arithmetic algorithms are used in Rayleigh-Ritz and Cholesky factorization based orthogonalization step. For spectrum splitting, 85 percent of the total number of wavefunctions are taken to be core states, which holds good for most systems including metallic systems assuming NUMBER OF KOHN-SHAM WAVEFUNCTIONS to be around 10 percent more than N/2. FAST setting is strongly recommended for large-scale (> 10k electrons) system sizes. Both NORMAL and FAST setting use Chebyshev filtered subspace iteration technique. Currently, FAST setting is only enabled for the real executable. If manual options for mixed precision and spectum splitting are being used, please use NORMAL setting for ALGO. Default setting is NORMAL.");


	  prm.declare_entry("ADAPTIVE FILTER STATES", "0",
			    Patterns::Integer(0),
			    "[Advanced] Number of lowest Kohn-Sham eigenstates which are filtered with Chebyshev polynomial degree linearly varying from 50 percent (starting from the lowest) to 80 percent of the value specified by CHEBYSHEV POLYNOMIAL DEGREE. This imposes a step function filtering polynomial order on the ADAPTIVE FILTER STATES as filtering is done with blocks of size WFC BLOCK SIZE. This setting is recommended for large systems (greater than 5000 electrons). Default value is 0 i.e., all states are filtered with the same Chebyshev polynomial degree.");
	}
	prm.leave_subsection ();
      }
      prm.leave_subsection ();

      prm.enter_subsection ("Poisson problem parameters");
      {
	prm.declare_entry("MAXIMUM ITERATIONS", "10000",
			  Patterns::Integer(0,20000),
			  "[Advanced] Maximum number of iterations to be allowed for Poisson problem convergence.");

	prm.declare_entry("TOLERANCE", "1e-10",
			  Patterns::Double(0,1.0),
			  "[Advanced] Absolute tolerance on the residual as stopping criterion for Poisson problem convergence.");
      }
      prm.leave_subsection ();

    
      prm.enter_subsection ("Helmholtz problem parameters");
      {
	prm.declare_entry("MAXIMUM ITERATIONS HELMHOLTZ", "10000",
			  Patterns::Integer(0,20000),
			  "[Advanced] Maximum number of iterations to be allowed for Helmholtz problem convergence.");

	prm.declare_entry("ABSOLUTE TOLERANCE HELMHOLTZ", "1e-10",
			  Patterns::Double(0,1.0),
			  "[Advanced] Absolute tolerance on the residual as stopping criterion for Helmholtz problem convergence.");
      }
      prm.leave_subsection ();


    }

    void parse_parameters(ParameterHandler &prm)
    {
      dftParameters::verbosity                     = prm.get_integer("VERBOSITY");
      dftParameters::reproducible_output           = prm.get_bool("REPRODUCIBLE OUTPUT");
      dftParameters::electrostaticsHRefinement = prm.get_bool("H REFINED ELECTROSTATICS");
      dftParameters::electrostaticsPRefinement = prm.get_bool("P REFINED ELECTROSTATICS");

      prm.enter_subsection ("GPU");
      { 
	dftParameters::useGPU= prm.get_bool("USE GPU");
	dftParameters::gpuFineGrainedTimings=prm.get_bool("FINE GRAINED GPU TIMINGS");
	dftParameters::allowFullCPUMemSubspaceRot=prm.get_bool("SUBSPACE ROT FULL CPU MEM");
      }
      prm.leave_subsection ();

      prm.enter_subsection ("Postprocessing");
      {
	dftParameters::writeWfcSolutionFields           = prm.get_bool("WRITE WFC");
	dftParameters::writeDensitySolutionFields       = prm.get_bool("WRITE DENSITY");
	dftParameters::writeDosFile                     = prm.get_bool("WRITE DENSITY OF STATES");
	dftParameters::writeLdosFile                     = prm.get_bool("WRITE LOCAL DENSITY OF STATES");
	dftParameters::writeLocalizationLengths          = prm.get_bool("WRITE LOCALIZATION LENGTHS");
      }
      prm.leave_subsection ();

      prm.enter_subsection ("Parallelization");
      {
	dftParameters::npool             = prm.get_integer("NPKPT");
	dftParameters::nbandGrps         = prm.get_integer("NPBAND");
	dftParameters::bandParalOpt = prm.get_bool("BAND PARAL OPT");
	dftParameters::mpiAllReduceMessageBlockSizeMB = prm.get_double("MPI ALLREDUCE BLOCK SIZE");
      }
      prm.leave_subsection ();

      prm.enter_subsection ("Checkpointing and Restart");
      {
	chkType=prm.get_integer("CHK TYPE");
	restartFromChk=prm.get_bool("RESTART FROM CHK") && chkType!=0;
      }
      prm.leave_subsection ();

      prm.enter_subsection ("Geometry");
      {
        dftParameters::natoms                        = prm.get_integer("NATOMS");
        dftParameters::natomTypes                    = prm.get_integer("NATOM TYPES");
        dftParameters::coordinatesFile               = prm.get("ATOMIC COORDINATES FILE");
        dftParameters::domainBoundingVectorsFile     = prm.get("DOMAIN VECTORS FILE");
	prm.enter_subsection ("Optimization");
	{
	  dftParameters::isIonOpt                      = prm.get_bool("ION OPT");
	  dftParameters::ionOptSolver                  = prm.get("ION OPT SOLVER");
	  dftParameters::nonSelfConsistentForce        = prm.get_bool("NON SELF CONSISTENT FORCE");
	  dftParameters::isIonForce                    = dftParameters::isIonOpt || prm.get_bool("ION FORCE");
	  dftParameters::forceRelaxTol                 = prm.get_double("FORCE TOL");
	  dftParameters::ionRelaxFlagsFile             = prm.get("ION RELAX FLAGS FILE");
	  dftParameters::isCellOpt                     = prm.get_bool("CELL OPT");
	  dftParameters::isCellStress                  = dftParameters::isCellOpt || prm.get_bool("CELL STRESS");
	  dftParameters::stressRelaxTol                = prm.get_double("STRESS TOL");
	  dftParameters::cellConstraintType            = prm.get_integer("CELL CONSTRAINT TYPE");
	  dftParameters::reuseWfcGeoOpt                = prm.get_bool("REUSE WFC");
	  dftParameters::reuseDensityGeoOpt            = prm.get_bool("REUSE DENSITY");
	}
	prm.leave_subsection ();
      }
      prm.leave_subsection ();

<<<<<<< HEAD
      prm.enter_subsection ("Boundary conditions");
      {
        dftParameters::radiusAtomBall                = prm.get_double("SELF POTENTIAL RADIUS");
	dftParameters::periodicX                     = prm.get_bool("PERIODIC1");
	dftParameters::periodicY                     = prm.get_bool("PERIODIC2");
	dftParameters::periodicZ                     = prm.get_bool("PERIODIC3");
	dftParameters::constraintsParallelCheck      = prm.get_bool("CONSTRAINTS PARALLEL CHECK");
	dftParameters::createConstraintsFromSerialDofhandler = prm.get_bool("CONSTRAINTS FROM SERIAL DOFHANDLER");
	dftParameters::pinnedNodeForPBC = prm.get_bool("POINT WISE DIRICHLET CONSTRAINT");
      }
      prm.leave_subsection ();
=======
	prm.enter_subsection ("Geometry");
	{
	    dftParameters::natoms                        = prm.get_integer("NATOMS");
	    dftParameters::natomTypes                    = prm.get_integer("NATOM TYPES");
	    dftParameters::coordinatesFile               = prm.get("ATOMIC COORDINATES FILE");
	    dftParameters::coordinatesGaussianDispFile   = prm.get("ATOMIC DISP COORDINATES FILE");
	    dftParameters::domainBoundingVectorsFile     = prm.get("DOMAIN VECTORS FILE");
	    prm.enter_subsection ("Optimization");
	    {
		dftParameters::isIonOpt                      = prm.get_bool("ION OPT");
		dftParameters::ionOptSolver                  = prm.get("ION OPT SOLVER");
		dftParameters::nonSelfConsistentForce        = prm.get_bool("NON SELF CONSISTENT FORCE");
		dftParameters::isIonForce                    = dftParameters::isIonOpt || prm.get_bool("ION FORCE");
		dftParameters::forceRelaxTol                 = prm.get_double("FORCE TOL");
		dftParameters::ionRelaxFlagsFile             = prm.get("ION RELAX FLAGS FILE");
		dftParameters::isCellOpt                     = prm.get_bool("CELL OPT");
		dftParameters::isCellStress                  = dftParameters::isCellOpt || prm.get_bool("CELL STRESS");
		dftParameters::stressRelaxTol                = prm.get_double("STRESS TOL");
		dftParameters::cellConstraintType            = prm.get_integer("CELL CONSTRAINT TYPE");
		dftParameters::reuseWfcGeoOpt                = prm.get_bool("REUSE WFC");
		dftParameters::reuseDensityGeoOpt            = prm.get_bool("REUSE DENSITY");
	    }
	    prm.leave_subsection ();
	}
	prm.leave_subsection ();
>>>>>>> 4d13216e

      prm.enter_subsection ("Finite element mesh parameters");
      {
        dftParameters::finiteElementPolynomialOrder  = prm.get_integer("POLYNOMIAL ORDER");
        dftParameters::meshFileName                  = prm.get("MESH FILE");
	prm.enter_subsection ("Auto mesh generation parameters");
	{
	  dftParameters::outerAtomBallRadius           = prm.get_double("ATOM BALL RADIUS");
	  dftParameters::innerAtomBallRadius           = prm.get_double("INNER ATOM BALL RADIUS");
	  dftParameters::meshSizeOuterDomain           = prm.get_double("BASE MESH SIZE");
	  dftParameters::meshSizeInnerBall             = prm.get_double("MESH SIZE AT ATOM");
	  dftParameters::meshSizeOuterBall             = prm.get_double("MESH SIZE AROUND ATOM");
	  dftParameters::meshAdaption                  = prm.get_bool("MESH ADAPTION");
	  dftParameters::autoUserMeshParams            = prm.get_bool("AUTO USER MESH PARAMS");
	  dftParameters::topfrac                       = prm.get_double("TOP FRAC");
	  dftParameters::numLevels                     = prm.get_double("NUM LEVELS");
	  dftParameters::numberWaveFunctionsForEstimate = prm.get_integer("ERROR ESTIMATE WAVEFUNCTIONS");
	  dftParameters::toleranceKinetic = prm.get_double("TOLERANCE FOR MESH ADAPTION");
	}
        prm.leave_subsection ();
      }
      prm.leave_subsection ();

      prm.enter_subsection ("Brillouin zone k point sampling options");
      {
	prm.enter_subsection ("Monkhorst-Pack (MP) grid generation");
	{
	  dftParameters::nkx        = prm.get_integer("SAMPLING POINTS 1");
	  dftParameters::nky        = prm.get_integer("SAMPLING POINTS 2");
	  dftParameters::nkz        = prm.get_integer("SAMPLING POINTS 3");
	  dftParameters::offsetFlagX        = prm.get_integer("SAMPLING SHIFT 1");
	  dftParameters::offsetFlagY        = prm.get_integer("SAMPLING SHIFT 2");
	  dftParameters::offsetFlagZ        = prm.get_integer("SAMPLING SHIFT 3");
	}
	prm.leave_subsection ();

	dftParameters::useSymm                  = prm.get_bool("USE GROUP SYMMETRY");
	dftParameters::timeReversal                   = prm.get_bool("USE TIME REVERSAL SYMMETRY");
	dftParameters::kPointDataFile                = prm.get("kPOINT RULE FILE");

      }
      prm.leave_subsection ();

      prm.enter_subsection ("DFT functional parameters");
      {
	dftParameters::isPseudopotential             = prm.get_bool("PSEUDOPOTENTIAL CALCULATION");
	dftParameters::pseudoTestsFlag               = prm.get_bool("PSEUDO TESTS FLAG");
	dftParameters::pseudoPotentialFile           = prm.get("PSEUDOPOTENTIAL FILE NAMES LIST");
	dftParameters::xc_id                         = prm.get_integer("EXCHANGE CORRELATION TYPE");
	dftParameters::spinPolarized                 = prm.get_integer("SPIN POLARIZATION");
	dftParameters::start_magnetization           = prm.get_double("START MAGNETIZATION");
      }
      prm.leave_subsection ();

      prm.enter_subsection ("SCF parameters");
      {
	dftParameters::TVal                          = prm.get_double("TEMPERATURE");
	dftParameters::numSCFIterations              = prm.get_integer("MAXIMUM ITERATIONS");
	dftParameters::selfConsistentSolverTolerance = prm.get_double("TOLERANCE");
	dftParameters::mixingHistory                 = prm.get_integer("MIXING HISTORY");
	dftParameters::mixingParameter               = prm.get_double("MIXING PARAMETER");
	dftParameters::kerkerParameter               = prm.get_double("KERKER MIXING PARAMETER");
	dftParameters::mixingMethod                  = prm.get("MIXING METHOD");
	dftParameters::constraintMagnetization       = prm.get_bool("CONSTRAINT MAGNETIZATION");
        dftParameters::startingWFCType               = prm.get("STARTING WFC");
	dftParameters::computeEnergyEverySCF         = prm.get_bool("COMPUTE ENERGY EACH ITER");
	dftParameters::useHigherQuadNLP              = prm.get_bool("HIGHER QUAD NLP");


	prm.enter_subsection ("Eigen-solver parameters");
	{
	  dftParameters::numberEigenValues             = prm.get_integer("NUMBER OF KOHN-SHAM WAVEFUNCTIONS");
	  dftParameters::numCoreWfcRR                  = prm.get_integer("SPECTRUM SPLIT CORE EIGENSTATES");
	  dftParameters::spectrumSplitStartingScfIter  = prm.get_integer("SPECTRUM SPLIT STARTING SCF ITER");
	  dftParameters::rrGEP= prm.get_bool("RR GEP");
	  dftParameters::rrGEPFullMassMatrix = prm.get_bool("RR GEP FULL MASS MATRIX");
	  dftParameters::lowerEndWantedSpectrum        = prm.get_double("LOWER BOUND WANTED SPECTRUM");
	  dftParameters::lowerBoundUnwantedFracUpper   = prm.get_double("LOWER BOUND UNWANTED FRAC UPPER");
	  dftParameters::chebyshevOrder                = prm.get_integer("CHEBYSHEV POLYNOMIAL DEGREE");
	  dftParameters::useELPA= prm.get_bool("USE ELPA");
	  dftParameters::useBatchGEMM= prm.get_bool("BATCH GEMM");
	  dftParameters::orthogType        = prm.get("ORTHOGONALIZATION TYPE");
	  dftParameters::chebyshevTolerance = prm.get_double("CHEBYSHEV FILTER TOLERANCE");
	  dftParameters::wfcBlockSize= prm.get_integer("WFC BLOCK SIZE");
	  dftParameters::chebyWfcBlockSize= prm.get_integer("CHEBY WFC BLOCK SIZE");
	  dftParameters::subspaceRotDofsBlockSize= prm.get_integer("SUBSPACE ROT DOFS BLOCK SIZE");
	  dftParameters::enableSwitchToGS= prm.get_bool("ENABLE SWITCH TO GS");
	  dftParameters::triMatPGSOpt= prm.get_bool("ENABLE SUBSPACE ROT PGS OPT");
	  dftParameters::scalapackParalProcs= prm.get_integer("SCALAPACKPROCS");
	  dftParameters::scalapackBlockSize= prm.get_integer("SCALAPACK BLOCK SIZE");
	  dftParameters::useMixedPrecPGS_SR= prm.get_bool("USE MIXED PREC PGS SR");
	  dftParameters::useMixedPrecPGS_O= prm.get_bool("USE MIXED PREC PGS O");
	  dftParameters::useMixedPrecXTHXSpectrumSplit= prm.get_bool("USE MIXED PREC XTHX SPECTRUM SPLIT");
	  dftParameters::useMixedPrecSubspaceRotSpectrumSplit= prm.get_bool("USE MIXED PREC RR_SR SPECTRUM SPLIT");
	  dftParameters::useMixedPrecSubspaceRotRR= prm.get_bool("USE MIXED PREC RR_SR");
	  dftParameters::useMixedPrecCheby= prm.get_bool("USE MIXED PREC CHEBY");
	  dftParameters::mixedPrecXtHXFracStates  = prm.get_integer("MIXED PREC XTHX FRAC STATES");
	  dftParameters::algoType= prm.get("ALGO");
	  dftParameters::numAdaptiveFilterStates= prm.get_integer("ADAPTIVE FILTER STATES");
	}
	prm.leave_subsection ();
      }
      prm.leave_subsection ();


      prm.enter_subsection ("Poisson problem parameters");
      {
	dftParameters::maxLinearSolverIterations     = prm.get_integer("MAXIMUM ITERATIONS");
	dftParameters::absLinearSolverTolerance      = prm.get_double("TOLERANCE");
      }
      prm.leave_subsection ();

<<<<<<< HEAD
      prm.enter_subsection("Helmholtz problem parameters");
      {
	dftParameters::maxLinearSolverIterationsHelmholtz = prm.get_integer("MAXIMUM ITERATIONS HELMHOLTZ");
	dftParameters::absLinearSolverToleranceHelmholtz  = prm.get_double("ABSOLUTE TOLERANCE HELMHOLTZ");
      }
      prm.leave_subsection ();
	
      if (restartFromChk==true && chkType==1)
=======
	prm.enter_subsection("Helmholtz problem parameters");
	{
	   dftParameters::maxLinearSolverIterationsHelmholtz = prm.get_integer("MAXIMUM ITERATIONS HELMHOLTZ");
	   dftParameters::absLinearSolverToleranceHelmholtz  = prm.get_double("ABSOLUTE TOLERANCE HELMHOLTZ");
	}
	prm.leave_subsection ();

	if (restartFromChk==true && chkType==1)
>>>>>>> 4d13216e
	{
	  if (dftParameters::periodicX || dftParameters::periodicY || dftParameters::periodicZ)
	    dftParameters::coordinatesFile="atomsFracCoord.chk";
	  else
	    dftParameters::coordinatesFile="atomsCartCoord.chk";


<<<<<<< HEAD
	  dftParameters::domainBoundingVectorsFile="domainBoundingVectors.chk";
=======
	    dftParameters::domainBoundingVectorsFile="domainBoundingVectors.chk";

	    dftParameters::coordinatesGaussianDispFile="atomsGaussianDispCoord.chk";
>>>>>>> 4d13216e
	}

      if (dftParameters::algoType=="FAST")
	{
	  dftParameters::useMixedPrecPGS_O=true;
	  dftParameters::useMixedPrecPGS_SR=true;
	  dftParameters::useMixedPrecXTHXSpectrumSplit=true;
	  dftParameters::numCoreWfcRR=0.85*dftParameters::numberEigenValues;
	}
#ifdef USE_COMPLEX
      dftParameters::rrGEP=false;
      dftParameters::rrGEPFullMassMatrix=false;
#endif

      if (!dftParameters::isPseudopotential)
	{
	  dftParameters::rrGEP=false;
	  dftParameters::rrGEPFullMassMatrix=false;
	}

#ifndef DFTFE_WITH_ELPA
      dftParameters::useELPA=false;
#endif

      if (dftParameters::isCellStress)
	dftParameters::electrostaticsHRefinement=false;
      //
      check_print_parameters(prm);
      setHeuristicParameters();
    }



    void check_print_parameters(const dealii::ParameterHandler &prm)
    {
      if (dftParameters::verbosity >=1 && Utilities::MPI::this_mpi_process(MPI_COMM_WORLD)== 0)
	{
	  std::cout << "==========================================================================================================" << std::endl ;
	  std::cout << "==========================================================================================================" << std::endl ;
	  std::cout << "			Welcome to the Open Source program DFT-FE development version			        " << std::endl ;
	  std::cout << "This is a C++ code for materials modeling from first principles using Kohn-Sham density functional theory." << std::endl ;
	  std::cout << "This is a real-space code for periodic, semi-periodic and non-periodic pseudopotential" << std::endl ;
	  std::cout << "and all-electron calculations, and is based on adaptive finite-element discretization." << std::endl ;
	  std::cout << "For further details, and citing, please refer to our website: https://sites.google.com/umich.edu/dftfe" << std::endl ;
	  std::cout << "==========================================================================================================" << std::endl ;
	  std::cout << " DFT-FE Principal developers and Mentors (alphabetically) :									" << std::endl ;
	  std::cout << "														" << std::endl ;
	  std::cout << " Sambit Das               - University of Michigan, Ann Arbor" << std::endl ;
	  std::cout << " Vikram Gavini (Mentor)   - University of Michigan, Ann Arbor" << std::endl ;
	  std::cout << " Krishnendu Ghosh         - University of Michigan, Ann Arbor" << std::endl ;
	  std::cout << " Phani Motamarri          - University of Michigan, Ann Arbor" << std::endl ;
	  std::cout << " Shiva Rudraraju          - University of Wisconsin-Madison  " << std::endl ;
	  std::cout << " (A complete list of the many authors that have contributed to DFT-FE can be found in the authors file)"<< std::endl;
	  std::cout <<  "==========================================================================================================" << std::endl ;
	  std::cout << " 	     Copyright (c) 2017-2019 The Regents of the University of Michigan and DFT-FE authors         " << std::endl ;
	  std::cout << " 			DFT-FE is published under [LGPL v2.1 or newer] 				" << std::endl ;
	  std::cout << "==========================================================================================================" << std::endl ;
	  std::cout << "==========================================================================================================" << std::endl ;
	}

      const bool printParametersToFile=false;
      if (printParametersToFile && Utilities::MPI::this_mpi_process(MPI_COMM_WORLD)== 0)
	{
	  prm.print_parameters (std::cout, ParameterHandler::OutputStyle::LaTeX);
	  exit(0);
	}

      if (Utilities::MPI::this_mpi_process(MPI_COMM_WORLD)== 0 &&  dftParameters::verbosity>=1)
	{
	  prm.print_parameters (std::cout, ParameterHandler::ShortText);
	}
#ifdef USE_COMPLEX
      if (dftParameters::isIonForce || dftParameters::isCellStress)
	AssertThrow(!dftParameters::useSymm,ExcMessage("DFT-FE Error: USE GROUP SYMMETRY must be set to false if either ION FORCE or CELL STRESS is set to true. This functionality will be added in a future release"));


      if (dftParameters::numCoreWfcRR>0)
	AssertThrow(false,ExcMessage("DFT-FE Error: SPECTRUM SPLIT CORE EIGENSTATES cannot be set to a non-zero value when using complex executable. This optimization will be added in a future release"));
#else
      AssertThrow( dftParameters::nkx==1 &&  dftParameters::nky==1 &&  dftParameters::nkz==1
		   && dftParameters::offsetFlagX==0 &&  dftParameters::offsetFlagY==0 &&  dftParameters::offsetFlagZ==0
		   ,ExcMessage("DFT-FE Error: Real executable cannot be used for non-zero k point."));

      AssertThrow(!dftParameters::isCellStress,ExcMessage("DFT-FE Error: Currently CELL STRESS cannot be set true if using real executable for a periodic Gamma point problem. This functionality will be added soon."));
#endif
      AssertThrow(!(dftParameters::chkType==2 && (dftParameters::isIonOpt || dftParameters::isCellOpt)),ExcMessage("DFT-FE Error: CHK TYPE=2 cannot be used if geometry optimization is being performed."));

      AssertThrow(!(dftParameters::chkType==1 && (dftParameters::isIonOpt && dftParameters::isCellOpt)),ExcMessage("DFT-FE Error: CHK TYPE=1 cannot be used if both ION OPT and CELL OPT are set to true."));

      AssertThrow(dftParameters::nbandGrps<=dftParameters::numberEigenValues
		  ,ExcMessage("DFT-FE Error: NPBAND is greater than NUMBER OF KOHN-SHAM WAVEFUNCTIONS."));

      if (dftParameters::nonSelfConsistentForce)
	AssertThrow(false,ExcMessage("DFT-FE Error: Implementation of this feature is not completed yet."));

      AssertThrow(!dftParameters::coordinatesFile.empty()
		  ,ExcMessage("DFT-FE Error: ATOMIC COORDINATES FILE not given."));

      AssertThrow(!dftParameters::domainBoundingVectorsFile.empty()
		  ,ExcMessage("DFT-FE Error: DOMAIN VECTORS FILE not given."));

      if (dftParameters::isPseudopotential)
	AssertThrow(!dftParameters::pseudoPotentialFile.empty(),
		    ExcMessage("DFT-FE Error: PSEUDOPOTENTIAL FILE NAMES LIST not given."));

      if (dftParameters::spinPolarized==0)
	AssertThrow(!dftParameters::constraintMagnetization,
		    ExcMessage("DFT-FE Error: This is a SPIN UNPOLARIZED calculation. Can't have CONSTRAINT MAGNETIZATION ON."));

      if (dftParameters::verbosity >=1 && Utilities::MPI::this_mpi_process(MPI_COMM_WORLD)== 0)
        if (dftParameters::constraintMagnetization)
	  std::cout << " WARNING: CONSTRAINT MAGNETIZATION is ON. A fixed occupation will be used no matter what temperature is provided at input" << std::endl;

      AssertThrow(dftParameters::numberEigenValues!=0
		  ,ExcMessage("DFT-FE Error: Number of wavefunctions not specified or given value of zero, which is not allowed."));

      AssertThrow(dftParameters::natoms!=0
		  ,ExcMessage("DFT-FE Error: Number of atoms not specified or given a value of zero, which is not allowed."));

      AssertThrow(dftParameters::natomTypes!=0
		  ,ExcMessage("DFT-FE Error: Number of atom types not specified or given a value of zero, which is not allowed."));

      if(dftParameters::meshAdaption)
	AssertThrow(!(dftParameters::isIonOpt && dftParameters::isCellOpt),ExcMessage("DFT-FE Error: Currently Atomic relaxation does not work with automatic mesh adaption scheme."));

      if(dftParameters::nbandGrps>1)
	AssertThrow(dftParameters::wfcBlockSize==dftParameters::chebyWfcBlockSize,ExcMessage("DFT-FE Error: WFC BLOCK SIZE and CHEBY WFC BLOCK SIZE must be same for band parallelization."));

#ifndef WITH_MKL;
      dftParameters::useBatchGEMM=false;
      if (dftParameters::verbosity >=1 && Utilities::MPI::this_mpi_process(MPI_COMM_WORLD)== 0)
        std::cout <<"Setting USE BATCH GEMM=false as intel mkl blas library is not being linked to."<<std::endl;
#endif

#ifndef USE_PETSC;
      AssertThrow(dftParameters::isPseudopotential,ExcMessage("DFT-FE Error: Please link to dealii installed with petsc and slepc for all-electron calculations."));
#endif

#ifdef DFTFE_WITH_GPU
      if (dftParameters::useGPU)
	{
	  if (dftParameters::nbandGrps>1)
	    AssertThrow(dftParameters::rrGEP
			,ExcMessage("DFT-FE Error: if band parallelization is used, RR GEP must be set to true."));
	}
#endif
      if (dftParameters::useMixedPrecCheby)
	AssertThrow(dftParameters::useELPA
		    ,ExcMessage("DFT-FE Error: USE ELPA must be set to true for USE MIXED PREC CHEBY."));

    }


    //FIXME: move this to triangulation manager, and set data members there
    //without changing the global dftParameters
    void setHeuristicParameters()
    {
      if (dftParameters::meshSizeOuterDomain<1.0e-6)
	if (dftParameters::periodicX ||dftParameters::periodicY ||dftParameters::periodicZ)
	  dftParameters::meshSizeOuterDomain=4.0;
	else
	  dftParameters::meshSizeOuterDomain=13.0;

      if (dftParameters::meshSizeInnerBall<1.0e-6)
	if (dftParameters::isPseudopotential)
	  dftParameters::meshSizeInnerBall=2.0*dftParameters::meshSizeOuterBall;
	else
	  dftParameters::meshSizeInnerBall=0.1*dftParameters::meshSizeOuterBall;

      if (dftParameters::autoUserMeshParams && !dftParameters::reproducible_output)
	{
	  if (dftParameters::isPseudopotential)
	    {
	      if (dftParameters::meshSizeOuterBall<0.399)
		dftParameters::outerAtomBallRadius=1.8;
	    }
	}

      if (dftParameters::isPseudopotential && dftParameters::orthogType=="Auto")
	{
	  if (dftParameters::verbosity >=1 && Utilities::MPI::this_mpi_process(MPI_COMM_WORLD)== 0)
	    std::cout <<"Setting ORTHOGONALIZATION TYPE=PGS for pseudopotential calculations "<<std::endl;
	  dftParameters::orthogType="PGS";
	}
      else if (!dftParameters::isPseudopotential && dftParameters::orthogType=="Auto")
	{
	  if (dftParameters::verbosity >=1 && Utilities::MPI::this_mpi_process(MPI_COMM_WORLD)== 0)
	    std::cout <<"Setting ORTHOGONALIZATION TYPE=GS for all-electron calculations "<<std::endl;

	  dftParameters::orthogType="GS";
	}

      if (!(dftParameters::periodicX ||dftParameters::periodicY ||dftParameters::periodicZ)
	  &&!dftParameters::reproducible_output)
	{
	  dftParameters::constraintsParallelCheck=false;
	  dftParameters::createConstraintsFromSerialDofhandler=false;
	}

    }

  }

}<|MERGE_RESOLUTION|>--- conflicted
+++ resolved
@@ -38,6 +38,8 @@
 
     bool isPseudopotential=false,periodicX=false,periodicY=false,periodicZ=false, useSymm=false, timeReversal=false,pseudoTestsFlag=false, constraintMagnetization=false, writeDosFile=false, writeLdosFile=false, writeLocalizationLengths=false;
     std::string meshFileName="",coordinatesFile="",domainBoundingVectorsFile="",kPointDataFile="", ionRelaxFlagsFile="",orthogType="", algoType="", pseudoPotentialFile="";
+
+    std::string coordinatesGaussianDispFile="";
 
     double outerAtomBallRadius=2.0, innerAtomBallRadius=0.0, meshSizeOuterDomain=10.0;
     double meshSizeInnerBall=1.0, meshSizeOuterBall=1.0;
@@ -117,86 +119,11 @@
 			Patterns::Bool(),
 			"[Advanced] Compute electrostatic energy on a p refined mesh after each ground-state solve. Default: false.");
 
-<<<<<<< HEAD
       prm.declare_entry("VERBOSITY", "1",
 			Patterns::Integer(0,5),
 			"[Standard] Parameter to control verbosity of terminal output. Ranges from 1 for low, 2 for medium (prints some more additional information), 3 for high (prints eigenvalues and fractional occupancies at the end of each self-consistent field iteration), and 4 for very high, which is only meant for code development purposes. VERBOSITY=0 is only used for unit testing and shouldn't be used by standard users.");
 
       prm.enter_subsection ("GPU");
-=======
-      unsigned int finiteElementPolynomialOrder=1,n_refinement_steps=1,numberEigenValues=1,xc_id=1, spinPolarized=0, nkx=1,nky=1,nkz=1, offsetFlagX=0,offsetFlagY=0,offsetFlagZ=0;
-      unsigned int chebyshevOrder=1,numPass=1, numSCFIterations=1,maxLinearSolverIterations=1, mixingHistory=1, npool=1,maxLinearSolverIterationsHelmholtz=1;
-
-      double radiusAtomBall=0.0, mixingParameter=0.5;
-      double lowerEndWantedSpectrum=0.0,absLinearSolverTolerance=1e-10,selfConsistentSolverTolerance=1e-10,TVal=500, start_magnetization=0.0,absLinearSolverToleranceHelmholtz=1e-10;
-      double chebyshevTolerance = 1e-02;
-      std::string mixingMethod = "";
-      std::string ionOptSolver = "";
-
-      bool isPseudopotential=false,periodicX=false,periodicY=false,periodicZ=false, useSymm=false, timeReversal=false,pseudoTestsFlag=false, constraintMagnetization=false, writeDosFile=false, writeLdosFile=false, writeLocalizationLengths=false;
-      std::string meshFileName="",coordinatesFile="",domainBoundingVectorsFile="",kPointDataFile="", ionRelaxFlagsFile="",orthogType="", algoType="", pseudoPotentialFile="";
-
-      std::string coordinatesGaussianDispFile="";
-
-      double outerAtomBallRadius=2.0, innerAtomBallRadius=0.0, meshSizeOuterDomain=10.0;
-      double meshSizeInnerBall=1.0, meshSizeOuterBall=1.0;
-      unsigned int numLevels = 1,numberWaveFunctionsForEstimate = 5;
-      double topfrac = 0.1;
-      double kerkerParameter = 0.5;
-
-      bool isIonOpt=false, isCellOpt=false, isIonForce=false, isCellStress=false;
-      bool nonSelfConsistentForce=false;
-      double forceRelaxTol  = 1e-4;//Hartree/Bohr
-      double stressRelaxTol = 1e-6;//Hartree/Bohr^3
-      double toleranceKinetic = 1e-03;
-      unsigned int cellConstraintType=12;// all cell components to be relaxed
-
-      unsigned int verbosity=0; unsigned int chkType=0;
-      bool restartFromChk=false;
-      bool reproducible_output=false;
-      bool electrostaticsHRefinement = false;
-      bool electrostaticsPRefinement = false;
-      bool meshAdaption = false;
-      bool pinnedNodeForPBC = true;
-
-      std::string startingWFCType="";
-      bool useBatchGEMM=false;
-      bool writeWfcSolutionFields=false;
-      bool writeDensitySolutionFields=false;
-      unsigned int wfcBlockSize=400;
-      unsigned int chebyWfcBlockSize=400;
-      unsigned int subspaceRotDofsBlockSize=2000;
-      bool enableSwitchToGS=true;
-      unsigned int nbandGrps=1;
-      bool computeEnergyEverySCF=true;
-      unsigned int scalapackParalProcs=0;
-      unsigned int scalapackBlockSize=50;
-      unsigned int natoms=0;
-      unsigned int natomTypes=0;
-      double lowerBoundUnwantedFracUpper=0;
-      unsigned int numCoreWfcRR=0;
-      bool triMatPGSOpt=true;
-      bool reuseWfcGeoOpt=false;
-      bool reuseDensityGeoOpt=false;
-      double mpiAllReduceMessageBlockSizeMB=2.0;
-      bool useHigherQuadNLP=true;
-      bool useMixedPrecPGS_SR=false;
-      bool useMixedPrecPGS_O=false;
-      bool useMixedPrecXTHXSpectrumSplit=false;
-      bool useMixedPrecSubspaceRotSpectrumSplit=false;
-      bool useMixedPrecSubspaceRot=false;
-      unsigned int numAdaptiveFilterStates=0;
-      unsigned int spectrumSplitStartingScfIter=1;
-      bool useELPA=false;
-      bool constraintsParallelCheck=true;
-      bool createConstraintsFromSerialDofhandler=true;
-      bool bandParalOpt=true;
-      bool rrGEP=false;
-      bool rrGEPFullMassMatrix=false;
-      bool autoUserMeshParams=false;
-
-      void declare_parameters(ParameterHandler &prm)
->>>>>>> 4d13216e
       {
 	prm.declare_entry("USE GPU", "false",
 			  Patterns::Bool(),
@@ -277,19 +204,14 @@
 			  Patterns::Anything(),
 			  "[Standard] Atomic-coordinates input file name. For fully non-periodic domain give Cartesian coordinates of the atoms (in a.u) with respect to origin at the center of the domain. For periodic and semi-periodic domain give fractional coordinates of atoms. File format (example for two atoms): Atom1-atomic-charge Atom1-valence-charge x1 y1 z1 (row1), Atom2-atomic-charge Atom2-valence-charge x2 y2 z2 (row2). The number of rows must be equal to NATOMS, and number of unique atoms must be equal to NATOM TYPES.");
 
-<<<<<<< HEAD
+	prm.declare_entry("ATOMIC DISP COORDINATES FILE", "",
+	 	          Patterns::Anything(),
+		          "[Standard] Atomic displacement coordinates input file name. The FEM mesh is deformed using Gaussian functions attached to the atoms. File format (example for two atoms): delx1 dely1 delz1 (row1), delx2 dely2 delz2 (row2). The number of rows must be equal to NATOMS. Units in a.u.");
+
+
 	prm.declare_entry("NATOMS", "0",
 			  Patterns::Integer(0),
 			  "[Standard] Total number of atoms. This parameter requires a mandatory non-zero input which is equal to the number of rows in the file passed to ATOMIC COORDINATES FILE.");
-=======
-	    prm.declare_entry("ATOMIC DISP COORDINATES FILE", "",
-			      Patterns::Anything(),
-			      "[Standard] Atomic displacement coordinates input file name. The FEM mesh is deformed using Gaussian functions attached to the atoms. File format (example for two atoms): delx1 dely1 delz1 (row1), delx2 dely2 delz2 (row2). The number of rows must be equal to NATOMS. Units in a.u.");
-
-	    prm.declare_entry("NATOMS", "0",
-			    Patterns::Integer(0),
-			   "[Standard] Total number of atoms. This parameter requires a mandatory non-zero input which is equal to the number of rows in the file passed to ATOMIC COORDINATES FILE.");
->>>>>>> 4d13216e
 
         prm.declare_entry("NATOM TYPES", "0",
 			  Patterns::Integer(0),
@@ -775,6 +697,7 @@
         dftParameters::natoms                        = prm.get_integer("NATOMS");
         dftParameters::natomTypes                    = prm.get_integer("NATOM TYPES");
         dftParameters::coordinatesFile               = prm.get("ATOMIC COORDINATES FILE");
+        dftParameters::coordinatesGaussianDispFile   = prm.get("ATOMIC DISP COORDINATES FILE");
         dftParameters::domainBoundingVectorsFile     = prm.get("DOMAIN VECTORS FILE");
 	prm.enter_subsection ("Optimization");
 	{
@@ -795,7 +718,6 @@
       }
       prm.leave_subsection ();
 
-<<<<<<< HEAD
       prm.enter_subsection ("Boundary conditions");
       {
         dftParameters::radiusAtomBall                = prm.get_double("SELF POTENTIAL RADIUS");
@@ -807,33 +729,6 @@
 	dftParameters::pinnedNodeForPBC = prm.get_bool("POINT WISE DIRICHLET CONSTRAINT");
       }
       prm.leave_subsection ();
-=======
-	prm.enter_subsection ("Geometry");
-	{
-	    dftParameters::natoms                        = prm.get_integer("NATOMS");
-	    dftParameters::natomTypes                    = prm.get_integer("NATOM TYPES");
-	    dftParameters::coordinatesFile               = prm.get("ATOMIC COORDINATES FILE");
-	    dftParameters::coordinatesGaussianDispFile   = prm.get("ATOMIC DISP COORDINATES FILE");
-	    dftParameters::domainBoundingVectorsFile     = prm.get("DOMAIN VECTORS FILE");
-	    prm.enter_subsection ("Optimization");
-	    {
-		dftParameters::isIonOpt                      = prm.get_bool("ION OPT");
-		dftParameters::ionOptSolver                  = prm.get("ION OPT SOLVER");
-		dftParameters::nonSelfConsistentForce        = prm.get_bool("NON SELF CONSISTENT FORCE");
-		dftParameters::isIonForce                    = dftParameters::isIonOpt || prm.get_bool("ION FORCE");
-		dftParameters::forceRelaxTol                 = prm.get_double("FORCE TOL");
-		dftParameters::ionRelaxFlagsFile             = prm.get("ION RELAX FLAGS FILE");
-		dftParameters::isCellOpt                     = prm.get_bool("CELL OPT");
-		dftParameters::isCellStress                  = dftParameters::isCellOpt || prm.get_bool("CELL STRESS");
-		dftParameters::stressRelaxTol                = prm.get_double("STRESS TOL");
-		dftParameters::cellConstraintType            = prm.get_integer("CELL CONSTRAINT TYPE");
-		dftParameters::reuseWfcGeoOpt                = prm.get_bool("REUSE WFC");
-		dftParameters::reuseDensityGeoOpt            = prm.get_bool("REUSE DENSITY");
-	    }
-	    prm.leave_subsection ();
-	}
-	prm.leave_subsection ();
->>>>>>> 4d13216e
 
       prm.enter_subsection ("Finite element mesh parameters");
       {
@@ -946,7 +841,6 @@
       }
       prm.leave_subsection ();
 
-<<<<<<< HEAD
       prm.enter_subsection("Helmholtz problem parameters");
       {
 	dftParameters::maxLinearSolverIterationsHelmholtz = prm.get_integer("MAXIMUM ITERATIONS HELMHOLTZ");
@@ -955,16 +849,6 @@
       prm.leave_subsection ();
 	
       if (restartFromChk==true && chkType==1)
-=======
-	prm.enter_subsection("Helmholtz problem parameters");
-	{
-	   dftParameters::maxLinearSolverIterationsHelmholtz = prm.get_integer("MAXIMUM ITERATIONS HELMHOLTZ");
-	   dftParameters::absLinearSolverToleranceHelmholtz  = prm.get_double("ABSOLUTE TOLERANCE HELMHOLTZ");
-	}
-	prm.leave_subsection ();
-
-	if (restartFromChk==true && chkType==1)
->>>>>>> 4d13216e
 	{
 	  if (dftParameters::periodicX || dftParameters::periodicY || dftParameters::periodicZ)
 	    dftParameters::coordinatesFile="atomsFracCoord.chk";
@@ -972,13 +856,9 @@
 	    dftParameters::coordinatesFile="atomsCartCoord.chk";
 
 
-<<<<<<< HEAD
 	  dftParameters::domainBoundingVectorsFile="domainBoundingVectors.chk";
-=======
-	    dftParameters::domainBoundingVectorsFile="domainBoundingVectors.chk";
-
-	    dftParameters::coordinatesGaussianDispFile="atomsGaussianDispCoord.chk";
->>>>>>> 4d13216e
+
+          dftParameters::coordinatesGaussianDispFile="atomsGaussianDispCoord.chk";
 	}
 
       if (dftParameters::algoType=="FAST")
