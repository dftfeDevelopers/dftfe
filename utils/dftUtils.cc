--- conflicted
+++ resolved
@@ -134,12 +134,6 @@
 	n_mpi_processes = dealii::Utilities::MPI::n_mpi_processes(domainComm);
 	std::string outFileName = folderName + "/" + fileName + "_" + dealii::Utilities::to_string(this_mpi_process)+".vtu";
 	std::ofstream output(outFileName);
-<<<<<<< HEAD
-	//output.open(folderName + "/" + fileName + "_" + dealii::Utilities::to_string(this_mpi_process)+".vtu");
-	// = fileName + "_" + dealii::Utilities::to_string(this_mpi_process)+".vtu";
-	//std::ofstream output(outFileName);
-=======
->>>>>>> cd517a6f
 	dataOut.write_vtu(output);
       }
 
