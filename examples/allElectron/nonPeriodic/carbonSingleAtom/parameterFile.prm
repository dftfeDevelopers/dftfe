#path specifying the location of the "build" directory which is usually the location of "src" folder 
#
set DFT PATH = "../../../../"

#
#finite-element related parameters
#
set MESH FILE = mesh.inp
set FINITE ELEMENT POLYNOMIAL ORDER = 4
<<<<<<< HEAD

=======
>>>>>>> 67ca9afa

#
#Atomic-coordinates file
#
set ATOMIC COORDINATES FILE = coordinates.inp

#
#Geometry related parameters
#
#

#Radius of the atom-centered ball in which self-potential of the associated nuclear charge is solved
set RADIUS ATOM BALL = 8.0
#Simulation domain sizes 
#Values listed here are not relevant if external mesh is used for non-periodic calculations
set DOMAIN SIZE X    = 40.0
set DOMAIN SIZE Y    = 40.0
set DOMAIN SIZE Z    = 40.0 #2*Ln
set INNER DOMAIN SIZE = 0.0 #2*Ln1
set OUTER BALL RADIUS = 0.0  #L1
set INNER BALL RADIUS = 0.0  #L0
set BASE REFINEMENT LEVEL = 2 #3
set MESH SIZE OUTER DOMAIN = 10.0 #hn
set MESH SIZE INNER DOMAIN = 2.5 #hn-1
set MESH SIZE OUTER BALL = 0.1 #h1
set MESH SIZE INNER BALL = 0.05 #h0

#
#set boundary conditions in three directions
#
set PERIODIC BOUNDARY CONDITION X = false
set PERIODIC BOUNDARY CONDITION Y = false
set PERIODIC BOUNDARY CONDITION Z = false

#spin polarization
set SPIN POLARIZATION = 0
set START MAGNETIZATION = 0.0
#
#Lattice Vectors file specifying the lattice vectors associated with the unit-cell(used only for periodic calculation)
#
set LATTICE VECTORS FILE = latticeVectors.inp

#
#kPoint Quadrature Rule file for sampling the Brillouin zone (used only in Periodic calculation)
#(Located in $DFT PATH/data/kPointList)
#
set kPOINT RULE FILE = GammaPoint.inp

#
#DFT functional related parameters
#

#Pseudopotential calculation or all-electron calculation
set PSEUDOPOTENTIAL CALCULATION = false

#Exhchange-correlation functional
# 1 (LDA: Perdew Zunger Ceperley Alder correlation with Slater Exchange[PRB. 23, 5048 (1981)])
# 2 (LDA: Perdew-Wang 92 functional with Slater Exchange [PRB. 45, 13244 (1992)])
# 3 (LDA: Vosko, Wilk & Nusair with Slater Exchange[Can. J. Phys. 58, 1200 (1980)])
# 4 (GGA: Perdew-Burke-Ernzerhof functional [PRL. 77, 3865 (1996)])*/
set EXCHANGE CORRELATION TYPE = 4

#
#Eigen-solver/Chebyshev solver related parameters
#

#Parameter indicating number of eigenfunctions to be solved
set NUMBER OF KOHN-SHAM WAVEFUNCTIONS = 10
#Approximate estimate of lower bound of the wanted spectrum
set LOWER BOUND WANTED SPECTRUM = -10.0
#Chebyshev Filter polynomial degree (0 indicates default value based on upper bound of Hamiltonian)
set CHEBYSHEV POLYNOMIAL DEGREE = 0
set CHEBYSHEV FILTER PASSES = 1

#
#SCF parameters
#
set SCF CONVERGENCE MAXIMUM ITERATIONS = 100
set SCF CONVERGENCE TOLERANCE          = 1e-09
set ANDERSON SCHEME MIXING PARAMETER   = 0.5
set ANDERSON SCHEME MIXING HISTORY     = 70
set TEMPERATURE                        = 500

#
#Poisson problem paramters
#
set POISSON SOLVER CONVERGENCE MAXIMUM ITERATIONS = 10000
set POISSON SOLVER CONVERGENCE TOLERANCE          = 1e-12<|MERGE_RESOLUTION|>--- conflicted
+++ resolved
@@ -7,11 +7,6 @@
 #
 set MESH FILE = mesh.inp
 set FINITE ELEMENT POLYNOMIAL ORDER = 4
-<<<<<<< HEAD
-
-=======
->>>>>>> 67ca9afa
-
 #
 #Atomic-coordinates file
 #
