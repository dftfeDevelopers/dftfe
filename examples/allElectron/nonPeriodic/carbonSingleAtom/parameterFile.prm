#path specifying the location of the "build" directory which is usually the location of "src" folder 
#
set DFT PATH = "../../../../"

#
#finite-element related parameters
#
set MESH FILE = mesh.inp
set FINITE ELEMENT POLYNOMIAL ORDER = 4
#
#Atomic-coordinates file
#
set ATOMIC COORDINATES FILE = coordinates.inp

#
#Geometry related parameters
#
#

#Radius of the atom-centered ball in which self-potential of the associated nuclear charge is solved
set RADIUS ATOM BALL = 8.0
#Simulation domain sizes 
#Values listed here are not relevant if external mesh is used for non-periodic calculations
set DOMAIN SIZE X    = 40.0
set DOMAIN SIZE Y    = 40.0
set DOMAIN SIZE Z    = 40.0 #2*Ln
set INNER DOMAIN SIZE = 0.0 #2*Ln1
set OUTER BALL RADIUS = 0.0  #L1
set INNER BALL RADIUS = 0.0  #L0
set BASE REFINEMENT LEVEL = 2 #3
set MESH SIZE OUTER DOMAIN = 10.0 #hn
set MESH SIZE INNER DOMAIN = 2.5 #hn-1
set MESH SIZE OUTER BALL = 0.1 #h1
set MESH SIZE INNER BALL = 0.05 #h0

#
#set boundary conditions in three directions
#
set PERIODIC BOUNDARY CONDITION X = false
set PERIODIC BOUNDARY CONDITION Y = false
set PERIODIC BOUNDARY CONDITION Z = false

#spin polarization
set SPIN POLARIZATION = 0
set START MAGNETIZATION = 0.0
#
#Lattice Vectors file specifying the lattice vectors associated with the unit-cell(used only for periodic calculation)
#
set LATTICE VECTORS FILE = latticeVectors.inp

#
#kPoint Quadrature Rule file for sampling the Brillouin zone (used only in Periodic calculation)
#(Located in $DFT PATH/data/kPointList)
#
set kPOINT RULE FILE = GammaPoint.inp

#
#DFT functional related parameters
#

#Pseudopotential calculation or all-electron calculation
set PSEUDOPOTENTIAL CALCULATION = false

#Exhchange-correlation functional
# 1 (LDA: Perdew Zunger Ceperley Alder correlation with Slater Exchange[PRB. 23, 5048 (1981)])
# 2 (LDA: Perdew-Wang 92 functional with Slater Exchange [PRB. 45, 13244 (1992)])
# 3 (LDA: Vosko, Wilk & Nusair with Slater Exchange[Can. J. Phys. 58, 1200 (1980)])
# 4 (GGA: Perdew-Burke-Ernzerhof functional [PRL. 77, 3865 (1996)])*/
set EXCHANGE CORRELATION TYPE = 4

#
#Eigen-solver/Chebyshev solver related parameters
#

#Parameter indicating number of eigenfunctions to be solved
set NUMBER OF KOHN-SHAM WAVEFUNCTIONS = 10
#Approximate estimate of lower bound of the wanted spectrum
set LOWER BOUND WANTED SPECTRUM = -10.0
#Chebyshev Filter polynomial degree (0 indicates default value based on upper bound of Hamiltonian)
set CHEBYSHEV POLYNOMIAL DEGREE = 0
set CHEBYSHEV FILTER PASSES = 1

#
#SCF parameters
#
<<<<<<< HEAD
set SCF CONVERGENCE MAXIMUM ITERATIONS = 100
=======
set SCF CONVERGENCE MAXIMUM ITERATIONS = 1
>>>>>>> fa7ff1eb
set SCF CONVERGENCE TOLERANCE          = 1e-09
set ANDERSON SCHEME MIXING PARAMETER   = 0.5
set ANDERSON SCHEME MIXING HISTORY     = 70
set TEMPERATURE                        = 500

#
#Poisson problem paramters
#
set POISSON SOLVER CONVERGENCE MAXIMUM ITERATIONS = 10000
set POISSON SOLVER CONVERGENCE TOLERANCE          = 1e-12<|MERGE_RESOLUTION|>--- conflicted
+++ resolved
@@ -83,11 +83,9 @@
 #
 #SCF parameters
 #
-<<<<<<< HEAD
+
 set SCF CONVERGENCE MAXIMUM ITERATIONS = 100
-=======
-set SCF CONVERGENCE MAXIMUM ITERATIONS = 1
->>>>>>> fa7ff1eb
+
 set SCF CONVERGENCE TOLERANCE          = 1e-09
 set ANDERSON SCHEME MIXING PARAMETER   = 0.5
 set ANDERSON SCHEME MIXING HISTORY     = 70
