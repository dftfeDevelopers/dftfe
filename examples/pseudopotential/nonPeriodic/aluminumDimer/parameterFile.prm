--- conflicted
+++ resolved
@@ -7,11 +7,8 @@
 #finite-element related parameters
 #
 set MESH FILE = mesh.inp
-<<<<<<< HEAD
-set FINITE ELEMENT POLYNOMIAL ORDER = 9
-=======
+
 set FINITE ELEMENT POLYNOMIAL ORDER = 1
->>>>>>> fa7ff1eb
 
 #
 #Atomic-coordinates file
