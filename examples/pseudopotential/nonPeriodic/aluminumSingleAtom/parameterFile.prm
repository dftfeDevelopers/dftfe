#path specifying the location of the "build" directory which is usually the location of "src" folder 
#
set DFT PATH = "../../../../"

#
#finite-element related parameters
#
set MESH FILE = mesh.inp
set FINITE ELEMENT POLYNOMIAL ORDER = 6


#
#Atomic-coordinates file
#
set ATOMIC COORDINATES FILE = coordinates.inp

#
#Geometry related parameters
#
#

#Radius of the atom-centered ball in which self-potential of the associated nuclear charge is solved
set RADIUS ATOM BALL = 8.0
#Simulation domain sizes 
#Values listed here are not relevant if external mesh is used for non-periodic calculations
set DOMAIN SIZE X    = 40.0
set DOMAIN SIZE Y    = 40.0
set DOMAIN SIZE Z    = 40.0 #2*Ln
set INNER DOMAIN SIZE = 0.0 #2*Ln1
set OUTER BALL RADIUS = 0.0  #L1
set INNER BALL RADIUS = 0.0  #L0
set BASE REFINEMENT LEVEL = 2 #3
set MESH SIZE OUTER DOMAIN = 10.0 #hn
set MESH SIZE INNER DOMAIN = 0.0 #hn-1
set MESH SIZE OUTER BALL = 0.0 #h1
set MESH SIZE INNER BALL = 1.0 #h0

#
#set boundary conditions in three directions
#
set PERIODIC BOUNDARY CONDITION X = false
set PERIODIC BOUNDARY CONDITION Y = false
set PERIODIC BOUNDARY CONDITION Z = false

#
#Lattice Vectors file specifying the lattice vectors associated with the unit-cell(used only for periodic calculation)
#
set LATTICE VECTORS FILE = latticeVectors.inp

#
#kPoint Quadrature Rule file for sampling the Brillouin zone (used only in Periodic calculation)
#(Located in $DFT PATH/data/kPointList)
#
set kPOINT RULE FILE = GammaPoint.inp

#
#DFT functional related parameters
#

#Pseudopotential calculation or all-electron calculation
set PSEUDOPOTENTIAL CALCULATION = true
set PSEUDOPOTENTIAL NONLOCAL PROJECTOR = 2

#Exhchange-correlation functional
# 1 (LDA: Perdew Zunger Ceperley Alder correlation with Slater Exchange[PRB. 23, 5048 (1981)])
# 2 (LDA: Perdew-Wang 92 functional with Slater Exchange [PRB. 45, 13244 (1992)])
# 3 (LDA: Vosko, Wilk & Nusair with Slater Exchange[Can. J. Phys. 58, 1200 (1980)])
# 4 (GGA: Perdew-Burke-Ernzerhof functional [PRL. 77, 3865 (1996)])*/
set EXCHANGE CORRELATION TYPE = 1
#spin polarization
set SPIN POLARIZATION = 0
set START MAGNETIZATION = 0.0
#
#Eigen-solver/Chebyshev solver related parameters
#

#Parameter indicating number of eigenfunctions to be solved
<<<<<<< HEAD
set NUMBER OF KOHN-SHAM WAVEFUNCTIONS = 10
=======
set NUMBER OF KOHN-SHAM WAVEFUNCTIONS = 20
>>>>>>> 67ca9afa
#Approximate estimate of lower bound of the wanted spectrum
set LOWER BOUND WANTED SPECTRUM = -10.0
#Chebyshev Filter polynomial degree (0 indicates default value based on upper bound of Hamiltonian)
set CHEBYSHEV POLYNOMIAL DEGREE = 0

#
#SCF parameters
#
<<<<<<< HEAD
set SCF CONVERGENCE MAXIMUM ITERATIONS = 30
set SCF CONVERGENCE TOLERANCE          = 1e-09
set ANDERSON SCHEME MIXING PARAMETER   = 0.5
=======
set SCF CONVERGENCE MAXIMUM ITERATIONS = 200
set SCF CONVERGENCE TOLERANCE          = 1e-9
set ANDERSON SCHEME MIXING PARAMETER   = 0.1
>>>>>>> 67ca9afa
set ANDERSON SCHEME MIXING HISTORY     = 70
set TEMPERATURE                        = 500

#
#Poisson problem paramters
#
set POISSON SOLVER CONVERGENCE MAXIMUM ITERATIONS = 10000
set POISSON SOLVER CONVERGENCE TOLERANCE          = 1e-12<|MERGE_RESOLUTION|>--- conflicted
+++ resolved
@@ -75,11 +75,7 @@
 #
 
 #Parameter indicating number of eigenfunctions to be solved
-<<<<<<< HEAD
-set NUMBER OF KOHN-SHAM WAVEFUNCTIONS = 10
-=======
 set NUMBER OF KOHN-SHAM WAVEFUNCTIONS = 20
->>>>>>> 67ca9afa
 #Approximate estimate of lower bound of the wanted spectrum
 set LOWER BOUND WANTED SPECTRUM = -10.0
 #Chebyshev Filter polynomial degree (0 indicates default value based on upper bound of Hamiltonian)
@@ -88,15 +84,9 @@
 #
 #SCF parameters
 #
-<<<<<<< HEAD
-set SCF CONVERGENCE MAXIMUM ITERATIONS = 30
-set SCF CONVERGENCE TOLERANCE          = 1e-09
-set ANDERSON SCHEME MIXING PARAMETER   = 0.5
-=======
 set SCF CONVERGENCE MAXIMUM ITERATIONS = 200
 set SCF CONVERGENCE TOLERANCE          = 1e-9
 set ANDERSON SCHEME MIXING PARAMETER   = 0.1
->>>>>>> 67ca9afa
 set ANDERSON SCHEME MIXING HISTORY     = 70
 set TEMPERATURE                        = 500
 
