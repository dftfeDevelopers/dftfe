#
#path specifying the location of the "build" directory which is usually the location of "src" folder 
#
set DFT PATH = "../../../../"

#
#finite-element related parameters
#
set MESH FILE = mesh.inp
<<<<<<< HEAD
set FINITE ELEMENT POLYNOMIAL ORDER = 6
=======
set FINITE ELEMENT POLYNOMIAL ORDER = 1
>>>>>>> 2a933ba2

#
#Atomic-coordinates file
#
set ATOMIC COORDINATES FILE = coordinates.inp

#
#Geometry related parameters
#
#

#Radius of the atom-centered ball in which self-potential of the associated nuclear charge is solved
set RADIUS ATOM BALL = 2.8
#Simulation domain sizes 
#Values listed here are not relevant if external mesh is used for non-periodic calculations
set DOMAIN SIZE X    = 7.6
set DOMAIN SIZE Y    = 7.6
set DOMAIN SIZE Z    = 7.6

#
#set boundary conditions in three directions
#
set PERIODIC BOUNDARY CONDITION X = true
set PERIODIC BOUNDARY CONDITION Y = true
set PERIODIC BOUNDARY CONDITION Z = true
#spin polarization
set SPIN POLARIZATION = 0
set START MAGNETIZATION = 0.0
#
#Lattice Vectors file specifying the lattice vectors associated with the unit-cell(used only for periodic calculation)
#
set LATTICE VECTORS FILE = latticeVectors.inp

#
#kPoint Quadrature Rule file for sampling the Brillouin zone (used only in periodic calculation)
#(Located in $DFT PATH/data/kPointList)
#
#set kPOINT RULE FILE = 2x2x2kPointRule.inp
#set kPOINT RULE FILE = GammaPoint.inp
set BZ SAMPLING POINTS ALONG X = 1
set BZ SAMPLING POINTS ALONG Y = 1
set BZ SAMPLING POINTS ALONG Z = 1
set BZ SAMPLING SHIFT ALONG X = 0.00
set BZ SAMPLING SHIFT ALONG Y = 0.00
set BZ SAMPLING SHIFT ALONG Z = 0.0
set USE GROUP SYMMETRY = false
#
#Symmetry matrix file
#
set SYMMETRY MATRIX FILE = symmetryMatrixFile.inp
set READ SYMMETRY FROM FILE = false
#

#
#DFT functional related parameters
#

#Pseudopotential calculation or all-electron calculation
set PSEUDOPOTENTIAL CALCULATION = true
set PSEUDOPOTENTIAL NONLOCAL PROJECTOR = 2
#Exhchange-correlation functional
# 1 (LDA: Perdew Zunger Ceperley Alder correlation with Slater Exchange[PRB. 23, 5048 (1981)])
# 2 (LDA: Perdew-Wang 92 functional with Slater Exchange [PRB. 45, 13244 (1992)])
# 3 (LDA: Vosko, Wilk & Nusair with Slater Exchange[Can. J. Phys. 58, 1200 (1980)])
# 4 (GGA: Perdew-Burke-Ernzerhof functional [PRL. 77, 3865 (1996)])*/
set EXCHANGE CORRELATION TYPE = 1

#
#Eigen-solver/Chebyshev solver related parameters
#

#Parameter indicating number of eigenfunctions to be solved
set NUMBER OF KOHN-SHAM WAVEFUNCTIONS = 100
#Approximate estimate of lower bound of the wanted spectrum
set LOWER BOUND WANTED SPECTRUM = -10.0
#Chebyshev Filter polynomial degree (0 indicates default value based on upper bound of Hamiltonian)
set CHEBYSHEV POLYNOMIAL DEGREE = 0
set CHEBYSHEV FILTER PASSES = 1

#
#SCF parameters
#
set SCF CONVERGENCE MAXIMUM ITERATIONS = 200
set SCF CONVERGENCE TOLERANCE          = 5e-8
set ANDERSON SCHEME MIXING PARAMETER   = 0.5
set ANDERSON SCHEME MIXING HISTORY     = 70
set TEMPERATURE                        = 500

#
#Poisson problem paramters
#
set POISSON SOLVER CONVERGENCE MAXIMUM ITERATIONS = 5000
set POISSON SOLVER CONVERGENCE TOLERANCE          = 1e-12<|MERGE_RESOLUTION|>--- conflicted
+++ resolved
@@ -7,11 +7,9 @@
 #finite-element related parameters
 #
 set MESH FILE = mesh.inp
-<<<<<<< HEAD
-set FINITE ELEMENT POLYNOMIAL ORDER = 6
-=======
+
 set FINITE ELEMENT POLYNOMIAL ORDER = 1
->>>>>>> 2a933ba2
+
 
 #
 #Atomic-coordinates file
