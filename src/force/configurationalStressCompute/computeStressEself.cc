--- conflicted
+++ resolved
@@ -13,7 +13,7 @@
 //
 // ---------------------------------------------------------------------
 //
-// @author Sambit Das (2017)
+// @author Sambit Das 
 //
 
 #ifdef ENABLE_PERIODIC_BC
@@ -119,25 +119,6 @@
 	}//face loop
      }//cell loop
   }//bin loop
-<<<<<<< HEAD
-#ifdef DEBUG   
-  //dummyTest=Utilities::MPI::sum(dummyTest,mpi_communicator); 
-  //pcout<< "dummyTest: "<<dummyTest<<std::endl;
-  //dummyVec=Utilities::MPI::sum(dummyVec,mpi_communicator);
-  //pcout<< "dummyVec: "<<dummyVec<<std::endl;
-  //dummyTensor=Utilities::MPI::sum(dummyTensor,mpi_communicator);
-  //pcout<< "dummyTensor: "<<dummyTensor<<std::endl;  
-#endif  
-=======
-#ifdef DEBUG
-  dummyTest=Utilities::MPI::sum(dummyTest,mpi_communicator);
-  //pcout<< "dummyTest: "<<dummyTest<<std::endl;
-  dummyVec=Utilities::MPI::sum(dummyVec,mpi_communicator);
-  //pcout<< "dummyVec: "<<dummyVec<<std::endl;
-  dummyTensor=Utilities::MPI::sum(dummyTensor,mpi_communicator);
-  //pcout<< "dummyTensor: "<<dummyTensor<<std::endl;
-#endif
->>>>>>> 44710c33
 
 }
 #endif