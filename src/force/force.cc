--- conflicted
+++ resolved
@@ -383,7 +383,6 @@
     MPI_Barrier(d_mpiCommParent);
     gaussian_time = MPI_Wtime() - gaussian_time;
 
-<<<<<<< HEAD
     if (dftParameters::dc_dispersioncorrectiontype != 0)
       {
         for (unsigned int iAtom = 0; iAtom < dftParameters::natoms; iAtom++)
@@ -398,9 +397,7 @@
 
 
     if (this_mpi_process == 0 && dftParameters::verbosity >= 4)
-=======
     if (this_mpi_process == 0 && d_dftParams.verbosity >= 4)
->>>>>>> da397247
       std::cout
         << "Time for contraction of nodal foces with gaussian generator: "
         << gaussian_time << std::endl;
