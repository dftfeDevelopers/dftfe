--- conflicted
+++ resolved
@@ -22,13 +22,6 @@
 #include "../../include/constants.h"
 #include "../../include/eshelbyTensor.h"
 #include "../../include/fileReaders.h"
-//#include "../../include/dftParameters.h"
-
-//define some runTime variables
-/*bool isPseudopotential = dftParameters::isPseudopotential;
-unsigned int xc_id = dftParameters::xc_id;
-double TVal = dftParameters::TVal;
-std::string currentPath = dftParameters::currentPath;*/
 
 
 #include "configurationalForceEEshelbyFPSPPeriodicLinFE.cc"
@@ -91,22 +84,6 @@
 #endif
   //d_forceDofHandlerIndex=dftPtr->d_constraintsVector.size();
 
-<<<<<<< HEAD
-  createBinObjectsForce();
-  locateAtomCoreNodesForce();
-  gaussianMove.init(dftPtr->triangulation);
-  //
-  //initialize pseudopotential related force objects
-  //
-  if(dftParameters::isPseudopotential)
-    {
-      initLocalPseudoPotentialForce();
-      //initNonLocalPseudoPotentialForce();
-      //computeSparseStructureNonLocalProjectorsForce();
-      //computeElementalProjectorKetsForce();
-    }
-=======
->>>>>>> 1ceb3317
   computing_timer.exit_section("forceClass setup"); 
 }
 
@@ -153,18 +130,13 @@
   //
   //initialize pseudopotential related force objects
   //
-<<<<<<< HEAD
   if(dftParameters::isPseudopotential)
     {
-=======
-  if(dftPtr->d_isPseudopotential)
-  {
->>>>>>> 1ceb3317
       initLocalPseudoPotentialForce();
       //initNonLocalPseudoPotentialForce();
       //computeSparseStructureNonLocalProjectorsForce();
       //computeElementalProjectorKetsForce();
-   }
+    }
 }
 
 //compute forces on atoms using a generator with a compact support
