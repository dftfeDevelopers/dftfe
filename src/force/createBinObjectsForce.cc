--- conflicted
+++ resolved
@@ -58,13 +58,6 @@
 	      cell->face(iFace)->get_dof_indices(iFaceGlobalDofIndices);		      
 	      for(unsigned int iFaceDof = 0; iFaceDof < dofs_per_face; ++iFaceDof){
                  unsigned int nodeId=iFaceGlobalDofIndices[iFaceDof];		      
-<<<<<<< HEAD
-		 //unsigned int iCellDof=dftPtr->FE.face_to_cell_index(iFaceDof,iFace,cell->face_orientation(iFace),cell->face_flip(iFace),cell->face_rotation(iFace));// FIXME: throws error in debug mode for FEOrder > 2
-=======
-                 //unsigned int iCellDof=dftPtr->FE.face_to_cell_index(iFaceDof,iFace,cell->face_orientation(iFace),cell->face_flip(iFace),cell->face_rotation(iFace));// FIXME: throws error in debug mode for FEOrder > 2
->>>>>>> bb5a73d0
-                 //unsigned int nodeId2=cellGlobalDofIndices[iCellDof];		  
-	         //AssertThrow(nodeId2==nodeId,ExcMessage("BUG"));	
 		 dirichletDofCount+=boundaryNodeMap[nodeId];
 		 closestAtomIdSum+=closestAtomBinMap[nodeId];
 
