// ---------------------------------------------------------------------
//
// Copyright (c) 2017 The Regents of the University of Michigan and DFT-FE authors.
//
// This file is part of the DFT-FE code.
//
// The DFT-FE code is free software; you can use it, redistribute
// it, and/or modify it under the terms of the GNU Lesser General
// Public License as published by the Free Software Foundation; either
// version 2.1 of the License, or (at your option) any later version.
// The full text of the license can be found in the file LICENSE at
// the top level of the DFT-FE distribution.
//
// ---------------------------------------------------------------------
//
// @author Sambit Das (2017)
//
 
<<<<<<< HEAD
//(locally used function) compute FPSPLocal contibution due to Gamma(Rj) for given set of cells  
template<unsigned int FEOrder>
void forceClass<FEOrder>::computeForceContributionFPSPLocalGammaAtoms(std::map<unsigned int, std::vector<double> > & forceContributionFPSPLocalGammaAtoms,
		                                               FEValues<C_DIM> & feVselfValues,
							       FEEvaluation<C_DIM,1,C_num1DQuad<FEOrder>(),C_DIM>  & forceEval,
							       const unsigned int cell,
							       const std::vector<VectorizedArray<double> > & rhoQuads){
  Tensor<1,C_DIM,VectorizedArray<double> > zeroTensor1;
  for (unsigned int idim=0; idim<C_DIM; idim++)
    zeroTensor1[idim]=make_vectorized_array(0.0);  
  const unsigned int numberGlobalAtoms = dftPtr->atomLocations.size();
  const unsigned int numberImageCharges = dftPtr->d_imageIds.size();
  const unsigned int totalNumberAtoms = numberGlobalAtoms + numberImageCharges;   
  const unsigned int numSubCells= dftPtr->matrix_free_data.n_components_filled(cell);
  const unsigned int numQuadPoints=forceEval.n_q_points;
  DoFHandler<C_DIM>::active_cell_iterator subCellPtr;

  

  for (unsigned int iAtom=0;iAtom <totalNumberAtoms; iAtom++){
    std::vector<Tensor<1,C_DIM,VectorizedArray<double> > > gradPseudoVLocAtomsQuads(numQuadPoints,zeroTensor1);
    std::vector<Tensor<1,C_DIM,VectorizedArray<double> > > gradVselfQuads(numQuadPoints,zeroTensor1);

    bool isLocalDomainOutsideVselfBall=false;
    bool isLocalDomainOutsidePspTail= false;
    if (d_gradPseudoVLocAtoms.find(iAtom)==d_gradPseudoVLocAtoms.end())
       isLocalDomainOutsidePspTail=true;		  
    if (d_AtomIdBinIdLocalDofHandler.find(iAtom)==d_AtomIdBinIdLocalDofHandler.end())
       isLocalDomainOutsideVselfBall=true;
    if (isLocalDomainOutsideVselfBall && isLocalDomainOutsidePspTail)
       continue;

    double atomCharge;
    int atomId=iAtom;
    Point<C_DIM> atomLocation;
    if(iAtom < numberGlobalAtoms)
    {
       atomLocation[0]=dftPtr->atomLocations[iAtom][2];
       atomLocation[1]=dftPtr->atomLocations[iAtom][3];
       atomLocation[2]=dftPtr->atomLocations[iAtom][4];
       if(dftParameters::isPseudopotential)
         atomCharge = dftPtr->atomLocations[iAtom][1];
       else
         atomCharge = dftPtr->atomLocations[iAtom][0];
    }
    else{
       const int imageId=iAtom-numberGlobalAtoms;
       atomId=dftPtr->d_imageIds[imageId];	
       atomCharge = dftPtr->d_imageCharges[imageId];
       atomLocation[0]=dftPtr->d_imagePositions[imageId][0];
       atomLocation[1]=dftPtr->d_imagePositions[imageId][1];
       atomLocation[2]=dftPtr->d_imagePositions[imageId][2];
    }

    for (unsigned int iSubCell=0; iSubCell<numSubCells; ++iSubCell){
       subCellPtr= dftPtr->matrix_free_data.get_cell_iterator(cell,iSubCell);
       dealii::CellId subCellId=subCellPtr->id();
       feVselfValues.reinit(subCellPtr);	     
       //get grad vself for iAtom
       bool isCellOutsideVselfBall=true;
       if (!isLocalDomainOutsideVselfBall){
	  const unsigned int binIdiAtom=d_AtomIdBinIdLocalDofHandler[iAtom];	       
	  std::map<dealii::CellId, unsigned int >::const_iterator it=d_cellsVselfBallsClosestAtomIdDofHandler[binIdiAtom].find(subCellId);
	  if (it!=d_cellsVselfBallsClosestAtomIdDofHandler[binIdiAtom].end()){
            if(it->second ==iAtom){		  
	     isCellOutsideVselfBall=false;			       
  	     std::vector<Tensor<1,C_DIM,double> > gradVselfQuadsSubCell(numQuadPoints);		    
	     feVselfValues.get_function_gradients(dftPtr->d_vselfFieldBins[binIdiAtom],gradVselfQuadsSubCell);
	     for (unsigned int q=0; q<numQuadPoints; ++q){
	        gradVselfQuads[q][0][iSubCell]=gradVselfQuadsSubCell[q][0];
	        gradVselfQuads[q][1][iSubCell]=gradVselfQuadsSubCell[q][1];
	        gradVselfQuads[q][2][iSubCell]=gradVselfQuadsSubCell[q][2];
  	     }
	    }
	  }
       }
       if (isCellOutsideVselfBall){       
	  for (unsigned int q=0; q<numQuadPoints; ++q)
	  {  
	      Point<C_DIM> quadPoint=feVselfValues.quadrature_point(q);
	      Tensor<1,C_DIM,double> dispAtom=quadPoint-atomLocation;
	      const double dist=dispAtom.norm();
	      Tensor<1,C_DIM,double> temp=-atomCharge*dispAtom/dist/dist/dist;
	      gradVselfQuads[q][0][iSubCell]=temp[0];
	      gradVselfQuads[q][1][iSubCell]=temp[1];
	      gradVselfQuads[q][2][iSubCell]=temp[2];		   
	  }
       }

       //get grad pseudo VLoc for iAtom
       bool isCellOutsidePspTail=true;
       if (!isLocalDomainOutsidePspTail){
	  std::map<dealii::CellId, std::vector<double> >::const_iterator it=d_gradPseudoVLocAtoms[iAtom].find(subCellId);
	  if (it!=d_gradPseudoVLocAtoms[iAtom].end()){
	    isCellOutsidePspTail=false;		       
	    for (unsigned int q=0; q<numQuadPoints; ++q){
	       gradPseudoVLocAtomsQuads[q][0][iSubCell]=(it->second)[q*C_DIM];
	       gradPseudoVLocAtomsQuads[q][1][iSubCell]=(it->second)[q*C_DIM+1];
	       gradPseudoVLocAtomsQuads[q][2][iSubCell]=(it->second)[q*C_DIM+2];
	    }
	  }
       }
    
       if (isCellOutsidePspTail){
	  for (unsigned int q=0; q<numQuadPoints; ++q)
	  {  
	      Point<C_DIM> quadPoint=feVselfValues.quadrature_point(q);
	      Tensor<1,C_DIM,double> dispAtom=quadPoint-atomLocation;
	      const double dist=dispAtom.norm();
	      Tensor<1,C_DIM,double> temp=-atomCharge*dispAtom/dist/dist/dist;
	      gradPseudoVLocAtomsQuads[q][0][iSubCell]=temp[0];
	      gradPseudoVLocAtomsQuads[q][1][iSubCell]=temp[1];
	      gradPseudoVLocAtomsQuads[q][2][iSubCell]=temp[2];		   
	  }
       }
    }//subCell loop
    for (unsigned int q=0; q<numQuadPoints; ++q)
    {  	   
        forceEval.submit_value(-eshelbyTensor::getFPSPLocal(rhoQuads[q],
							    gradPseudoVLocAtomsQuads[q],
							    gradVselfQuads[q]),
							    q);
    }
    Tensor<1,C_DIM,VectorizedArray<double> > forceContributionFPSPLocalGammaiAtomCells
						 =forceEval.integrate_value();

    if (forceContributionFPSPLocalGammaAtoms.find(atomId)==forceContributionFPSPLocalGammaAtoms.end())
       forceContributionFPSPLocalGammaAtoms[atomId]=std::vector<double>(C_DIM,0.0);
    for (unsigned int iSubCell=0; iSubCell<numSubCells; ++iSubCell){
       for (unsigned int idim=0; idim<C_DIM; idim++){
         forceContributionFPSPLocalGammaAtoms[atomId][idim]+=
	       forceContributionFPSPLocalGammaiAtomCells[idim][iSubCell];
       }
    }
  }//iAtom loop
}

//(locally used function) accumulate and distribute FPSPLocal contibution due to Gamma(Rj)
template<unsigned int FEOrder>
void forceClass<FEOrder>::distributeForceContributionFPSPLocalGammaAtoms(const std::map<unsigned int,std::vector<double> > & forceContributionFPSPLocalGammaAtoms)
{
    for (unsigned int iAtom=0;iAtom <dftPtr->atomLocations.size(); iAtom++){
      bool doesAtomOrImageIdExistOnLocallyOwnedNode=false;
      if (d_atomsForceDofs.find(std::pair<unsigned int,unsigned int>(iAtom,0))!=d_atomsForceDofs.end()){
        doesAtomOrImageIdExistOnLocallyOwnedNode=true;		  
      }

      std::vector<double> forceContributionFPSPLocalGammaiAtomGlobal(C_DIM);
      std::vector<double> forceContributionFPSPLocalGammaiAtomLocal(C_DIM,0.0);

      if (forceContributionFPSPLocalGammaAtoms.find(iAtom)!=forceContributionFPSPLocalGammaAtoms.end())
	 forceContributionFPSPLocalGammaiAtomLocal=forceContributionFPSPLocalGammaAtoms.find(iAtom)->second;
      // accumulate value
      MPI_Allreduce(&(forceContributionFPSPLocalGammaiAtomLocal[0]),
		  &(forceContributionFPSPLocalGammaiAtomGlobal[0]),
		  3,
		  MPI_DOUBLE,
		  MPI_SUM,
		  mpi_communicator);  

      if (doesAtomOrImageIdExistOnLocallyOwnedNode){
        std::vector<types::global_dof_index> forceLocalDofIndices(C_DIM);
        for (unsigned int idim=0; idim<C_DIM; idim++)
	    forceLocalDofIndices[idim]=d_atomsForceDofs[std::pair<unsigned int,unsigned int>(iAtom,idim)];

        d_constraintsNoneForce.distribute_local_to_global(forceContributionFPSPLocalGammaiAtomGlobal,forceLocalDofIndices,d_configForceVectorLinFE); 
      }
    }	
}

=======
>>>>>>> 1ceb3317
//compute configurational force on the mesh nodes using linear shape function generators
template<unsigned int FEOrder>
void forceClass<FEOrder>::computeConfigurationalForceEEshelbyTensorFPSPNonPeriodicLinFE()
{
  const unsigned int numberGlobalAtoms = dftPtr->atomLocations.size();
  const unsigned int numberImageCharges = dftPtr->d_imageIds.size();
  const unsigned int totalNumberAtoms = numberGlobalAtoms + numberImageCharges; 
  std::map<unsigned int, std::vector<double> > forceContributionFPSPLocalGammaAtoms;  

  const unsigned int numVectorizedArrayElements=VectorizedArray<double>::n_array_elements;
  const MatrixFree<3,double> & matrix_free_data=dftPtr->matrix_free_data;
  //std::cout<< "n array elements" << numVectorizedArrayElements <<std::endl;

  FEEvaluation<C_DIM,1,C_num1DQuad<FEOrder>(),C_DIM>  forceEval(matrix_free_data,d_forceDofHandlerIndex, 0);
  FEEvaluation<C_DIM,FEOrder,C_num1DQuad<FEOrder>(),1> phiTotEval(matrix_free_data,dftPtr->phiTotDofHandlerIndex, 0);
  FEEvaluation<C_DIM,FEOrder,C_num1DQuad<FEOrder>(),1> psiEval(matrix_free_data,dftPtr->eigenDofHandlerIndex , 0);  FEEvaluation<C_DIM,FEOrder,C_num1DQuad<FEOrder>(),1> phiExtEval(matrix_free_data, dftPtr->phiExtDofHandlerIndex, 0);
  QGauss<C_DIM>  quadrature(C_num1DQuad<FEOrder>());   
  FEValues<C_DIM> feVselfValues (dftPtr->FE, quadrature, update_gradients | update_quadrature_points);

  bool isPseudopotential = dftParameters::isPseudopotential;


  const unsigned int numQuadPoints=forceEval.n_q_points;
  const unsigned int numEigenVectors=dftPtr->eigenVectorsOrig[0].size();  
  DoFHandler<C_DIM>::active_cell_iterator subCellPtr;
  Tensor<1,C_DIM,VectorizedArray<double> > zeroTensor1;

  for (unsigned int idim=0; idim<C_DIM; idim++)
    zeroTensor1[idim]=make_vectorized_array(0.0);

  VectorizedArray<double> phiExtFactor=make_vectorized_array(0.0);

  if (isPseudopotential){
    phiExtFactor=make_vectorized_array(1.0);
  }

  for (unsigned int cell=0; cell<matrix_free_data.n_macro_cells(); ++cell){
    forceEval.reinit(cell);
    phiTotEval.reinit(cell);
    phiTotEval.read_dof_values_plain(dftPtr->poissonPtr->phiTotRhoOut);//read without taking constraints into account
    phiTotEval.evaluate(true,true);
    psiEval.reinit(cell);

    phiExtEval.reinit(cell);
    phiExtEval.read_dof_values_plain(dftPtr->poissonPtr->phiExt);
    phiExtEval.evaluate(true,true);

    std::vector<VectorizedArray<double> > rhoQuads(numQuadPoints,make_vectorized_array(0.0));
    std::vector<Tensor<1,C_DIM,VectorizedArray<double> > > gradRhoQuads(numQuadPoints,zeroTensor1);
    std::vector<VectorizedArray<double> > excQuads(numQuadPoints,make_vectorized_array(0.0));
    std::vector<Tensor<1,C_DIM,VectorizedArray<double> > > gradRhoExcQuads(numQuadPoints,zeroTensor1);
    std::vector<VectorizedArray<double> > pseudoVLocQuads(numQuadPoints,make_vectorized_array(0.0));
    std::vector<Tensor<1,C_DIM,VectorizedArray<double> > > gradPseudoVLocQuads(numQuadPoints,zeroTensor1);
    const unsigned int numSubCells=matrix_free_data.n_components_filled(cell);
    
    for (unsigned int iSubCell=0; iSubCell<numSubCells; ++iSubCell){
       subCellPtr= matrix_free_data.get_cell_iterator(cell,iSubCell);
       dealii::CellId subCellId=subCellPtr->id();
       std::vector<double> exchValQuads(numQuadPoints);
       std::vector<double> corrValQuads(numQuadPoints); 
       if(dftParameters::xc_id == 4){
           pcout<< " GGA force computation not implemented yet"<<std::endl;
	   exit(-1);
       }
       else{
         xc_lda_exc(&(dftPtr->funcX),numQuadPoints,&((*dftPtr->rhoOutValues)[subCellId][0]),&exchValQuads[0]);
         xc_lda_exc(&(dftPtr->funcC),numQuadPoints,&((*dftPtr->rhoOutValues)[subCellId][0]),&corrValQuads[0]);     
         for (unsigned int q=0; q<numQuadPoints; ++q){
	   excQuads[q][iSubCell]=exchValQuads[q]+corrValQuads[q];
         }
       }

       for (unsigned int q=0; q<numQuadPoints; ++q){
         rhoQuads[q][iSubCell]=(*dftPtr->rhoOutValues)[subCellId][q];
         if(dftParameters::xc_id == 4){
	   gradRhoQuads[q][0][iSubCell]=(*dftPtr->gradRhoOutValues)[subCellId][3*q];
	   gradRhoQuads[q][1][iSubCell]=(*dftPtr->gradRhoOutValues)[subCellId][3*q+1];
           gradRhoQuads[q][2][iSubCell]=(*dftPtr->gradRhoOutValues)[subCellId][3*q+2]; 
	 }
       }
    }  

    if(isPseudopotential){
       for (unsigned int iSubCell=0; iSubCell<numSubCells; ++iSubCell){
          subCellPtr= matrix_free_data.get_cell_iterator(cell,iSubCell);
          dealii::CellId subCellId=subCellPtr->id();	       
	  for (unsigned int q=0; q<numQuadPoints; ++q){
	     pseudoVLocQuads[q][iSubCell]=((*dftPtr->pseudoValues)[subCellId][q]);
	     gradPseudoVLocQuads[q][0][iSubCell]=d_gradPseudoVLoc[subCellId][C_DIM*q+0];
             gradPseudoVLocQuads[q][1][iSubCell]=d_gradPseudoVLoc[subCellId][C_DIM*q+1];
	     gradPseudoVLocQuads[q][2][iSubCell]=d_gradPseudoVLoc[subCellId][C_DIM*q+2];
	  }
       }
       //compute forceContributionFPSPLocalGammaAtoms  (contibution due to Gamma(Rj)) 
       computeForceContributionFPSPLocalGammaAtoms(forceContributionFPSPLocalGammaAtoms,
		                                   feVselfValues,
			                           forceEval,
					           cell,
					           rhoQuads);      
    }//is pseudopotential check
    
    std::vector< VectorizedArray<double> > psiQuads(numQuadPoints*numEigenVectors,make_vectorized_array(0.0));
    std::vector<Tensor<1,C_DIM,VectorizedArray<double> > > gradPsiQuads(numQuadPoints*numEigenVectors,zeroTensor1);
    for (unsigned int iEigenVec=0; iEigenVec<numEigenVectors; ++iEigenVec){
      //psiEval.reinit(cell);	    
      psiEval.read_dof_values_plain(*((dftPtr->eigenVectorsOrig)[0][iEigenVec]));//read without taking constraints into account
      psiEval.evaluate(true,true);
      for (unsigned int q=0; q<numQuadPoints; ++q){
        psiQuads[q*numEigenVectors+iEigenVec]=psiEval.get_value(q);   
        gradPsiQuads[q*numEigenVectors+iEigenVec]=psiEval.get_gradient(q);	      
      }     
    }    
    

    for (unsigned int q=0; q<numQuadPoints; ++q){
       VectorizedArray<double> phiTot_q =phiTotEval.get_value(q);   
       Tensor<1,C_DIM,VectorizedArray<double> > gradPhiTot_q =phiTotEval.get_gradient(q);
       VectorizedArray<double> phiExt_q =phiExtEval.get_value(q)*phiExtFactor;   
       forceEval.submit_gradient(eshelbyTensor::getELocEshelbyTensorNonPeriodic(phiTot_q,
			                                         gradPhiTot_q,
						                 rhoQuads[q],
						                 gradRhoQuads[q],
						                 excQuads[q],
						                 gradRhoExcQuads[q],
								 pseudoVLocQuads[q],
								 phiExt_q,
						                 psiQuads.begin()+q*numEigenVectors,
						                 gradPsiQuads.begin()+q*numEigenVectors,
								 (dftPtr->eigenValues)[0],
								 dftPtr->fermiEnergy,
								 dftParameters::TVal),
		                                                 q);
    }
  
    if(isPseudopotential){
      for (unsigned int q=0; q<numQuadPoints; ++q){
        Tensor<1,C_DIM,VectorizedArray<double> > gradPhiExt_q =phiExtEval.get_gradient(q);   
        forceEval.submit_value(eshelbyTensor::getFPSPLocal(rhoQuads[q],
		                              gradPseudoVLocQuads[q],
			                      gradPhiExt_q),
			                      q);	      
      }
      forceEval.integrate(true,true);
    }
    else{
      forceEval.integrate (false,true);
    }
    forceEval.distribute_local_to_global(d_configForceVectorLinFE);//also takes care of constraints
  }

  // add global FPSPLocal contribution due to Gamma(Rj) to the configurational force vector
  if(isPseudopotential){
     distributeForceContributionFPSPLocalGammaAtoms(forceContributionFPSPLocalGammaAtoms);
  }
} <|MERGE_RESOLUTION|>--- conflicted
+++ resolved
@@ -16,179 +16,7 @@
 // @author Sambit Das (2017)
 //
  
-<<<<<<< HEAD
-//(locally used function) compute FPSPLocal contibution due to Gamma(Rj) for given set of cells  
-template<unsigned int FEOrder>
-void forceClass<FEOrder>::computeForceContributionFPSPLocalGammaAtoms(std::map<unsigned int, std::vector<double> > & forceContributionFPSPLocalGammaAtoms,
-		                                               FEValues<C_DIM> & feVselfValues,
-							       FEEvaluation<C_DIM,1,C_num1DQuad<FEOrder>(),C_DIM>  & forceEval,
-							       const unsigned int cell,
-							       const std::vector<VectorizedArray<double> > & rhoQuads){
-  Tensor<1,C_DIM,VectorizedArray<double> > zeroTensor1;
-  for (unsigned int idim=0; idim<C_DIM; idim++)
-    zeroTensor1[idim]=make_vectorized_array(0.0);  
-  const unsigned int numberGlobalAtoms = dftPtr->atomLocations.size();
-  const unsigned int numberImageCharges = dftPtr->d_imageIds.size();
-  const unsigned int totalNumberAtoms = numberGlobalAtoms + numberImageCharges;   
-  const unsigned int numSubCells= dftPtr->matrix_free_data.n_components_filled(cell);
-  const unsigned int numQuadPoints=forceEval.n_q_points;
-  DoFHandler<C_DIM>::active_cell_iterator subCellPtr;
 
-  
-
-  for (unsigned int iAtom=0;iAtom <totalNumberAtoms; iAtom++){
-    std::vector<Tensor<1,C_DIM,VectorizedArray<double> > > gradPseudoVLocAtomsQuads(numQuadPoints,zeroTensor1);
-    std::vector<Tensor<1,C_DIM,VectorizedArray<double> > > gradVselfQuads(numQuadPoints,zeroTensor1);
-
-    bool isLocalDomainOutsideVselfBall=false;
-    bool isLocalDomainOutsidePspTail= false;
-    if (d_gradPseudoVLocAtoms.find(iAtom)==d_gradPseudoVLocAtoms.end())
-       isLocalDomainOutsidePspTail=true;		  
-    if (d_AtomIdBinIdLocalDofHandler.find(iAtom)==d_AtomIdBinIdLocalDofHandler.end())
-       isLocalDomainOutsideVselfBall=true;
-    if (isLocalDomainOutsideVselfBall && isLocalDomainOutsidePspTail)
-       continue;
-
-    double atomCharge;
-    int atomId=iAtom;
-    Point<C_DIM> atomLocation;
-    if(iAtom < numberGlobalAtoms)
-    {
-       atomLocation[0]=dftPtr->atomLocations[iAtom][2];
-       atomLocation[1]=dftPtr->atomLocations[iAtom][3];
-       atomLocation[2]=dftPtr->atomLocations[iAtom][4];
-       if(dftParameters::isPseudopotential)
-         atomCharge = dftPtr->atomLocations[iAtom][1];
-       else
-         atomCharge = dftPtr->atomLocations[iAtom][0];
-    }
-    else{
-       const int imageId=iAtom-numberGlobalAtoms;
-       atomId=dftPtr->d_imageIds[imageId];	
-       atomCharge = dftPtr->d_imageCharges[imageId];
-       atomLocation[0]=dftPtr->d_imagePositions[imageId][0];
-       atomLocation[1]=dftPtr->d_imagePositions[imageId][1];
-       atomLocation[2]=dftPtr->d_imagePositions[imageId][2];
-    }
-
-    for (unsigned int iSubCell=0; iSubCell<numSubCells; ++iSubCell){
-       subCellPtr= dftPtr->matrix_free_data.get_cell_iterator(cell,iSubCell);
-       dealii::CellId subCellId=subCellPtr->id();
-       feVselfValues.reinit(subCellPtr);	     
-       //get grad vself for iAtom
-       bool isCellOutsideVselfBall=true;
-       if (!isLocalDomainOutsideVselfBall){
-	  const unsigned int binIdiAtom=d_AtomIdBinIdLocalDofHandler[iAtom];	       
-	  std::map<dealii::CellId, unsigned int >::const_iterator it=d_cellsVselfBallsClosestAtomIdDofHandler[binIdiAtom].find(subCellId);
-	  if (it!=d_cellsVselfBallsClosestAtomIdDofHandler[binIdiAtom].end()){
-            if(it->second ==iAtom){		  
-	     isCellOutsideVselfBall=false;			       
-  	     std::vector<Tensor<1,C_DIM,double> > gradVselfQuadsSubCell(numQuadPoints);		    
-	     feVselfValues.get_function_gradients(dftPtr->d_vselfFieldBins[binIdiAtom],gradVselfQuadsSubCell);
-	     for (unsigned int q=0; q<numQuadPoints; ++q){
-	        gradVselfQuads[q][0][iSubCell]=gradVselfQuadsSubCell[q][0];
-	        gradVselfQuads[q][1][iSubCell]=gradVselfQuadsSubCell[q][1];
-	        gradVselfQuads[q][2][iSubCell]=gradVselfQuadsSubCell[q][2];
-  	     }
-	    }
-	  }
-       }
-       if (isCellOutsideVselfBall){       
-	  for (unsigned int q=0; q<numQuadPoints; ++q)
-	  {  
-	      Point<C_DIM> quadPoint=feVselfValues.quadrature_point(q);
-	      Tensor<1,C_DIM,double> dispAtom=quadPoint-atomLocation;
-	      const double dist=dispAtom.norm();
-	      Tensor<1,C_DIM,double> temp=-atomCharge*dispAtom/dist/dist/dist;
-	      gradVselfQuads[q][0][iSubCell]=temp[0];
-	      gradVselfQuads[q][1][iSubCell]=temp[1];
-	      gradVselfQuads[q][2][iSubCell]=temp[2];		   
-	  }
-       }
-
-       //get grad pseudo VLoc for iAtom
-       bool isCellOutsidePspTail=true;
-       if (!isLocalDomainOutsidePspTail){
-	  std::map<dealii::CellId, std::vector<double> >::const_iterator it=d_gradPseudoVLocAtoms[iAtom].find(subCellId);
-	  if (it!=d_gradPseudoVLocAtoms[iAtom].end()){
-	    isCellOutsidePspTail=false;		       
-	    for (unsigned int q=0; q<numQuadPoints; ++q){
-	       gradPseudoVLocAtomsQuads[q][0][iSubCell]=(it->second)[q*C_DIM];
-	       gradPseudoVLocAtomsQuads[q][1][iSubCell]=(it->second)[q*C_DIM+1];
-	       gradPseudoVLocAtomsQuads[q][2][iSubCell]=(it->second)[q*C_DIM+2];
-	    }
-	  }
-       }
-    
-       if (isCellOutsidePspTail){
-	  for (unsigned int q=0; q<numQuadPoints; ++q)
-	  {  
-	      Point<C_DIM> quadPoint=feVselfValues.quadrature_point(q);
-	      Tensor<1,C_DIM,double> dispAtom=quadPoint-atomLocation;
-	      const double dist=dispAtom.norm();
-	      Tensor<1,C_DIM,double> temp=-atomCharge*dispAtom/dist/dist/dist;
-	      gradPseudoVLocAtomsQuads[q][0][iSubCell]=temp[0];
-	      gradPseudoVLocAtomsQuads[q][1][iSubCell]=temp[1];
-	      gradPseudoVLocAtomsQuads[q][2][iSubCell]=temp[2];		   
-	  }
-       }
-    }//subCell loop
-    for (unsigned int q=0; q<numQuadPoints; ++q)
-    {  	   
-        forceEval.submit_value(-eshelbyTensor::getFPSPLocal(rhoQuads[q],
-							    gradPseudoVLocAtomsQuads[q],
-							    gradVselfQuads[q]),
-							    q);
-    }
-    Tensor<1,C_DIM,VectorizedArray<double> > forceContributionFPSPLocalGammaiAtomCells
-						 =forceEval.integrate_value();
-
-    if (forceContributionFPSPLocalGammaAtoms.find(atomId)==forceContributionFPSPLocalGammaAtoms.end())
-       forceContributionFPSPLocalGammaAtoms[atomId]=std::vector<double>(C_DIM,0.0);
-    for (unsigned int iSubCell=0; iSubCell<numSubCells; ++iSubCell){
-       for (unsigned int idim=0; idim<C_DIM; idim++){
-         forceContributionFPSPLocalGammaAtoms[atomId][idim]+=
-	       forceContributionFPSPLocalGammaiAtomCells[idim][iSubCell];
-       }
-    }
-  }//iAtom loop
-}
-
-//(locally used function) accumulate and distribute FPSPLocal contibution due to Gamma(Rj)
-template<unsigned int FEOrder>
-void forceClass<FEOrder>::distributeForceContributionFPSPLocalGammaAtoms(const std::map<unsigned int,std::vector<double> > & forceContributionFPSPLocalGammaAtoms)
-{
-    for (unsigned int iAtom=0;iAtom <dftPtr->atomLocations.size(); iAtom++){
-      bool doesAtomOrImageIdExistOnLocallyOwnedNode=false;
-      if (d_atomsForceDofs.find(std::pair<unsigned int,unsigned int>(iAtom,0))!=d_atomsForceDofs.end()){
-        doesAtomOrImageIdExistOnLocallyOwnedNode=true;		  
-      }
-
-      std::vector<double> forceContributionFPSPLocalGammaiAtomGlobal(C_DIM);
-      std::vector<double> forceContributionFPSPLocalGammaiAtomLocal(C_DIM,0.0);
-
-      if (forceContributionFPSPLocalGammaAtoms.find(iAtom)!=forceContributionFPSPLocalGammaAtoms.end())
-	 forceContributionFPSPLocalGammaiAtomLocal=forceContributionFPSPLocalGammaAtoms.find(iAtom)->second;
-      // accumulate value
-      MPI_Allreduce(&(forceContributionFPSPLocalGammaiAtomLocal[0]),
-		  &(forceContributionFPSPLocalGammaiAtomGlobal[0]),
-		  3,
-		  MPI_DOUBLE,
-		  MPI_SUM,
-		  mpi_communicator);  
-
-      if (doesAtomOrImageIdExistOnLocallyOwnedNode){
-        std::vector<types::global_dof_index> forceLocalDofIndices(C_DIM);
-        for (unsigned int idim=0; idim<C_DIM; idim++)
-	    forceLocalDofIndices[idim]=d_atomsForceDofs[std::pair<unsigned int,unsigned int>(iAtom,idim)];
-
-        d_constraintsNoneForce.distribute_local_to_global(forceContributionFPSPLocalGammaiAtomGlobal,forceLocalDofIndices,d_configForceVectorLinFE); 
-      }
-    }	
-}
-
-=======
->>>>>>> 1ceb3317
 //compute configurational force on the mesh nodes using linear shape function generators
 template<unsigned int FEOrder>
 void forceClass<FEOrder>::computeConfigurationalForceEEshelbyTensorFPSPNonPeriodicLinFE()
