// ---------------------------------------------------------------------
//
// Copyright (c) 2017 The Regents of the University of Michigan and DFT-FE authors.
//
// This file is part of the DFT-FE code.
//
// The DFT-FE code is free software; you can use it, redistribute
// it, and/or modify it under the terms of the GNU Lesser General
// Public License as published by the Free Software Foundation; either
// version 2.1 of the License, or (at your option) any later version.
// The full text of the license can be found in the file LICENSE at
// the top level of the DFT-FE distribution.
//
// ---------------------------------------------------------------------
//
// @author Sambit Das(2017)
//
//
#include "../../include/meshMovement.h"
#include "../../include/dftParameters.h"

namespace meshMovementUtils{

  extern "C"{
      //
      // lapack Ax=b
      //
      void dgesv_(int *N, int * NRHS, double* A, int * LDA, int* IPIV,
		  double *B, int * LDB, int *INFO);

  }

    
  std::vector<double> getFractionalCoordinates(const std::vector<double> & latticeVectors,
	                                       const Point<3> & point, const Point<3> & corner)
  {   
      //
      // recenter vertex about corner
      //
      std::vector<double> recenteredPoint(3);
      for(int i = 0; i < 3; ++i)
        recenteredPoint[i] = point[i]-corner[i];

      std::vector<double> latticeVectorsDup = latticeVectors;

      //
      // to get the fractionalCoords, solve a linear
      // system of equations
      //
      int N = 3;
      int NRHS = 1;
      int LDA = 3;
      int IPIV[3];
      int info;

      dgesv_(&N, &NRHS, &latticeVectorsDup[0], &LDA, &IPIV[0], &recenteredPoint[0], &LDA,&info);

      if (info != 0) {
        const std::string
          message("LU solve in finding fractional coordinates failed.");
        Assert(false,ExcMessage(message));
      }
      return recenteredPoint;
  }
    
}
//
//constructor
//
meshMovementClass::meshMovementClass():
  FEMoveMesh(FE_Q<3>(QGaussLobatto<1>(2)), 3), //linear shape function
  mpi_communicator(MPI_COMM_WORLD),	
  this_mpi_process (Utilities::MPI::this_mpi_process(mpi_communicator)),
  pcout(std::cout, (Utilities::MPI::this_mpi_process(mpi_communicator) == 0))
{

}

void meshMovementClass::init(Triangulation<3,3> & triangulation)
{
  d_dofHandlerMoveMesh.initialize(triangulation,FEMoveMesh);		
  d_dofHandlerMoveMesh.distribute_dofs(FEMoveMesh);
  d_locally_owned_dofs.clear();d_locally_relevant_dofs.clear();
  d_locally_owned_dofs = d_dofHandlerMoveMesh.locally_owned_dofs();
  DoFTools::extract_locally_relevant_dofs(d_dofHandlerMoveMesh, d_locally_relevant_dofs);  

  d_constraintsHangingNodes.clear();
  DoFTools::make_hanging_node_constraints(d_dofHandlerMoveMesh, d_constraintsHangingNodes);
  d_constraintsHangingNodes.close();

  d_constraintsMoveMesh.clear();
  DoFTools::make_hanging_node_constraints(d_dofHandlerMoveMesh, d_constraintsMoveMesh);   
#ifdef ENABLE_PERIODIC_BC
  for (int i = 0; i < C_DIM; ++i)
    {
      GridTools::collect_periodic_faces(d_dofHandlerMoveMesh, /*b_id1*/ 2*i+1, /*b_id2*/ 2*i+2,/*direction*/ i, d_periodicity_vector);
    }
  DoFTools::make_periodicity_constraints<DoFHandler<C_DIM> >(d_periodicity_vector, d_constraintsMoveMesh);
  d_constraintsMoveMesh.close();
#else
  d_constraintsMoveMesh.close();
#endif	
}

void meshMovementClass::reinit(Triangulation<3,3> & triangulation,
		               bool isTriaRefined)
{
  if (isTriaRefined){
    d_dofHandlerMoveMesh.clear();
    d_dofHandlerMoveMesh.initialize(triangulation,FEMoveMesh);	
    d_dofHandlerMoveMesh.distribute_dofs(FEMoveMesh);	  
    d_locally_owned_dofs.clear();d_locally_relevant_dofs.clear();
    d_locally_owned_dofs = d_dofHandlerMoveMesh.locally_owned_dofs();
    DoFTools::extract_locally_relevant_dofs(d_dofHandlerMoveMesh, d_locally_relevant_dofs);  

    d_constraintsHangingNodes.clear();
    DoFTools::make_hanging_node_constraints(d_dofHandlerMoveMesh, d_constraintsHangingNodes);
    d_constraintsHangingNodes.close();

    d_constraintsMoveMesh.clear();
    DoFTools::make_hanging_node_constraints(d_dofHandlerMoveMesh, d_constraintsMoveMesh); 
    d_periodicity_vector.clear();
#ifdef ENABLE_PERIODIC_BC
    for (int i = 0; i < C_DIM; ++i)
    {
       GridTools::collect_periodic_faces(d_dofHandlerMoveMesh, /*b_id1*/ 2*i+1, /*b_id2*/ 2*i+2,/*direction*/ i, d_periodicity_vector);
    }
    DoFTools::make_periodicity_constraints<DoFHandler<C_DIM> >(d_periodicity_vector, d_constraintsMoveMesh);
    d_constraintsMoveMesh.close();
#else
    d_constraintsMoveMesh.close();
#endif
  }
  else
  {
    d_dofHandlerMoveMesh.distribute_dofs(FEMoveMesh);		  
  }
}

void meshMovementClass::initIncrementField()
{
  //dftPtr->matrix_free_data.initialize_dof_vector(d_incrementalDisplacement,d_forceDofHandlerIndex);	
  IndexSet  ghost_indices=d_locally_relevant_dofs;
  ghost_indices.subtract_set(d_locally_owned_dofs);
  d_incrementalDisplacement=parallel::distributed::Vector<double>::Vector(d_locally_owned_dofs,
<<<<<<< HEAD
	                                                                  ghost_indices,
=======
									  ghost_indices,
>>>>>>> 2f824516
                                                                          mpi_communicator);
  d_incrementalDisplacement=0;  	
}


void meshMovementClass::finalizeIncrementField()
{
  //d_incrementalDisplacement.compress(VectorOperation::insert);//inserts current value at owned node and sets ghosts to zero	
  d_constraintsMoveMesh.distribute(d_incrementalDisplacement);//distribute to constrained degrees of freedom (periodic and hanging nodes)
  d_incrementalDisplacement.update_ghost_values();
}

void meshMovementClass::updateTriangulationVertices()
{
  MPI_Barrier(mpi_communicator); 
  pcout << "Start moving triangulation..." << std::endl;
  std::vector<bool> vertex_moved(d_dofHandlerMoveMesh.get_triangulation().n_vertices(),
                                 false);
  
  // Next move vertices on locally owned cells
  DoFHandler<3>::active_cell_iterator   cell = d_dofHandlerMoveMesh.begin_active();
  DoFHandler<3>::active_cell_iterator   endc = d_dofHandlerMoveMesh.end();
  for (; cell!=endc; ++cell) {
     if (!cell->is_artificial())
     {
	for (unsigned int vertex_no=0; vertex_no<GeometryInfo<C_DIM>::vertices_per_cell;++vertex_no)
	 {
	     const unsigned global_vertex_no = cell->vertex_index(vertex_no);

	     if (vertex_moved[global_vertex_no])
	       continue;	    

	     Point<C_DIM> vertexDisplacement;
	     for (unsigned int d=0; d<C_DIM; ++d){
		const unsigned int globalDofIndex= cell->vertex_dof_index(vertex_no,d);
	     	vertexDisplacement[d]=d_incrementalDisplacement[globalDofIndex];
	     }
			
	     cell->vertex(vertex_no) += vertexDisplacement;
	     vertex_moved[global_vertex_no] = true;
	  }
      }
  }
  pcout << "...End moving triangulation" << std::endl;
  //dftPtr->triangulation.communicate_locally_moved_vertices(locally_owned_vertices);
}

void meshMovementClass::movedMeshCheck()
{
  //sanity check to make sure periodic boundary conditions are maintained
  MPI_Barrier(mpi_communicator); 
#ifdef ENABLE_PERIODIC_BC
  pcout << "Sanity check for periodic matched faces on moved triangulation..." << std::endl;  
  for(unsigned int i=0; i< d_periodicity_vector.size(); ++i) 
  {
    if (d_periodicity_vector[i].cell[0]->is_artificial() || d_periodicity_vector[i].cell[1]->is_artificial())
       continue;

    std::vector<bool> isPeriodicFace(3);	  
    for(unsigned int idim=0; idim<3; ++idim){
        isPeriodicFace[idim]=GridTools::orthogonal_equality(d_periodicity_vector[i].cell[0]->face(d_periodicity_vector[i].face_idx[0]),d_periodicity_vector[i].cell[1]->face(d_periodicity_vector[i].face_idx[1]),idim);
    }
	      
    AssertThrow(isPeriodicFace[0]==true || isPeriodicFace[1]==true || isPeriodicFace[2]==true,ExcMessage("Previously periodic matched face pairs not matching periodically for any directions after mesh movement"));			    
  }
  MPI_Barrier(mpi_communicator);  
  pcout << "...Sanity check passed" << std::endl;
#endif

  //print out mesh metrics
  typename Triangulation<3,3>::active_cell_iterator cell, endc;
  double minElemLength=1e+6;
  cell = d_dofHandlerMoveMesh.get_triangulation().begin_active();
  endc = d_dofHandlerMoveMesh.get_triangulation().end();
  for ( ; cell != endc; ++cell){
    if (cell->is_locally_owned()){
      if (cell->minimum_vertex_distance()<minElemLength) minElemLength = cell->minimum_vertex_distance();
    }
  }
  minElemLength=Utilities::MPI::min(minElemLength, mpi_communicator);
  char buffer[100];
  sprintf(buffer, "Mesh movement quality metric, h_min: %5.2e\n", minElemLength);
  pcout << buffer;   

  //std::cout << "l2 norm icrement field: "<<d_incrementalDisplacement.l2_norm()<<std::endl;
}


void meshMovementClass::findClosestVerticesToDestinationPoints(const std::vector<Point<3>> & destinationPoints,
		                                               std::vector<Point<3>> & closestTriaVertexToDestPointsLocation,
                                                               std::vector<Tensor<1,3,double>> & dispClosestTriaVerticesToDestPoints)
{
  closestTriaVertexToDestPointsLocation.clear();
  dispClosestTriaVerticesToDestPoints.clear();
  unsigned int vertices_per_cell=GeometryInfo<C_DIM>::vertices_per_cell;
  double domainSizeX = dftParameters::domainSizeX,domainSizeY = dftParameters::domainSizeY,domainSizeZ=dftParameters::domainSizeZ;
  std::vector<double> latticeVectors(9,0.0);
  latticeVectors[0]=domainSizeX; latticeVectors[4]=domainSizeY; latticeVectors[8]=domainSizeZ;
  Point<3> corner;
  corner[0]=-domainSizeX/2; corner[1]=-domainSizeY/2; corner[2]=-domainSizeZ/2;
  std::vector<double> latticeVectorsMagnitudes(3);
  latticeVectorsMagnitudes[0]=domainSizeX; latticeVectorsMagnitudes[1]=domainSizeY; latticeVectorsMagnitudes[2]=domainSizeZ;
  std::vector<bool> isPeriodic(3,false); 
  isPeriodic[0]=dftParameters::periodicX;isPeriodic[1]=dftParameters::periodicY;isPeriodic[2]=dftParameters::periodicZ;

  for (unsigned int idest=0;idest <destinationPoints.size(); idest++){

      std::vector<bool> isDestPointOnPeriodicSurface(3,false);

      std::vector<double> destFracCoords= meshMovementUtils::getFractionalCoordinates(latticeVectors,
	                                                                              destinationPoints[idest],
										      corner);
      //std::cout<< "destFracCoords: "<< destFracCoords[0] << "," <<destFracCoords[1] <<"," <<destFracCoords[2]<<std::endl; 
      for (int idim=0; idim<3; idim++)
      {
        if ((std::fabs(destFracCoords[idim]-0.0) <1e-5/latticeVectorsMagnitudes[idim]
            || std::fabs(destFracCoords[idim]-1.0) <1e-5/latticeVectorsMagnitudes[idim])
	    && isPeriodic[idim]==true)
               isDestPointOnPeriodicSurface[idim]=true;
      }


      double minDistance=1e+6;
      Point<3> closestTriaVertexLocation;

      std::vector<bool> vertex_touched(d_dofHandlerMoveMesh.get_triangulation().n_vertices(),
                                       false);      
      DoFHandler<3>::active_cell_iterator
      cell = d_dofHandlerMoveMesh.begin_active(),
      endc = d_dofHandlerMoveMesh.end();      
      for (; cell!=endc; ++cell) {
       if (cell->is_locally_owned()){
        for (unsigned int i=0; i<vertices_per_cell; ++i){
            const unsigned global_vertex_no = cell->vertex_index(i);

	   if (vertex_touched[global_vertex_no])
	       continue;		   
           vertex_touched[global_vertex_no]=true;

	   if(d_constraintsHangingNodes.is_constrained(cell->vertex_dof_index(i,0))
	      || !d_locally_owned_dofs.is_element(cell->vertex_dof_index(i,0))){
	          continue;
	    }

	    Point<C_DIM> nodalCoor = cell->vertex(i);
            std::vector<bool> isNodeOnPeriodicSurface(3,false);

	    bool isNodeConsidered=true;

	    if (isDestPointOnPeriodicSurface[0] 
		|| isDestPointOnPeriodicSurface[1] 
		|| isDestPointOnPeriodicSurface[2])
	    {

		std::vector<double> nodeFracCoords= meshMovementUtils::getFractionalCoordinates(latticeVectors,
												nodalCoor,                                                                                                        corner);
		for (int idim=0; idim<3; idim++)
		{
		  if ((std::fabs(nodeFracCoords[idim]-0.0) <1e-5/latticeVectorsMagnitudes[idim]
		      || std::fabs(nodeFracCoords[idim]-1.0) <1e-5/latticeVectorsMagnitudes[idim])
		      && isPeriodic[idim]==true)
			isNodeOnPeriodicSurface[idim]=true;
		}	  
		isNodeConsidered=false;
		//std::cout<< "nodeFracCoords: "<< nodeFracCoords[0] << "," <<nodeFracCoords[1] <<"," <<nodeFracCoords[2]<<std::endl;
		if ( (isDestPointOnPeriodicSurface[0]==isNodeOnPeriodicSurface[0])
	             && (isDestPointOnPeriodicSurface[1]==isNodeOnPeriodicSurface[1])
                     && (isDestPointOnPeriodicSurface[2]==isNodeOnPeriodicSurface[2])){
		     isNodeConsidered=true;
		     //std::cout<< "nodeFracCoords: "<< nodeFracCoords[0] << "," <<nodeFracCoords[1] <<"," <<nodeFracCoords[2]<<std::endl;
		}
	    }

	    if (!isNodeConsidered)
	       continue;

            const double distance=(nodalCoor-destinationPoints[idest]).norm();

	    if (distance < minDistance){
	        minDistance=distance;
		closestTriaVertexLocation=nodalCoor;
	    }
         }
       }
      }
      const double globalMinDistance=Utilities::MPI::min(minDistance, mpi_communicator);
      //std::cout << "minDistance: "<< minDistance << "globalMinDistance: "<<globalMinDistance << " closest vertex location: "<< closestTriaVertexLocation <<std::endl;
      if ((minDistance-globalMinDistance)>1e-5){
	  closestTriaVertexLocation[0]=0.0;
	  closestTriaVertexLocation[1]=0.0;
	  closestTriaVertexLocation[2]=0.0;
      }



      Point<3> closestTriaVertexLocationGlobal;
      // accumulate value
      MPI_Allreduce(&(closestTriaVertexLocation[0]),
		    &(closestTriaVertexLocationGlobal[0]),
		    3,
		    MPI_DOUBLE,
		    MPI_SUM,
		    mpi_communicator);

      //std::cout << closestTriaVertexLocationGlobal << " disp: "<<Point<3>(destinationPoints[idest]-closestTriaVertexLocationGlobal) << std::endl;
      closestTriaVertexToDestPointsLocation.push_back(closestTriaVertexLocationGlobal);
      Tensor<1,3,double> temp=destinationPoints[idest]-closestTriaVertexLocationGlobal;
      dispClosestTriaVerticesToDestPoints.push_back(temp);
  }
}	<|MERGE_RESOLUTION|>--- conflicted
+++ resolved
@@ -17,7 +17,7 @@
 //
 //
 #include "../../include/meshMovement.h"
-#include "../../include/dftParameters.h"
+#include "../../include/dftParameters.h"H
 
 namespace meshMovementUtils{
 
@@ -142,13 +142,9 @@
   //dftPtr->matrix_free_data.initialize_dof_vector(d_incrementalDisplacement,d_forceDofHandlerIndex);	
   IndexSet  ghost_indices=d_locally_relevant_dofs;
   ghost_indices.subtract_set(d_locally_owned_dofs);
-  d_incrementalDisplacement=parallel::distributed::Vector<double>::Vector(d_locally_owned_dofs,
-<<<<<<< HEAD
-	                                                                  ghost_indices,
-=======
-									  ghost_indices,
->>>>>>> 2f824516
-                                                                          mpi_communicator);
+  d_incrementalDisplacement=parallel::distributed::Vector<double>::Vector(d_locally_owned_dofs, 
+  								          ghost_indices,
+   									  mpi_communicator);
   d_incrementalDisplacement=0;  	
 }
 
