// ---------------------------------------------------------------------
//
// Copyright (c) 2017 The Regents of the University of Michigan and DFT-FE authors.
//
// This file is part of the DFT-FE code.
//
// The DFT-FE code is free software; you can use it, redistribute
// it, and/or modify it under the terms of the GNU Lesser General
// Public License as published by the Free Software Foundation; either
// version 2.1 of the License, or (at your option) any later version.
// The full text of the license can be found in the file LICENSE at
// the top level of the DFT-FE distribution.
//
// ---------------------------------------------------------------------
//
// @author Sambit Das(2017)
//
//
#include "../../include/meshMovement.h"
<<<<<<< HEAD
#include "../../include/dftParameters.h"H
=======
#include "../../include/dftParameters.h"
>>>>>>> 7001ae8e

namespace meshMovementUtils{

  extern "C"{
      //
      // lapack Ax=b
      //
      void dgesv_(int *N, int * NRHS, double* A, int * LDA, int* IPIV,
		  double *B, int * LDB, int *INFO);

  }

    
  std::vector<double> getFractionalCoordinates(const std::vector<double> & latticeVectors,
<<<<<<< HEAD
	                                       const Point<3> & point, const Point<3> & corner)
=======
	                                       const Point<3> & point,                                                                                           const Point<3> & corner)
>>>>>>> 7001ae8e
  {   
      //
      // recenter vertex about corner
      //
      std::vector<double> recenteredPoint(3);
      for(int i = 0; i < 3; ++i)
        recenteredPoint[i] = point[i]-corner[i];

      std::vector<double> latticeVectorsDup = latticeVectors;

      //
      // to get the fractionalCoords, solve a linear
      // system of equations
      //
      int N = 3;
      int NRHS = 1;
      int LDA = 3;
      int IPIV[3];
      int info;

      dgesv_(&N, &NRHS, &latticeVectorsDup[0], &LDA, &IPIV[0], &recenteredPoint[0], &LDA,&info);

      if (info != 0) {
        const std::string
          message("LU solve in finding fractional coordinates failed.");
        Assert(false,ExcMessage(message));
      }
      return recenteredPoint;
  }
    
}
//
//constructor
//
meshMovementClass::meshMovementClass():
  FEMoveMesh(FE_Q<3>(QGaussLobatto<1>(2)), 3), //linear shape function
  mpi_communicator(MPI_COMM_WORLD),	
  this_mpi_process (Utilities::MPI::this_mpi_process(mpi_communicator)),
  pcout(std::cout, (Utilities::MPI::this_mpi_process(mpi_communicator) == 0))
{

}

void meshMovementClass::init(Triangulation<3,3> & triangulation)
{
  d_dofHandlerMoveMesh.initialize(triangulation,FEMoveMesh);		
  d_dofHandlerMoveMesh.distribute_dofs(FEMoveMesh);
  d_locally_owned_dofs.clear();d_locally_relevant_dofs.clear();
  d_locally_owned_dofs = d_dofHandlerMoveMesh.locally_owned_dofs();
  DoFTools::extract_locally_relevant_dofs(d_dofHandlerMoveMesh, d_locally_relevant_dofs);  

  d_constraintsHangingNodes.clear();
  DoFTools::make_hanging_node_constraints(d_dofHandlerMoveMesh, d_constraintsHangingNodes);
  d_constraintsHangingNodes.close();

  d_constraintsMoveMesh.clear();
  DoFTools::make_hanging_node_constraints(d_dofHandlerMoveMesh, d_constraintsMoveMesh);   
#ifdef ENABLE_PERIODIC_BC
  for (int i = 0; i < C_DIM; ++i)
    {
      GridTools::collect_periodic_faces(d_dofHandlerMoveMesh, /*b_id1*/ 2*i+1, /*b_id2*/ 2*i+2,/*direction*/ i, d_periodicity_vector);
    }
  DoFTools::make_periodicity_constraints<DoFHandler<C_DIM> >(d_periodicity_vector, d_constraintsMoveMesh);
  d_constraintsMoveMesh.close();
#else
  d_constraintsMoveMesh.close();
#endif	
}

void meshMovementClass::reinit(Triangulation<3,3> & triangulation)
		             
{
    d_dofHandlerMoveMesh.clear();
    d_dofHandlerMoveMesh.initialize(triangulation,FEMoveMesh);	
    d_dofHandlerMoveMesh.distribute_dofs(FEMoveMesh);	  
    d_locally_owned_dofs.clear();d_locally_relevant_dofs.clear();
    d_locally_owned_dofs = d_dofHandlerMoveMesh.locally_owned_dofs();
    DoFTools::extract_locally_relevant_dofs(d_dofHandlerMoveMesh, d_locally_relevant_dofs);  

    d_constraintsHangingNodes.clear();
    DoFTools::make_hanging_node_constraints(d_dofHandlerMoveMesh, d_constraintsHangingNodes);
    d_constraintsHangingNodes.close();

    d_constraintsMoveMesh.clear();
    DoFTools::make_hanging_node_constraints(d_dofHandlerMoveMesh, d_constraintsMoveMesh); 
    d_periodicity_vector.clear();
#ifdef ENABLE_PERIODIC_BC
    for (int i = 0; i < C_DIM; ++i)
    {
       GridTools::collect_periodic_faces(d_dofHandlerMoveMesh, /*b_id1*/ 2*i+1, /*b_id2*/ 2*i+2,/*direction*/ i, d_periodicity_vector);
    }
    DoFTools::make_periodicity_constraints<DoFHandler<C_DIM> >(d_periodicity_vector, d_constraintsMoveMesh);
    d_constraintsMoveMesh.close();
#else
    d_constraintsMoveMesh.close();
#endif
}

void meshMovementClass::reinit()
{
    d_dofHandlerMoveMesh.distribute_dofs(FEMoveMesh);
}

void meshMovementClass::writeMesh()
{
  //write mesh to vtk file
  //
  if (this_mpi_process==0 && d_dofHandlerMoveMesh.get_triangulation().locally_owned_subdomain()==numbers::invalid_subdomain_id)
  {
     DataOut<3> data_out;
     data_out.attach_dof_handler(d_dofHandlerMoveMesh);
     data_out.build_patches ();
     std::ofstream output ("mesh.vtu");
     data_out.write_vtu (output);
  }
}
 
void meshMovementClass::initIncrementField()
{
  //dftPtr->matrix_free_data.initialize_dof_vector(d_incrementalDisplacement,d_forceDofHandlerIndex);	
  IndexSet  ghost_indices=d_locally_relevant_dofs;
  ghost_indices.subtract_set(d_locally_owned_dofs);
  d_incrementalDisplacement=parallel::distributed::Vector<double>::Vector(d_locally_owned_dofs, 
  								          ghost_indices,
   									  mpi_communicator);
  d_incrementalDisplacement=0;  	
}


void meshMovementClass::finalizeIncrementField()
{
  //d_incrementalDisplacement.compress(VectorOperation::insert);//inserts current value at owned node and sets ghosts to zero	
  d_constraintsMoveMesh.distribute(d_incrementalDisplacement);//distribute to constrained degrees of freedom (periodic and hanging nodes)
  d_incrementalDisplacement.update_ghost_values();
}

void meshMovementClass::updateTriangulationVertices()
{
  MPI_Barrier(mpi_communicator); 
  pcout << "Start moving triangulation..." << std::endl;
  std::vector<bool> vertex_moved(d_dofHandlerMoveMesh.get_triangulation().n_vertices(),
                                 false);
  
  // Next move vertices on locally owned cells
  DoFHandler<3>::active_cell_iterator   cell = d_dofHandlerMoveMesh.begin_active();
  DoFHandler<3>::active_cell_iterator   endc = d_dofHandlerMoveMesh.end();
  for (; cell!=endc; ++cell) {
     if (!cell->is_artificial())
     {
	for (unsigned int vertex_no=0; vertex_no<GeometryInfo<C_DIM>::vertices_per_cell;++vertex_no)
	 {
	     const unsigned global_vertex_no = cell->vertex_index(vertex_no);

	     if (vertex_moved[global_vertex_no])
	       continue;	    

	     Point<C_DIM> vertexDisplacement;
	     for (unsigned int d=0; d<C_DIM; ++d){
		const unsigned int globalDofIndex= cell->vertex_dof_index(vertex_no,d);
	     	vertexDisplacement[d]=d_incrementalDisplacement[globalDofIndex];
	     }
			
	     cell->vertex(vertex_no) += vertexDisplacement;
	     vertex_moved[global_vertex_no] = true;
	  }
      }
  }
  pcout << "...End moving triangulation" << std::endl;
  //dftPtr->triangulation.communicate_locally_moved_vertices(locally_owned_vertices);
}

void meshMovementClass::movedMeshCheck()
{
  //sanity check to make sure periodic boundary conditions are maintained
  MPI_Barrier(mpi_communicator); 
#ifdef ENABLE_PERIODIC_BC
  pcout << "Sanity check for periodic matched faces on moved triangulation..." << std::endl;  
  for(unsigned int i=0; i< d_periodicity_vector.size(); ++i) 
  {
    if (d_periodicity_vector[i].cell[0]->is_artificial() || d_periodicity_vector[i].cell[1]->is_artificial())
       continue;

    std::vector<bool> isPeriodicFace(3);	  
    for(unsigned int idim=0; idim<3; ++idim){
        isPeriodicFace[idim]=GridTools::orthogonal_equality(d_periodicity_vector[i].cell[0]->face(d_periodicity_vector[i].face_idx[0]),d_periodicity_vector[i].cell[1]->face(d_periodicity_vector[i].face_idx[1]),idim);
    }
	      
    AssertThrow(isPeriodicFace[0]==true || isPeriodicFace[1]==true || isPeriodicFace[2]==true,ExcMessage("Previously periodic matched face pairs not matching periodically for any directions after mesh movement"));			    
  }
  MPI_Barrier(mpi_communicator);  
  pcout << "...Sanity check passed" << std::endl;
#endif

  //print out mesh metrics
  typename Triangulation<3,3>::active_cell_iterator cell, endc;
  double minElemLength=1e+6;
  cell = d_dofHandlerMoveMesh.get_triangulation().begin_active();
  endc = d_dofHandlerMoveMesh.get_triangulation().end();
  for ( ; cell != endc; ++cell){
    if (cell->is_locally_owned()){
      if (cell->minimum_vertex_distance()<minElemLength) minElemLength = cell->minimum_vertex_distance();
    }
  }
  minElemLength=Utilities::MPI::min(minElemLength, mpi_communicator);
  char buffer[100];
  sprintf(buffer, "Mesh movement quality metric, h_min: %5.2e\n", minElemLength);
  pcout << buffer;   

  //std::cout << "l2 norm icrement field: "<<d_incrementalDisplacement.l2_norm()<<std::endl;
}


void meshMovementClass::findClosestVerticesToDestinationPoints(const std::vector<Point<3>> & destinationPoints,
		                                               std::vector<Point<3>> & closestTriaVertexToDestPointsLocation,
<<<<<<< HEAD
                                                               std::vector<Tensor<1,3,double>> & dispClosestTriaVerticesToDestPoints)
=======
                                                               std::vector<Tensor<1,3,double>> & dispClosestTriaVerticesToDestPoints,
                                                               const std::vector<std::vector<double> > & domainBoundingVectors)
>>>>>>> 7001ae8e
{
  closestTriaVertexToDestPointsLocation.clear();
  dispClosestTriaVerticesToDestPoints.clear();
  unsigned int vertices_per_cell=GeometryInfo<C_DIM>::vertices_per_cell;
<<<<<<< HEAD
  double domainSizeX = dftParameters::domainSizeX,domainSizeY = dftParameters::domainSizeY,domainSizeZ=dftParameters::domainSizeZ;
  std::vector<double> latticeVectors(9,0.0);
  latticeVectors[0]=domainSizeX; latticeVectors[4]=domainSizeY; latticeVectors[8]=domainSizeZ;
  Point<3> corner;
  corner[0]=-domainSizeX/2; corner[1]=-domainSizeY/2; corner[2]=-domainSizeZ/2;
  std::vector<double> latticeVectorsMagnitudes(3);
  latticeVectorsMagnitudes[0]=domainSizeX; latticeVectorsMagnitudes[1]=domainSizeY; latticeVectorsMagnitudes[2]=domainSizeZ;
=======
  std::vector<double> latticeVectors(9,0.0);
  for (unsigned int idim=0; idim<3; idim++)
      for(unsigned int jdim=0; jdim<3; jdim++)
          latticeVectors[3*idim+jdim]=domainBoundingVectors[idim][jdim];
  Point<3> corner;
  for (unsigned int idim=0; idim<3; idim++){
      corner[idim]=0;
      for(unsigned int jdim=0; jdim<3; jdim++)
          corner[idim]-=domainBoundingVectors[jdim][idim]/2.0;
  }
  std::vector<double> latticeVectorsMagnitudes(3,0.0);
  for (unsigned int idim=0; idim<3; idim++){
      for(unsigned int jdim=0; jdim<3; jdim++)
          latticeVectorsMagnitudes[idim]+=domainBoundingVectors[idim][jdim]*domainBoundingVectors[idim][jdim];
      latticeVectorsMagnitudes[idim]=std::sqrt(latticeVectorsMagnitudes[idim]);
  }

>>>>>>> 7001ae8e
  std::vector<bool> isPeriodic(3,false); 
  isPeriodic[0]=dftParameters::periodicX;isPeriodic[1]=dftParameters::periodicY;isPeriodic[2]=dftParameters::periodicZ;

  for (unsigned int idest=0;idest <destinationPoints.size(); idest++){

      std::vector<bool> isDestPointOnPeriodicSurface(3,false);

      std::vector<double> destFracCoords= meshMovementUtils::getFractionalCoordinates(latticeVectors,
	                                                                              destinationPoints[idest],
										      corner);
      //std::cout<< "destFracCoords: "<< destFracCoords[0] << "," <<destFracCoords[1] <<"," <<destFracCoords[2]<<std::endl; 
<<<<<<< HEAD
      for (int idim=0; idim<3; idim++)
=======
      for (unsigned int idim=0; idim<3; idim++)
>>>>>>> 7001ae8e
      {
        if ((std::fabs(destFracCoords[idim]-0.0) <1e-5/latticeVectorsMagnitudes[idim]
            || std::fabs(destFracCoords[idim]-1.0) <1e-5/latticeVectorsMagnitudes[idim])
	    && isPeriodic[idim]==true)
               isDestPointOnPeriodicSurface[idim]=true;
      }


      double minDistance=1e+6;
      Point<3> closestTriaVertexLocation;

      std::vector<bool> vertex_touched(d_dofHandlerMoveMesh.get_triangulation().n_vertices(),
                                       false);      
      DoFHandler<3>::active_cell_iterator
      cell = d_dofHandlerMoveMesh.begin_active(),
      endc = d_dofHandlerMoveMesh.end();      
      for (; cell!=endc; ++cell) {
       if (cell->is_locally_owned()){
        for (unsigned int i=0; i<vertices_per_cell; ++i){
            const unsigned global_vertex_no = cell->vertex_index(i);

	   if (vertex_touched[global_vertex_no])
	       continue;		   
           vertex_touched[global_vertex_no]=true;

	   if(d_constraintsHangingNodes.is_constrained(cell->vertex_dof_index(i,0))
	      || !d_locally_owned_dofs.is_element(cell->vertex_dof_index(i,0))){
	          continue;
	    }

	    Point<C_DIM> nodalCoor = cell->vertex(i);
            std::vector<bool> isNodeOnPeriodicSurface(3,false);

	    bool isNodeConsidered=true;

	    if (isDestPointOnPeriodicSurface[0] 
		|| isDestPointOnPeriodicSurface[1] 
		|| isDestPointOnPeriodicSurface[2])
	    {

		std::vector<double> nodeFracCoords= meshMovementUtils::getFractionalCoordinates(latticeVectors,
												nodalCoor,                                                                                                        corner);
		for (int idim=0; idim<3; idim++)
		{
		  if ((std::fabs(nodeFracCoords[idim]-0.0) <1e-5/latticeVectorsMagnitudes[idim]
		      || std::fabs(nodeFracCoords[idim]-1.0) <1e-5/latticeVectorsMagnitudes[idim])
		      && isPeriodic[idim]==true)
			isNodeOnPeriodicSurface[idim]=true;
		}	  
		isNodeConsidered=false;
		//std::cout<< "nodeFracCoords: "<< nodeFracCoords[0] << "," <<nodeFracCoords[1] <<"," <<nodeFracCoords[2]<<std::endl;
		if ( (isDestPointOnPeriodicSurface[0]==isNodeOnPeriodicSurface[0])
	             && (isDestPointOnPeriodicSurface[1]==isNodeOnPeriodicSurface[1])
                     && (isDestPointOnPeriodicSurface[2]==isNodeOnPeriodicSurface[2])){
		     isNodeConsidered=true;
		     //std::cout<< "nodeFracCoords: "<< nodeFracCoords[0] << "," <<nodeFracCoords[1] <<"," <<nodeFracCoords[2]<<std::endl;
		}
	    }

	    if (!isNodeConsidered)
	       continue;

            const double distance=(nodalCoor-destinationPoints[idest]).norm();

	    if (distance < minDistance){
	        minDistance=distance;
		closestTriaVertexLocation=nodalCoor;
	    }
         }
       }
      }
      const double globalMinDistance=Utilities::MPI::min(minDistance, mpi_communicator);
      //std::cout << "minDistance: "<< minDistance << "globalMinDistance: "<<globalMinDistance << " closest vertex location: "<< closestTriaVertexLocation <<std::endl;
      if ((minDistance-globalMinDistance)>1e-5){
	  closestTriaVertexLocation[0]=0.0;
	  closestTriaVertexLocation[1]=0.0;
	  closestTriaVertexLocation[2]=0.0;
      }



      Point<3> closestTriaVertexLocationGlobal;
      // accumulate value
      MPI_Allreduce(&(closestTriaVertexLocation[0]),
		    &(closestTriaVertexLocationGlobal[0]),
		    3,
		    MPI_DOUBLE,
		    MPI_SUM,
		    mpi_communicator);

      //std::cout << closestTriaVertexLocationGlobal << " disp: "<<Point<3>(destinationPoints[idest]-closestTriaVertexLocationGlobal) << std::endl;
      closestTriaVertexToDestPointsLocation.push_back(closestTriaVertexLocationGlobal);
      Tensor<1,3,double> temp=destinationPoints[idest]-closestTriaVertexLocationGlobal;
      dispClosestTriaVerticesToDestPoints.push_back(temp);
  }
}	<|MERGE_RESOLUTION|>--- conflicted
+++ resolved
@@ -17,11 +17,7 @@
 //
 //
 #include "../../include/meshMovement.h"
-<<<<<<< HEAD
 #include "../../include/dftParameters.h"H
-=======
-#include "../../include/dftParameters.h"
->>>>>>> 7001ae8e
 
 namespace meshMovementUtils{
 
@@ -36,11 +32,7 @@
 
     
   std::vector<double> getFractionalCoordinates(const std::vector<double> & latticeVectors,
-<<<<<<< HEAD
 	                                       const Point<3> & point, const Point<3> & corner)
-=======
-	                                       const Point<3> & point,                                                                                           const Point<3> & corner)
->>>>>>> 7001ae8e
   {   
       //
       // recenter vertex about corner
@@ -163,9 +155,10 @@
   //dftPtr->matrix_free_data.initialize_dof_vector(d_incrementalDisplacement,d_forceDofHandlerIndex);	
   IndexSet  ghost_indices=d_locally_relevant_dofs;
   ghost_indices.subtract_set(d_locally_owned_dofs);
-  d_incrementalDisplacement=parallel::distributed::Vector<double>::Vector(d_locally_owned_dofs, 
-  								          ghost_indices,
-   									  mpi_communicator);
+
+  d_incrementalDisplacement=parallel::distributed::Vector<double>::Vector(d_locally_owned_dofs,
+									  ghost_indices,
+                                                                          mpi_communicator);
   d_incrementalDisplacement=0;  	
 }
 
@@ -255,25 +248,12 @@
 
 void meshMovementClass::findClosestVerticesToDestinationPoints(const std::vector<Point<3>> & destinationPoints,
 		                                               std::vector<Point<3>> & closestTriaVertexToDestPointsLocation,
-<<<<<<< HEAD
-                                                               std::vector<Tensor<1,3,double>> & dispClosestTriaVerticesToDestPoints)
-=======
                                                                std::vector<Tensor<1,3,double>> & dispClosestTriaVerticesToDestPoints,
                                                                const std::vector<std::vector<double> > & domainBoundingVectors)
->>>>>>> 7001ae8e
 {
   closestTriaVertexToDestPointsLocation.clear();
   dispClosestTriaVerticesToDestPoints.clear();
   unsigned int vertices_per_cell=GeometryInfo<C_DIM>::vertices_per_cell;
-<<<<<<< HEAD
-  double domainSizeX = dftParameters::domainSizeX,domainSizeY = dftParameters::domainSizeY,domainSizeZ=dftParameters::domainSizeZ;
-  std::vector<double> latticeVectors(9,0.0);
-  latticeVectors[0]=domainSizeX; latticeVectors[4]=domainSizeY; latticeVectors[8]=domainSizeZ;
-  Point<3> corner;
-  corner[0]=-domainSizeX/2; corner[1]=-domainSizeY/2; corner[2]=-domainSizeZ/2;
-  std::vector<double> latticeVectorsMagnitudes(3);
-  latticeVectorsMagnitudes[0]=domainSizeX; latticeVectorsMagnitudes[1]=domainSizeY; latticeVectorsMagnitudes[2]=domainSizeZ;
-=======
   std::vector<double> latticeVectors(9,0.0);
   for (unsigned int idim=0; idim<3; idim++)
       for(unsigned int jdim=0; jdim<3; jdim++)
@@ -291,7 +271,6 @@
       latticeVectorsMagnitudes[idim]=std::sqrt(latticeVectorsMagnitudes[idim]);
   }
 
->>>>>>> 7001ae8e
   std::vector<bool> isPeriodic(3,false); 
   isPeriodic[0]=dftParameters::periodicX;isPeriodic[1]=dftParameters::periodicY;isPeriodic[2]=dftParameters::periodicZ;
 
@@ -303,11 +282,7 @@
 	                                                                              destinationPoints[idest],
 										      corner);
       //std::cout<< "destFracCoords: "<< destFracCoords[0] << "," <<destFracCoords[1] <<"," <<destFracCoords[2]<<std::endl; 
-<<<<<<< HEAD
-      for (int idim=0; idim<3; idim++)
-=======
       for (unsigned int idim=0; idim<3; idim++)
->>>>>>> 7001ae8e
       {
         if ((std::fabs(destFracCoords[idim]-0.0) <1e-5/latticeVectorsMagnitudes[idim]
             || std::fabs(destFracCoords[idim]-1.0) <1e-5/latticeVectorsMagnitudes[idim])
