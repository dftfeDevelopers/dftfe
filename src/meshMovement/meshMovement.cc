// ---------------------------------------------------------------------
//
// Copyright (c) 2017 The Regents of the University of Michigan and DFT-FE authors.
//
// This file is part of the DFT-FE code.
//
// The DFT-FE code is free software; you can use it, redistribute
// it, and/or modify it under the terms of the GNU Lesser General
// Public License as published by the Free Software Foundation; either
// version 2.1 of the License, or (at your option) any later version.
// The full text of the license can be found in the file LICENSE at
// the top level of the DFT-FE distribution.
//
// ---------------------------------------------------------------------
//
// @author Sambit Das(2017)
//
//
#include "../../include/meshMovement.h"
#include "../../include/dftParameters.h"H

namespace meshMovementUtils{

  extern "C"{
      //
      // lapack Ax=b
      //
      void dgesv_(int *N, int * NRHS, double* A, int * LDA, int* IPIV,
		  double *B, int * LDB, int *INFO);

  }

    
  std::vector<double> getFractionalCoordinates(const std::vector<double> & latticeVectors,
	                                       const Point<3> & point, const Point<3> & corner)
  {   
      //
      // recenter vertex about corner
      //
      std::vector<double> recenteredPoint(3);
      for(int i = 0; i < 3; ++i)
        recenteredPoint[i] = point[i]-corner[i];

      std::vector<double> latticeVectorsDup = latticeVectors;

      //
      // to get the fractionalCoords, solve a linear
      // system of equations
      //
      int N = 3;
      int NRHS = 1;
      int LDA = 3;
      int IPIV[3];
      int info;

      dgesv_(&N, &NRHS, &latticeVectorsDup[0], &LDA, &IPIV[0], &recenteredPoint[0], &LDA,&info);

      if (info != 0) {
        const std::string
          message("LU solve in finding fractional coordinates failed.");
        Assert(false,ExcMessage(message));
      }
      return recenteredPoint;
  }
    
}
//
//constructor
//
meshMovementClass::meshMovementClass():
  FEMoveMesh(FE_Q<3>(QGaussLobatto<1>(2)), 3), //linear shape function
  mpi_communicator(MPI_COMM_WORLD),	
  this_mpi_process (Utilities::MPI::this_mpi_process(mpi_communicator)),
  pcout(std::cout, (Utilities::MPI::this_mpi_process(mpi_communicator) == 0))
{

}

void meshMovementClass::init(Triangulation<3,3> & triangulation)
{
  d_dofHandlerMoveMesh.clear();
  d_dofHandlerMoveMesh.initialize(triangulation,FEMoveMesh);		
  d_dofHandlerMoveMesh.distribute_dofs(FEMoveMesh);
  d_locally_owned_dofs.clear();d_locally_relevant_dofs.clear();
  d_locally_owned_dofs = d_dofHandlerMoveMesh.locally_owned_dofs();
  DoFTools::extract_locally_relevant_dofs(d_dofHandlerMoveMesh, d_locally_relevant_dofs);  

  d_constraintsHangingNodes.clear(); d_constraintsHangingNodes.reinit(d_locally_relevant_dofs);
  DoFTools::make_hanging_node_constraints(d_dofHandlerMoveMesh, d_constraintsHangingNodes);
  d_constraintsHangingNodes.close();

  d_constraintsMoveMesh.clear();  d_constraintsMoveMesh.reinit(d_locally_relevant_dofs);
  DoFTools::make_hanging_node_constraints(d_dofHandlerMoveMesh, d_constraintsMoveMesh); 
  d_periodicity_vector.clear(); 
#ifdef ENABLE_PERIODIC_BC
  for (int i = 0; i < C_DIM; ++i)
    {
      GridTools::collect_periodic_faces(d_dofHandlerMoveMesh, /*b_id1*/ 2*i+1, /*b_id2*/ 2*i+2,/*direction*/ i, d_periodicity_vector);
    }
  DoFTools::make_periodicity_constraints<DoFHandler<C_DIM> >(d_periodicity_vector, d_constraintsMoveMesh);
  d_constraintsMoveMesh.close();
#else
  d_constraintsMoveMesh.close();
#endif
  if (triangulation.locally_owned_subdomain()==numbers::invalid_subdomain_id)
     d_isParallelMesh=false;
  else
     d_isParallelMesh=true;	
}

void meshMovementClass::writeMesh()
{
  //write mesh to vtk file
  //
  if (this_mpi_process==0 && d_dofHandlerMoveMesh.get_triangulation().locally_owned_subdomain()==numbers::invalid_subdomain_id)
  {
     DataOut<3> data_out;
     data_out.attach_dof_handler(d_dofHandlerMoveMesh);
     data_out.build_patches ();
     std::ofstream output ("mesh.vtu");
     data_out.write_vtu (output);
  }
}
 
void meshMovementClass::initIncrementField()
{
  //dftPtr->matrix_free_data.initialize_dof_vector(d_incrementalDisplacement,d_forceDofHandlerIndex);	
  IndexSet  ghost_indices=d_locally_relevant_dofs;
  ghost_indices.subtract_set(d_locally_owned_dofs);

<<<<<<< HEAD
  d_incrementalDisplacement=parallel::distributed::Vector<double>::Vector(d_locally_owned_dofs,
									  ghost_indices,
                                                                          mpi_communicator);
  d_incrementalDisplacement=0;  	
=======
  if(!d_isParallelMesh)
  {
     d_incrementalDisplacementSerial.reinit(d_locally_owned_dofs.size());
     d_incrementalDisplacementSerial=0;
  }
  else
  {
     d_incrementalDisplacementParallel=parallel::distributed::Vector<double>::Vector(d_locally_owned_dofs,
									     ghost_indices,
                                                                             mpi_communicator);
     d_incrementalDisplacementParallel=0;  
  }	
>>>>>>> 24864674
}


void meshMovementClass::finalizeIncrementField()
{
  if (d_isParallelMesh)
  {
    //d_incrementalDisplacement.compress(VectorOperation::insert);//inserts current value at owned node and sets ghosts to zero	
     d_constraintsMoveMesh.distribute(d_incrementalDisplacementParallel);//distribute to constrained degrees of freedom (periodic and hanging nodes)
     d_incrementalDisplacementParallel.update_ghost_values();
   }
   else
   {
     d_constraintsMoveMesh.distribute(d_incrementalDisplacementSerial);
   }
}

void meshMovementClass::updateTriangulationVertices()
{
  MPI_Barrier(mpi_communicator); 
  pcout << "Start moving triangulation..." << std::endl;
  std::vector<bool> vertex_moved(d_dofHandlerMoveMesh.get_triangulation().n_vertices(),
                                 false);
  
  // Next move vertices on locally owned cells
  DoFHandler<3>::active_cell_iterator   cell = d_dofHandlerMoveMesh.begin_active();
  DoFHandler<3>::active_cell_iterator   endc = d_dofHandlerMoveMesh.end();
  for (; cell!=endc; ++cell) {
     if (!cell->is_artificial())
     {
	for (unsigned int vertex_no=0; vertex_no<GeometryInfo<C_DIM>::vertices_per_cell;++vertex_no)
	 {
	     const unsigned global_vertex_no = cell->vertex_index(vertex_no);

	     if (vertex_moved[global_vertex_no])
	       continue;	    

	     Point<C_DIM> vertexDisplacement;
	     for (unsigned int d=0; d<C_DIM; ++d){
		const unsigned int globalDofIndex= cell->vertex_dof_index(vertex_no,d);
	     	vertexDisplacement[d]=d_isParallelMesh?d_incrementalDisplacementParallel[globalDofIndex]:
                                                   d_incrementalDisplacementSerial[globalDofIndex];
	     }
			
	     cell->vertex(vertex_no) += vertexDisplacement;
	     vertex_moved[global_vertex_no] = true;
	  }
      }
  }
  d_dofHandlerMoveMesh.distribute_dofs(FEMoveMesh);
  pcout << "...End moving triangulation" << std::endl;
  //dftPtr->triangulation.communicate_locally_moved_vertices(locally_owned_vertices);
}

void meshMovementClass::movedMeshCheck()
{
  //sanity check to make sure periodic boundary conditions are maintained
  MPI_Barrier(mpi_communicator); 
#ifdef ENABLE_PERIODIC_BC
  pcout << "Sanity check for periodic matched faces on moved triangulation..." << std::endl;  
  for(unsigned int i=0; i< d_periodicity_vector.size(); ++i) 
  {
    if (d_periodicity_vector[i].cell[0]->is_artificial() || d_periodicity_vector[i].cell[1]->is_artificial())
       continue;

    std::vector<bool> isPeriodicFace(3);	  
    for(unsigned int idim=0; idim<3; ++idim){
        isPeriodicFace[idim]=GridTools::orthogonal_equality(d_periodicity_vector[i].cell[0]->face(d_periodicity_vector[i].face_idx[0]),d_periodicity_vector[i].cell[1]->face(d_periodicity_vector[i].face_idx[1]),idim);
    }
	      
    AssertThrow(isPeriodicFace[0]==true || isPeriodicFace[1]==true || isPeriodicFace[2]==true,ExcMessage("Previously periodic matched face pairs not matching periodically for any directions after mesh movement"));			    
  }
  MPI_Barrier(mpi_communicator);  
  pcout << "...Sanity check passed" << std::endl;
#endif

  //print out mesh metrics
  typename Triangulation<3,3>::active_cell_iterator cell, endc;
  double minElemLength=1e+6;
  cell = d_dofHandlerMoveMesh.get_triangulation().begin_active();
  endc = d_dofHandlerMoveMesh.get_triangulation().end();
  for ( ; cell != endc; ++cell){
    if (cell->is_locally_owned()){
      if (cell->minimum_vertex_distance()<minElemLength) minElemLength = cell->minimum_vertex_distance();
    }
  }
  minElemLength=Utilities::MPI::min(minElemLength, mpi_communicator);
  char buffer[100];
  sprintf(buffer, "Mesh movement quality metric, h_min: %5.2e\n", minElemLength);
  pcout << buffer;   

  //std::cout << "l2 norm icrement field: "<<d_incrementalDisplacement.l2_norm()<<std::endl;
}


void meshMovementClass::findClosestVerticesToDestinationPoints(const std::vector<Point<3>> & destinationPoints,
		                                               std::vector<Point<3>> & closestTriaVertexToDestPointsLocation,
                                                               std::vector<Tensor<1,3,double>> & dispClosestTriaVerticesToDestPoints,
                                                               const std::vector<std::vector<double> > & domainBoundingVectors)
{
  closestTriaVertexToDestPointsLocation.clear();
  dispClosestTriaVerticesToDestPoints.clear();
  unsigned int vertices_per_cell=GeometryInfo<C_DIM>::vertices_per_cell;
  std::vector<double> latticeVectors(9,0.0);
  for (unsigned int idim=0; idim<3; idim++)
      for(unsigned int jdim=0; jdim<3; jdim++)
          latticeVectors[3*idim+jdim]=domainBoundingVectors[idim][jdim];
  Point<3> corner;
  for (unsigned int idim=0; idim<3; idim++){
      corner[idim]=0;
      for(unsigned int jdim=0; jdim<3; jdim++)
          corner[idim]-=domainBoundingVectors[jdim][idim]/2.0;
  }
  std::vector<double> latticeVectorsMagnitudes(3,0.0);
  for (unsigned int idim=0; idim<3; idim++){
      for(unsigned int jdim=0; jdim<3; jdim++)
          latticeVectorsMagnitudes[idim]+=domainBoundingVectors[idim][jdim]*domainBoundingVectors[idim][jdim];
      latticeVectorsMagnitudes[idim]=std::sqrt(latticeVectorsMagnitudes[idim]);
  }

  std::vector<bool> isPeriodic(3,false); 
  isPeriodic[0]=dftParameters::periodicX;isPeriodic[1]=dftParameters::periodicY;isPeriodic[2]=dftParameters::periodicZ;

  for (unsigned int idest=0;idest <destinationPoints.size(); idest++){

      std::vector<bool> isDestPointOnPeriodicSurface(3,false);

      std::vector<double> destFracCoords= meshMovementUtils::getFractionalCoordinates(latticeVectors,
	                                                                              destinationPoints[idest],
										      corner);
      //std::cout<< "destFracCoords: "<< destFracCoords[0] << "," <<destFracCoords[1] <<"," <<destFracCoords[2]<<std::endl; 
      for (unsigned int idim=0; idim<3; idim++)
      {
        if ((std::fabs(destFracCoords[idim]-0.0) <1e-5/latticeVectorsMagnitudes[idim]
            || std::fabs(destFracCoords[idim]-1.0) <1e-5/latticeVectorsMagnitudes[idim])
	    && isPeriodic[idim]==true)
               isDestPointOnPeriodicSurface[idim]=true;
      }


      double minDistance=1e+6;
      Point<3> closestTriaVertexLocation;

      std::vector<bool> vertex_touched(d_dofHandlerMoveMesh.get_triangulation().n_vertices(),
                                       false);      
      DoFHandler<3>::active_cell_iterator
      cell = d_dofHandlerMoveMesh.begin_active(),
      endc = d_dofHandlerMoveMesh.end();      
      for (; cell!=endc; ++cell) {
       if (cell->is_locally_owned()){
        for (unsigned int i=0; i<vertices_per_cell; ++i){
            const unsigned global_vertex_no = cell->vertex_index(i);

	   if (vertex_touched[global_vertex_no])
	       continue;		   
           vertex_touched[global_vertex_no]=true;

	   if(d_constraintsHangingNodes.is_constrained(cell->vertex_dof_index(i,0))
	      || !d_locally_owned_dofs.is_element(cell->vertex_dof_index(i,0))){
	          continue;
	    }

	    Point<C_DIM> nodalCoor = cell->vertex(i);
            std::vector<bool> isNodeOnPeriodicSurface(3,false);

	    bool isNodeConsidered=true;

	    if (isDestPointOnPeriodicSurface[0] 
		|| isDestPointOnPeriodicSurface[1] 
		|| isDestPointOnPeriodicSurface[2])
	    {

		std::vector<double> nodeFracCoords= meshMovementUtils::getFractionalCoordinates(latticeVectors,
												nodalCoor,                                                                                                        corner);
		for (int idim=0; idim<3; idim++)
		{
		  if ((std::fabs(nodeFracCoords[idim]-0.0) <1e-5/latticeVectorsMagnitudes[idim]
		      || std::fabs(nodeFracCoords[idim]-1.0) <1e-5/latticeVectorsMagnitudes[idim])
		      && isPeriodic[idim]==true)
			isNodeOnPeriodicSurface[idim]=true;
		}	  
		isNodeConsidered=false;
		//std::cout<< "nodeFracCoords: "<< nodeFracCoords[0] << "," <<nodeFracCoords[1] <<"," <<nodeFracCoords[2]<<std::endl;
		if ( (isDestPointOnPeriodicSurface[0]==isNodeOnPeriodicSurface[0])
	             && (isDestPointOnPeriodicSurface[1]==isNodeOnPeriodicSurface[1])
                     && (isDestPointOnPeriodicSurface[2]==isNodeOnPeriodicSurface[2])){
		     isNodeConsidered=true;
		     //std::cout<< "nodeFracCoords: "<< nodeFracCoords[0] << "," <<nodeFracCoords[1] <<"," <<nodeFracCoords[2]<<std::endl;
		}
	    }

	    if (!isNodeConsidered)
	       continue;

            const double distance=(nodalCoor-destinationPoints[idest]).norm();

	    if (distance < minDistance){
	        minDistance=distance;
		closestTriaVertexLocation=nodalCoor;
	    }
         }
       }
      }
      const double globalMinDistance=Utilities::MPI::min(minDistance, mpi_communicator);
      //std::cout << "minDistance: "<< minDistance << "globalMinDistance: "<<globalMinDistance << " closest vertex location: "<< closestTriaVertexLocation <<std::endl;
      if ((minDistance-globalMinDistance)>1e-5){
	  closestTriaVertexLocation[0]=0.0;
	  closestTriaVertexLocation[1]=0.0;
	  closestTriaVertexLocation[2]=0.0;
      }



      Point<3> closestTriaVertexLocationGlobal;
      // accumulate value
      MPI_Allreduce(&(closestTriaVertexLocation[0]),
		    &(closestTriaVertexLocationGlobal[0]),
		    3,
		    MPI_DOUBLE,
		    MPI_SUM,
		    mpi_communicator);

      //std::cout << closestTriaVertexLocationGlobal << " disp: "<<Point<3>(destinationPoints[idest]-closestTriaVertexLocationGlobal) << std::endl;
      closestTriaVertexToDestPointsLocation.push_back(closestTriaVertexLocationGlobal);
      Tensor<1,3,double> temp=destinationPoints[idest]-closestTriaVertexLocationGlobal;
      dispClosestTriaVerticesToDestPoints.push_back(temp);
  }
}	<|MERGE_RESOLUTION|>--- conflicted
+++ resolved
@@ -17,7 +17,7 @@
 //
 //
 #include "../../include/meshMovement.h"
-#include "../../include/dftParameters.h"H
+#include "../../include/dftParameters.h"
 
 namespace meshMovementUtils{
 
@@ -128,12 +128,7 @@
   IndexSet  ghost_indices=d_locally_relevant_dofs;
   ghost_indices.subtract_set(d_locally_owned_dofs);
 
-<<<<<<< HEAD
-  d_incrementalDisplacement=parallel::distributed::Vector<double>::Vector(d_locally_owned_dofs,
-									  ghost_indices,
-                                                                          mpi_communicator);
-  d_incrementalDisplacement=0;  	
-=======
+
   if(!d_isParallelMesh)
   {
      d_incrementalDisplacementSerial.reinit(d_locally_owned_dofs.size());
@@ -146,7 +141,7 @@
                                                                              mpi_communicator);
      d_incrementalDisplacementParallel=0;  
   }	
->>>>>>> 24864674
+
 }
 
 
