// ---------------------------------------------------------------------
//
// Copyright (c) 2017 The Regents of the University of Michigan and DFT-FE authors.
//
// This file is part of the DFT-FE code.
//
// The DFT-FE code is free software; you can use it, redistribute
// it, and/or modify it under the terms of the GNU Lesser General
// Public License as published by the Free Software Foundation; either
// version 2.1 of the License, or (at your option) any later version.
// The full text of the license can be found in the file LICENSE at
// the top level of the DFT-FE distribution.
//
// ---------------------------------------------------------------------
//
// @author Shiva Rudraraju (2016), Phani Motamarri (2016)
//

#include "../../include/eigen.h"
#include "../../include/dft.h"
#include "../../include/dftParameters.h"
#include "computeNonLocalHamiltonianTimesXMemoryOpt.cc"

<<<<<<< HEAD
=======
namespace dftfe {
>>>>>>> edd608a3
//
//constructor
//
template<unsigned int FEOrder>
<<<<<<< HEAD
eigenClass<FEOrder>::eigenClass(dftClass<FEOrder>* _dftPtr, 
				MPI_Comm &mpi_comm_replica):
  dftPtr(_dftPtr),
  FE (QGaussLobatto<1>(C_num1DQuad<FEOrder>())),
  d_kPointIndex(0),
=======
eigenClass<FEOrder>::eigenClass(dftClass<FEOrder>* _dftPtr,const MPI_Comm &mpi_comm_replica):
  dftPtr(_dftPtr),
  FE (QGaussLobatto<1>(FEOrder+1)),
>>>>>>> edd608a3
  mpi_communicator (mpi_comm_replica),
  n_mpi_processes (Utilities::MPI::n_mpi_processes(mpi_comm_replica)),
  this_mpi_process (Utilities::MPI::this_mpi_process(mpi_comm_replica)),
  pcout (std::cout, (Utilities::MPI::this_mpi_process(MPI_COMM_WORLD) == 0)),
  computing_timer (pcout, TimerOutput::never, TimerOutput::wall_times),
  operatorClass(mpi_comm_replica,
		_dftPtr->getLocalDofIndicesReal(),
		_dftPtr->getLocalDofIndicesImag(),
		_dftPtr->getLocalProcDofIndicesReal(),
		_dftPtr->getLocalProcDofIndicesImag(),
		_dftPtr->getConstraintMatrixEigen())
  {
    
  }

//
//initialize eigenClass object
//
template<unsigned int FEOrder>
void eigenClass<FEOrder>::init()
{
  computing_timer.enter_section("eigenClass setup");

  dftPtr->matrix_free_data.initialize_dof_vector(invSqrtMassVector,dftPtr->eigenDofHandlerIndex);
  sqrtMassVector.reinit(invSqrtMassVector);
  tempDealiiVector.reinit(invSqrtMassVector);

  //
  //compute mass vector
  //
  computeMassVector();

  //
  //XHX size
  //
  //XHXValue.resize(dftPtr->eigenVectors[0].size()*dftPtr->eigenVectors[0].size(),0.0);


  //const std::vector<unsigned int> & temp = dftPtr->getLocalDofIndicesReal();
  //pcout<<" Size of local dof indices real eigen class init: "<<temp.size()<<std::endl;
  //pcout<<" Size of ConstraintsNone Eigen: "<< dftPtr->getConstraintMatrixEigen().n_constraints()<<std::endl;
  //  std::cout<<"Inside Eigen Init: "<<operatorClass::getLocalDofIndicesReal()->size()<<std::endl;


  computing_timer.exit_section("eigenClass setup");
}

//
//compute mass Vector
//
template<unsigned int FEOrder>
void eigenClass<FEOrder>::computeMassVector()
{
  computing_timer.enter_section("eigenClass Mass assembly");
  invSqrtMassVector = 0.0;
  sqrtMassVector = 0.0;

#ifdef ENABLE_PERIODIC_BC
  Tensor<1,2,VectorizedArray<double> > one;
  one[0] =  make_vectorized_array (1.0);
  one[1] =  make_vectorized_array (1.0);
  FEEvaluation<3,FEOrder,FEOrder+1,2,double>  fe_eval(dftPtr->matrix_free_data, dftPtr->eigenDofHandlerIndex, 1);
#else
  VectorizedArray<double>  one = make_vectorized_array (1.0);
  FEEvaluation<3,FEOrder,FEOrder+1,1,double>  fe_eval(dftPtr->matrix_free_data, dftPtr->eigenDofHandlerIndex, 1); //Selecting GL quadrature points
#endif

  //
  //first evaluate diagonal terms of mass matrix (\integral N_i*N_i) and store in dealii vector named invSqrtMassVector
  //
  const unsigned int n_q_points = fe_eval.n_q_points;
  for(unsigned int cell=0; cell<dftPtr->matrix_free_data.n_macro_cells(); ++cell)
    {
      fe_eval.reinit(cell);
      for (unsigned int q = 0; q < n_q_points; ++q)
	fe_eval.submit_value(one,q);
      fe_eval.integrate (true,false);
      fe_eval.distribute_local_to_global(invSqrtMassVector);
    }

  invSqrtMassVector.compress(VectorOperation::add);

  //
  //evaluate inverse square root of the diagonal mass matrix and store in the dealii vector "invSqrtMassVector"
  //
  for(types::global_dof_index i = 0; i < invSqrtMassVector.size(); ++i)
    {
      if(invSqrtMassVector.in_local_range(i))
	{
	  if(!dftPtr->getConstraintMatrixEigen().is_constrained(i))
	    {

	      if(std::abs(invSqrtMassVector(i)) > 1.0e-15)
		{
		  sqrtMassVector(i) = std::sqrt(invSqrtMassVector(i));
		  invSqrtMassVector(i) = 1.0/std::sqrt(invSqrtMassVector(i));
		}
	      AssertThrow(!std::isnan(invSqrtMassVector(i)),ExcMessage("Value of inverse square root of mass matrix on the unconstrained node is undefined"));

	    }
	}
    }

  invSqrtMassVector.compress(VectorOperation::insert);
  sqrtMassVector.compress(VectorOperation::insert);
  computing_timer.exit_section("eigenClass Mass assembly");
}

template<unsigned int FEOrder>
void eigenClass<FEOrder>::reinitkPointIndex(unsigned int & kPointIndex)
{
  d_kPointIndex = kPointIndex;
}



template<unsigned int FEOrder>
void eigenClass<FEOrder>::computeVEff(std::map<dealii::CellId,std::vector<double> >* rhoValues,
				      const vectorType & phi,
				      const vectorType & phiExt,
				      const std::map<dealii::CellId,std::vector<double> > & pseudoValues)
{
  const unsigned int n_cells = dftPtr->matrix_free_data.n_macro_cells();
  const unsigned int n_array_elements = VectorizedArray<double>::n_array_elements;
  FEEvaluation<3,FEOrder,C_num1DQuad<FEOrder>()> fe_eval_phi(dftPtr->matrix_free_data, 0 ,0);
  FEEvaluation<3,FEOrder,C_num1DQuad<FEOrder>()> fe_eval_phiExt(dftPtr->matrix_free_data, dftPtr->phiExtDofHandlerIndex, 0);
  int numberQuadraturePoints = fe_eval_phi.n_q_points;
  vEff.reinit (n_cells, numberQuadraturePoints);
  typename dealii::DoFHandler<3>::active_cell_iterator cellPtr;

  //
  //loop over cell block
  //
  for (unsigned int cell = 0; cell < n_cells; ++cell)
    {

      //
      //extract total potential
      //
      fe_eval_phi.reinit(cell);
      fe_eval_phi.read_dof_values(phi);
      fe_eval_phi.evaluate(true, false, false);

      //
      //extract phiExt
      //
      fe_eval_phiExt.reinit(cell);
      fe_eval_phiExt.read_dof_values(phiExt);
      fe_eval_phiExt.evaluate(true, false, false);

      for (unsigned int q = 0; q < numberQuadraturePoints; ++q)
	{
	  //
	  //loop over each cell
	  //
	  unsigned int n_sub_cells=dftPtr->matrix_free_data.n_components_filled(cell);
	  std::vector<double> densityValue(n_sub_cells), exchangePotentialVal(n_sub_cells), corrPotentialVal(n_sub_cells);
	  for (unsigned int v = 0; v < n_sub_cells; ++v)
	    {
	      cellPtr=dftPtr->matrix_free_data.get_cell_iterator(cell, v);
	      densityValue[v] = ((*rhoValues)[cellPtr->id()][q]);
	    }

	  xc_lda_vxc(&(dftPtr->funcX),n_sub_cells,&densityValue[0],&exchangePotentialVal[0]);
	  xc_lda_vxc(&(dftPtr->funcC),n_sub_cells,&densityValue[0],&corrPotentialVal[0]);

	  VectorizedArray<double>  exchangePotential, corrPotential;
	  for (unsigned int v = 0; v < n_sub_cells; ++v)
	    {
	      exchangePotential[v]=exchangePotentialVal[v];
	      corrPotential[v]=corrPotentialVal[v];
	    }

	  //
	  //sum all to vEffective
	  //
	  if(dftParameters::isPseudopotential)
	    {
	      VectorizedArray<double>  pseudoPotential;
	      for (unsigned int v = 0; v < n_sub_cells; ++v)
		{
		  cellPtr=dftPtr->matrix_free_data.get_cell_iterator(cell, v);
		  pseudoPotential[v]=pseudoValues.find(cellPtr->id())->second[q];
		}
	      vEff(cell,q) = fe_eval_phi.get_value(q)+exchangePotential+corrPotential+(pseudoPotential-fe_eval_phiExt.get_value(q));
	    }
	  else
	    {
	      vEff(cell,q) = fe_eval_phi.get_value(q)+exchangePotential+corrPotential;
	    }
	}
    }
}

template<unsigned int FEOrder>
void eigenClass<FEOrder>::computeVEff(std::map<dealii::CellId,std::vector<double> >* rhoValues,
				      std::map<dealii::CellId,std::vector<double> >* gradRhoValues,
				      const vectorType & phi,
				      const vectorType & phiExt,
				      const std::map<dealii::CellId,std::vector<double> > & pseudoValues)
{
  const unsigned int n_cells = dftPtr->matrix_free_data.n_macro_cells();
  const unsigned int n_array_elements = VectorizedArray<double>::n_array_elements;
  FEEvaluation<3,FEOrder,C_num1DQuad<FEOrder>()> fe_eval_phi(dftPtr->matrix_free_data, 0 ,0);
  FEEvaluation<3,FEOrder,C_num1DQuad<FEOrder>()> fe_eval_phiExt(dftPtr->matrix_free_data, dftPtr->phiExtDofHandlerIndex ,0);
  int numberQuadraturePoints = fe_eval_phi.n_q_points;
  vEff.reinit (n_cells, numberQuadraturePoints);
  derExcWithSigmaTimesGradRho.reinit(TableIndices<3>(n_cells, numberQuadraturePoints, 3));
  typename dealii::DoFHandler<3>::active_cell_iterator cellPtr;

  //
  //loop over cell block
  //
  for (unsigned int cell = 0; cell < n_cells; ++cell)
    {

      //
      //extract total potential
      //
      fe_eval_phi.reinit(cell);
      fe_eval_phi.read_dof_values(phi);
      fe_eval_phi.evaluate(true, false, false);

      //
      //extract phiExt
      //
      fe_eval_phiExt.reinit(cell);
      fe_eval_phiExt.read_dof_values(phiExt);
      fe_eval_phiExt.evaluate(true, false, false);



      for (unsigned int q = 0; q < numberQuadraturePoints; ++q)
	{
	  //
	  //loop over each cell
	  //
	  unsigned int n_sub_cells=dftPtr->matrix_free_data.n_components_filled(cell);
	  std::vector<double> densityValue(n_sub_cells), derExchEnergyWithDensityVal(n_sub_cells), derCorrEnergyWithDensityVal(n_sub_cells), derExchEnergyWithSigma(n_sub_cells), derCorrEnergyWithSigma(n_sub_cells), sigmaValue(n_sub_cells);
	  for (unsigned int v = 0; v < n_sub_cells; ++v)
	    {
	      cellPtr=dftPtr->matrix_free_data.get_cell_iterator(cell, v);
	      densityValue[v] = ((*rhoValues)[cellPtr->id()][q]);
	      double gradRhoX = ((*gradRhoValues)[cellPtr->id()][3*q + 0]);
	      double gradRhoY = ((*gradRhoValues)[cellPtr->id()][3*q + 1]);
	      double gradRhoZ = ((*gradRhoValues)[cellPtr->id()][3*q + 2]);
	      sigmaValue[v] = gradRhoX*gradRhoX + gradRhoY*gradRhoY + gradRhoZ*gradRhoZ;
	    }

	  xc_gga_vxc(&(dftPtr->funcX),n_sub_cells,&densityValue[0],&sigmaValue[0],&derExchEnergyWithDensityVal[0],&derExchEnergyWithSigma[0]);
	  xc_gga_vxc(&(dftPtr->funcC),n_sub_cells,&densityValue[0],&sigmaValue[0],&derCorrEnergyWithDensityVal[0],&derCorrEnergyWithSigma[0]);


	  VectorizedArray<double>  derExchEnergyWithDensity, derCorrEnergyWithDensity, derExcWithSigmaTimesGradRhoX, derExcWithSigmaTimesGradRhoY, derExcWithSigmaTimesGradRhoZ;
	  for (unsigned int v = 0; v < n_sub_cells; ++v)
	    {
	      cellPtr=dftPtr->matrix_free_data.get_cell_iterator(cell, v);
	      derExchEnergyWithDensity[v]=derExchEnergyWithDensityVal[v];
	      derCorrEnergyWithDensity[v]=derCorrEnergyWithDensityVal[v];
	      double gradRhoX = ((*gradRhoValues)[cellPtr->id()][3*q + 0]);
	      double gradRhoY = ((*gradRhoValues)[cellPtr->id()][3*q + 1]);
	      double gradRhoZ = ((*gradRhoValues)[cellPtr->id()][3*q + 2]);
	      double term = derExchEnergyWithSigma[v]+derCorrEnergyWithSigma[v];
	      derExcWithSigmaTimesGradRhoX[v] = term*gradRhoX;
	      derExcWithSigmaTimesGradRhoY[v] = term*gradRhoY;
	      derExcWithSigmaTimesGradRhoZ[v] = term*gradRhoZ;
	    }

	  //
	  //sum all to vEffective
	  //
	  if(dftParameters::isPseudopotential)
	    {
	      VectorizedArray<double>  pseudoPotential;
	      for (unsigned int v = 0; v < n_sub_cells; ++v)
		{
		  cellPtr=dftPtr->matrix_free_data.get_cell_iterator(cell, v);
		  pseudoPotential[v]=pseudoValues.find(cellPtr->id())->second[q];
		}
	      vEff(cell,q)=fe_eval_phi.get_value(q)+derExchEnergyWithDensity+derCorrEnergyWithDensity+(pseudoPotential-fe_eval_phiExt.get_value(q));
	      derExcWithSigmaTimesGradRho(cell,q,0) = derExcWithSigmaTimesGradRhoX;
	      derExcWithSigmaTimesGradRho(cell,q,1) = derExcWithSigmaTimesGradRhoY;
	      derExcWithSigmaTimesGradRho(cell,q,2) = derExcWithSigmaTimesGradRhoZ;
	    }
	  else
	    {
	      vEff(cell,q)=fe_eval_phi.get_value(q)+derExchEnergyWithDensity+derCorrEnergyWithDensity;
	      derExcWithSigmaTimesGradRho(cell,q,0) = derExcWithSigmaTimesGradRhoX;
	      derExcWithSigmaTimesGradRho(cell,q,1) = derExcWithSigmaTimesGradRhoY;
	      derExcWithSigmaTimesGradRho(cell,q,2) = derExcWithSigmaTimesGradRhoZ;
	    }
	}
    }
}



template<unsigned int FEOrder>
void eigenClass<FEOrder>::implementHX (const dealii::MatrixFree<3,double>  &data,
				       std::vector<vectorType>  &dst,
				       const std::vector<vectorType>  &src,
				       const std::pair<unsigned int,unsigned int> &cell_range) const
{
  VectorizedArray<double>  half = make_vectorized_array(0.5);
  VectorizedArray<double>  two = make_vectorized_array(2.0);


#ifdef ENABLE_PERIODIC_BC
  int kPointIndex = d_kPointIndex;
  FEEvaluation<3,FEOrder,C_num1DQuad<FEOrder>(), 2, double>  fe_eval(data, dftPtr->eigenDofHandlerIndex, 0);
  Tensor<1,2,VectorizedArray<double> > psiVal, vEffTerm, kSquareTerm, kDotGradientPsiTerm, derExchWithSigmaTimesGradRhoDotGradientPsiTerm;
  Tensor<1,2,Tensor<1,3,VectorizedArray<double> > > gradientPsiVal, gradientPsiTerm, derExchWithSigmaTimesGradRhoTimesPsi,sumGradientTerms;

  Tensor<1,3,VectorizedArray<double> > kPointCoors;
  kPointCoors[0] = make_vectorized_array(dftPtr->d_kPointCoordinates[3*kPointIndex+0]);
  kPointCoors[1] = make_vectorized_array(dftPtr->d_kPointCoordinates[3*kPointIndex+1]);
  kPointCoors[2] = make_vectorized_array(dftPtr->d_kPointCoordinates[3*kPointIndex+2]);

  double kSquareTimesHalf =  0.5*(dftPtr->d_kPointCoordinates[3*kPointIndex+0]*dftPtr->d_kPointCoordinates[3*kPointIndex+0] + dftPtr->d_kPointCoordinates[3*kPointIndex+1]*dftPtr->d_kPointCoordinates[3*kPointIndex+1] + dftPtr->d_kPointCoordinates[3*kPointIndex+2]*dftPtr->d_kPointCoordinates[3*kPointIndex+2]);
  VectorizedArray<double> halfkSquare = make_vectorized_array(kSquareTimesHalf);

  if(dftParameters::xc_id == 4)
    {
      for(unsigned int cell=cell_range.first; cell<cell_range.second; ++cell)
	{
	  fe_eval.reinit (cell);
	  for(unsigned int i = 0; i < dst.size(); ++i)
	    {
	      fe_eval.read_dof_values(src[i]);
	      fe_eval.evaluate (true,true,false);
	      for(unsigned int q = 0; q < fe_eval.n_q_points; ++q)
		{
		  //
		  //get the quadrature point values of psi and gradPsi which are complex
		  //
		  psiVal = fe_eval.get_value(q);
		  gradientPsiVal = fe_eval.get_gradient(q);

		  //
		  //compute gradientPsiTerm of the stiffnessMatrix times vector (0.5*gradientPsi)
		  //
		  gradientPsiTerm[0] = gradientPsiVal[0]*half;
		  gradientPsiTerm[1] = gradientPsiVal[1]*half;

		  //
		  //compute Veff part of the stiffness matrix times vector (Veff*psi)
		  //
		  vEffTerm[0] = psiVal[0]*vEff(cell,q);
		  vEffTerm[1] = psiVal[1]*vEff(cell,q);

		  //
		  //compute term involving dot product of k-vector and gradientPsi in stiffnessmatrix times vector
		  //
		  kDotGradientPsiTerm[0] = kPointCoors[0]*gradientPsiVal[1][0] + kPointCoors[1]*gradientPsiVal[1][1] + kPointCoors[2]*gradientPsiVal[1][2];
		  kDotGradientPsiTerm[1] = -(kPointCoors[0]*gradientPsiVal[0][0] + kPointCoors[1]*gradientPsiVal[0][1] + kPointCoors[2]*gradientPsiVal[0][2]);


		  derExchWithSigmaTimesGradRhoDotGradientPsiTerm[0] = two*(derExcWithSigmaTimesGradRho(cell,q,0)*gradientPsiVal[0][0] + derExcWithSigmaTimesGradRho(cell,q,1)*gradientPsiVal[0][1] + derExcWithSigmaTimesGradRho(cell,q,2)*gradientPsiVal[0][2]);
		  derExchWithSigmaTimesGradRhoDotGradientPsiTerm[1] = two*(derExcWithSigmaTimesGradRho(cell,q,0)*gradientPsiVal[1][0] + derExcWithSigmaTimesGradRho(cell,q,1)*gradientPsiVal[1][1] + derExcWithSigmaTimesGradRho(cell,q,2)*gradientPsiVal[1][2]);
		  //
		  //see if you can make this shorter
		  //
		  derExchWithSigmaTimesGradRhoTimesPsi[0][0] = two*derExcWithSigmaTimesGradRho(cell,q,0)*psiVal[0];
		  derExchWithSigmaTimesGradRhoTimesPsi[0][1] = two*derExcWithSigmaTimesGradRho(cell,q,1)*psiVal[0];
		  derExchWithSigmaTimesGradRhoTimesPsi[0][2] = two*derExcWithSigmaTimesGradRho(cell,q,2)*psiVal[0];
		  derExchWithSigmaTimesGradRhoTimesPsi[1][0] = two*derExcWithSigmaTimesGradRho(cell,q,0)*psiVal[1];
		  derExchWithSigmaTimesGradRhoTimesPsi[1][1] = two*derExcWithSigmaTimesGradRho(cell,q,1)*psiVal[1];
		  derExchWithSigmaTimesGradRhoTimesPsi[1][2] = two*derExcWithSigmaTimesGradRho(cell,q,2)*psiVal[1];


		  //
		  //compute kSquareTerm
		  //
		  kSquareTerm[0] = halfkSquare*psiVal[0];
		  kSquareTerm[1] = halfkSquare*psiVal[1];

		  //
		  //submit gradients and values
		  //

		  for(int i = 0; i < 3; ++i)
		    {
		      sumGradientTerms[0][i] = gradientPsiTerm[0][i] + derExchWithSigmaTimesGradRhoTimesPsi[0][i];
		      sumGradientTerms[1][i] = gradientPsiTerm[1][i] + derExchWithSigmaTimesGradRhoTimesPsi[1][i];
		    }

		  fe_eval.submit_gradient(sumGradientTerms,q);
		  fe_eval.submit_value(vEffTerm+kDotGradientPsiTerm+kSquareTerm+derExchWithSigmaTimesGradRhoDotGradientPsiTerm,q);

		}

	      fe_eval.integrate (true, true);
	      fe_eval.distribute_local_to_global (dst[i]);

	    }
	}
    }
  else
    {
      for(unsigned int cell=cell_range.first; cell<cell_range.second; ++cell)
	{
	  fe_eval.reinit (cell);
	  for(unsigned int i = 0; i < dst.size(); ++i)
	    {
	      fe_eval.read_dof_values(src[i]);
	      fe_eval.evaluate (true,true,false);
	      for(unsigned int q = 0; q < fe_eval.n_q_points; ++q)
		{
		  //
		  //get the quadrature point values of psi and gradPsi which are complex
		  //
		  psiVal = fe_eval.get_value(q);
		  gradientPsiVal = fe_eval.get_gradient(q);

		  //
		  //compute gradientPsiTerm of the stiffnessMatrix times vector (0.5*gradientPsi)
		  //
		  gradientPsiTerm[0] = gradientPsiVal[0]*half;
		  gradientPsiTerm[1] = gradientPsiVal[1]*half;

		  //
		  //compute Veff part of the stiffness matrix times vector (Veff*psi)
		  //
		  vEffTerm[0] = psiVal[0]*vEff(cell,q);
		  vEffTerm[1] = psiVal[1]*vEff(cell,q);

		  //
		  //compute term involving dot product of k-vector and gradientPsi in stiffnessmatrix times vector
		  //
		  kDotGradientPsiTerm[0] = kPointCoors[0]*gradientPsiVal[1][0] + kPointCoors[1]*gradientPsiVal[1][1] + kPointCoors[2]*gradientPsiVal[1][2];
		  kDotGradientPsiTerm[1] = -(kPointCoors[0]*gradientPsiVal[0][0] + kPointCoors[1]*gradientPsiVal[0][1] + kPointCoors[2]*gradientPsiVal[0][2]);

		  //
		  //compute kSquareTerm
		  //
		  kSquareTerm[0] = halfkSquare*psiVal[0];
		  kSquareTerm[1] = halfkSquare*psiVal[1];

		  //
		  //submit gradients and values
		  //
		  fe_eval.submit_gradient(gradientPsiTerm,q);
		  fe_eval.submit_value(vEffTerm+kDotGradientPsiTerm+kSquareTerm,q);
		}

	      fe_eval.integrate (true, true);
	      fe_eval.distribute_local_to_global (dst[i]);

	    }
	}

    }
#else
  FEEvaluation<3,FEOrder, C_num1DQuad<FEOrder>(), 1, double>  fe_eval(data, dftPtr->eigenDofHandlerIndex, 0);
  Tensor<1,3,VectorizedArray<double> > derExchWithSigmaTimesGradRhoTimesPsi,gradientPsiVal;
  VectorizedArray<double> psiVal,derExchWithSigmaTimesGradRhoDotGradientPsiTerm;
  if(dftParameters::xc_id == 4)
    {
      for(unsigned int cell = cell_range.first; cell < cell_range.second; ++cell)
	{
	  fe_eval.reinit (cell);
	  for(unsigned int i = 0; i < dst.size(); i++)
	    {
	      fe_eval.read_dof_values(src[i]);
	      fe_eval.evaluate (true,true,false);
	      for(unsigned int q = 0; q < fe_eval.n_q_points; ++q)
		{
		  psiVal = fe_eval.get_value(q);
		  gradientPsiVal = fe_eval.get_gradient(q);
		  derExchWithSigmaTimesGradRhoTimesPsi[0] = derExcWithSigmaTimesGradRho(cell,q,0)*psiVal;
		  derExchWithSigmaTimesGradRhoTimesPsi[1] = derExcWithSigmaTimesGradRho(cell,q,1)*psiVal;
		  derExchWithSigmaTimesGradRhoTimesPsi[2] = derExcWithSigmaTimesGradRho(cell,q,2)*psiVal;
		  derExchWithSigmaTimesGradRhoDotGradientPsiTerm = derExcWithSigmaTimesGradRho(cell,q,0)*gradientPsiVal[0] + derExcWithSigmaTimesGradRho(cell,q,1)*gradientPsiVal[1] + derExcWithSigmaTimesGradRho(cell,q,2)*gradientPsiVal[2];

		  //
		  //submit gradient and value
		  //
		  fe_eval.submit_gradient(gradientPsiVal*half + two*derExchWithSigmaTimesGradRhoTimesPsi,q);
		  fe_eval.submit_value(vEff(cell,q)*psiVal + two*derExchWithSigmaTimesGradRhoDotGradientPsiTerm,q);
		}

	      fe_eval.integrate (true, true);
	      fe_eval.distribute_local_to_global (dst[i]);
	    }
	}
    }
  else
    {
      for(unsigned int cell = cell_range.first; cell < cell_range.second; ++cell)
	{
	  fe_eval.reinit (cell);
	  for(unsigned int i = 0; i < dst.size(); i++)
	    {
	      fe_eval.read_dof_values(src[i]);
	      fe_eval.evaluate (true,true,false);
	      for(unsigned int q = 0; q < fe_eval.n_q_points; ++q)
		{
		  fe_eval.submit_gradient(fe_eval.get_gradient(q)*half, q);
		  fe_eval.submit_value(fe_eval.get_value(q)*vEff(cell,q), q);
		}

	      fe_eval.integrate (true, true);
	      fe_eval.distribute_local_to_global(dst[i]);
	    }
	}

    }
#endif
}


//HX
template<unsigned int FEOrder>
void eigenClass<FEOrder>::HX(std::vector<vectorType> &src,
			     std::vector<vectorType> &dst)
{



  computing_timer.enter_section("eigenClass HX");
  for (unsigned int i = 0; i < src.size(); i++)
    {
      src[i].scale(invSqrtMassVector); //M^{-1/2}*X
      //dftPtr->constraintsNoneEigen.distribute(src[i]);
      dftPtr->getConstraintMatrixEigenDataInfo().distribute(src[i]);
      src[i].update_ghost_values();
      dst[i] = 0.0;
    }


  //
  //required if its a pseudopotential calculation and number of nonlocal atoms are greater than zero
  //H^{nloc}*M^{-1/2}*X
  if(dftParameters::isPseudopotential && dftPtr->d_nonLocalAtomGlobalChargeIds.size() > 0)
<<<<<<< HEAD
    computeNonLocalHamiltonianTimesXMemoryOpt(src,dst);
=======
    {


      computeNonLocalHamiltonianTimesXMemoryOpt(src,
						dst);

      //computeNonLocalHamiltonianTimesX(dftPtr->tempPSI2,
      //  dst);

    }
>>>>>>> edd608a3


  //
  //First evaluate H^{loc}*M^{-1/2}*X and then add to H^{nloc}*M^{-1/2}*X
  //
  dftPtr->matrix_free_data.cell_loop(&eigenClass<FEOrder>::implementHX, this, dst, src); //HMX

  //
  //Finally evaluate M^{-1/2}*H*M^{-1/2}*X
  //
  for (std::vector<vectorType>::iterator it=dst.begin(); it!=dst.end(); it++)
    {
      (*it).scale(invSqrtMassVector);
    }

  //
  //unscale src back
  //
  for (std::vector<vectorType>::iterator it=src.begin(); it!=src.end(); it++)
    {
      (*it).scale(sqrtMassVector); //MHMX
    }

  computing_timer.exit_section("eigenClass HX");
}

//XHX


//XHX
#ifdef ENABLE_PERIODIC_BC
template<unsigned int FEOrder>
void eigenClass<FEOrder>::XtHX(std::vector<vectorType> & src,
			       std::vector<std::complex<double> > & ProjHam)
{
  
  //Resize ProjHam 
  ProjHam.resize(src.size()*src.size(),0.0);

  std::vector<vectorType> tempPSI3(src.size());

  for(unsigned int i = 0; i < src.size(); ++i)
    tempPSI3[i].reinit(src[0]);


  computing_timer.enter_section("eigenClass XHX");

  //HX
  HX(src, tempPSI3);
  for (unsigned int i = 0; i < src.size(); i++)
<<<<<<< HEAD
    tempPSI3[i].update_ghost_values();
    
  unsigned int dofs_per_proc=src[0].local_size()/2; 
=======
    {
      tempPSI3[i].update_ghost_values();
    }

#ifdef ENABLE_PERIODIC_BC
  unsigned int dofs_per_proc=src[0].local_size()/2;
#else
  unsigned int dofs_per_proc=src[0].local_size();
#endif
>>>>>>> edd608a3

  //
  //required for lapack functions
  //
  int k = dofs_per_proc, n = src.size();
  int vectorSize = k*n;
  int lda=k, ldb=k, ldc=n;


  std::vector<double> hxReal(vectorSize), xReal(vectorSize);
  std::vector<double> hxImag(vectorSize), xImag(vectorSize);

  //
  //extract vectors at the processor level(too much memory expensive)
  //
  unsigned int index = 0;
  for (std::vector<vectorType>::const_iterator it = src.begin(); it != src.end(); it++)
    {
<<<<<<< HEAD
      (*it).extract_subvector_to(dftPtr->getLocalDofIndicesReal().begin(), 
				 dftPtr->getLocalDofIndicesReal().end(), 
				 xReal.begin()+dofs_per_proc*index); 

      (*it).extract_subvector_to(dftPtr->getLocalDofIndicesImag().begin(), 
				 dftPtr->getLocalDofIndicesImag().end(), 
=======
      (*it).extract_subvector_to(dftPtr->local_dof_indicesReal.begin(),
				  dftPtr->local_dof_indicesReal.end(),
				  xReal.begin()+dofs_per_proc*index);

      (*it).extract_subvector_to(dftPtr->local_dof_indicesImag.begin(),
				  dftPtr->local_dof_indicesImag.end(),
>>>>>>> edd608a3
				  xImag.begin()+dofs_per_proc*index);

      tempPSI3[index].extract_subvector_to(dftPtr->getLocalDofIndicesReal().begin(),
					   dftPtr->getLocalDofIndicesReal().end(),
					   hxReal.begin()+dofs_per_proc*index);

<<<<<<< HEAD
      tempPSI3[index].extract_subvector_to(dftPtr->getLocalDofIndicesImag().begin(),
					   dftPtr->getLocalDofIndicesImag().end(),
					   hxImag.begin()+dofs_per_proc*index);
 
=======
      tempPSI3[index].extract_subvector_to(dftPtr->local_dof_indicesImag.begin(),
						    dftPtr->local_dof_indicesImag.end(),
						    hxImag.begin()+dofs_per_proc*index);

>>>>>>> edd608a3
      index++;
    }

  //
  //create complex vectors
  //
  std::vector<std::complex<double> > hx(vectorSize,0.0);
  std::vector<std::complex<double> >  x(vectorSize,0.0);
  for(int i = 0; i < vectorSize; ++i)
    {
      hx[i].real(hxReal[i]);
      hx[i].imag(hxImag[i]);
      x[i].real(xReal[i]);
      x[i].imag(xImag[i]);
    }
  char transA  = 'C', transB  = 'N';
  std::complex<double> alpha = 1.0, beta  = 0.0;
  int sizeXtHX = n*n;
  std::vector<std::complex<double> > XtHXValuelocal(sizeXtHX,0.0);
  zgemm_(&transA, &transB, &n, &n, &k, &alpha, &x[0], &lda, &hx[0], &ldb, &beta, &XtHXValuelocal[0], &ldc);

  MPI_Allreduce(&XtHXValuelocal[0],
		&ProjHam[0],
		sizeXtHX,
		MPI_C_DOUBLE_COMPLEX,
		MPI_SUM,
		mpi_communicator);
  
  computing_timer.exit_section("eigenClass XHX");
 
}
#else
template<unsigned int FEOrder>
void eigenClass<FEOrder>::XtHX(std::vector<vectorType> &src,
			       std::vector<double> & ProjHam)
{

  //Resize ProjHam 
  ProjHam.resize(src.size()*src.size(),0.0);

  std::vector<vectorType> tempPSI3(src.size());

  for(unsigned int i = 0; i < src.size(); ++i)
    {
      tempPSI3[i].reinit(src[0]);
    }

  computing_timer.enter_section("eigenClass XHX");

  //HX
  HX(src, tempPSI3);
  for (unsigned int i = 0; i < src.size(); i++)
    {
      tempPSI3[i].update_ghost_values();
    }

  unsigned int dofs_per_proc=src[0].local_size(); 


  //
  //required for lapack functions
  //
  int k = dofs_per_proc, n = src.size(); 
  int vectorSize = k*n;
  int lda=k, ldb=k, ldc=n;


  std::vector<double> hx(dofs_per_proc*src.size()), x(dofs_per_proc*src.size());

  //
  //extract vectors at the processor level
  //
  std::vector<IndexSet::size_type> local_dof_indices(dofs_per_proc);
  src[0].locally_owned_elements().fill_index_vector(local_dof_indices);

  unsigned int index=0;
  for (std::vector<vectorType>::const_iterator it=src.begin(); it!=src.end(); it++)
    {
      (*it).extract_subvector_to(local_dof_indices.begin(), local_dof_indices.end(), x.begin()+dofs_per_proc*index);
      tempPSI3[index].extract_subvector_to(local_dof_indices.begin(), local_dof_indices.end(), hx.begin()+dofs_per_proc*index);
      index++;
    }
  char transA  = 'T', transB  = 'N';
  double alpha = 1.0, beta  = 0.0;
<<<<<<< HEAD
  dgemm_(&transA, &transB, &n, &n, &k, &alpha, &x[0], &lda, &hx[0], &ldb, &beta, &ProjHam[0], &ldc);
  Utilities::MPI::sum(ProjHam, mpi_communicator, ProjHam); 
  
=======
  dgemm_(&transA, &transB, &n, &n, &k, &alpha, &x[0], &lda, &hx[0], &ldb, &beta, &XHXValue[0], &ldc);
  Utilities::MPI::sum(XHXValue, mpi_communicator, XHXValue);
#endif

>>>>>>> edd608a3
  computing_timer.exit_section("eigenClass XHX");

}
#endif

template<unsigned int FEOrder>
void eigenClass<FEOrder>::computeVEffSpinPolarized(std::map<dealii::CellId,std::vector<double> >* rhoValues,
						   const vectorType & phi,
						   const vectorType & phiExt,
						   const unsigned int spinIndex,
						   const std::map<dealii::CellId,std::vector<double> > & pseudoValues)

{
  const unsigned int n_cells = dftPtr->matrix_free_data.n_macro_cells();
  const unsigned int n_array_elements = VectorizedArray<double>::n_array_elements;
  FEEvaluation<3,FEOrder,C_num1DQuad<FEOrder>()> fe_eval_phi(dftPtr->matrix_free_data, 0 ,0);
  FEEvaluation<3,FEOrder,C_num1DQuad<FEOrder>()> fe_eval_phiExt(dftPtr->matrix_free_data, dftPtr->phiExtDofHandlerIndex, 0);
  int numberQuadraturePoints = fe_eval_phi.n_q_points;
  vEff.reinit (n_cells, numberQuadraturePoints);
  typename dealii::DoFHandler<3>::active_cell_iterator cellPtr;

  //
  //loop over cell block
  //
  for (unsigned int cell = 0; cell < n_cells; ++cell)
    {

      //
      //extract total potential
      //
      fe_eval_phi.reinit(cell);
      fe_eval_phi.read_dof_values(phi);
      fe_eval_phi.evaluate(true, false, false);

      //
      //extract phiExt
      //
      fe_eval_phiExt.reinit(cell);
      fe_eval_phiExt.read_dof_values(phiExt);
      fe_eval_phiExt.evaluate(true, false, false);



      for (unsigned int q = 0; q < numberQuadraturePoints; ++q)
	{
	  //
	  //loop over each cell
	  //
	  unsigned int n_sub_cells=dftPtr->matrix_free_data.n_components_filled(cell);
	  std::vector<double> densityValue(2*n_sub_cells), exchangePotentialVal(2*n_sub_cells), corrPotentialVal(2*n_sub_cells);
	  for (unsigned int v = 0; v < n_sub_cells; ++v)
	    {
	      cellPtr=dftPtr->matrix_free_data.get_cell_iterator(cell, v);
	      densityValue[2*v+1] = ((*rhoValues)[cellPtr->id()][2*q+1]);
	      densityValue[2*v] = ((*rhoValues)[cellPtr->id()][2*q]);
	    }

	  xc_lda_vxc(&(dftPtr->funcX),n_sub_cells,&densityValue[0],&exchangePotentialVal[0]);
	  xc_lda_vxc(&(dftPtr->funcC),n_sub_cells,&densityValue[0],&corrPotentialVal[0]);

	  VectorizedArray<double>  exchangePotential, corrPotential;
	  for (unsigned int v = 0; v < n_sub_cells; ++v)
	    {
	      exchangePotential[v]=exchangePotentialVal[2*v+spinIndex];
	      corrPotential[v]=corrPotentialVal[2*v+spinIndex];
	    }

	  //
	  //sum all to vEffective
	  //
	  if(dftParameters::isPseudopotential)
	    {
	      VectorizedArray<double>  pseudoPotential;
	      for (unsigned int v = 0; v < n_sub_cells; ++v)
		{
		  cellPtr=dftPtr->matrix_free_data.get_cell_iterator(cell, v);
		  pseudoPotential[v]=pseudoValues.find(cellPtr->id())->second[q];
		}
	      vEff(cell,q)=fe_eval_phi.get_value(q)+exchangePotential+corrPotential+(pseudoPotential-fe_eval_phiExt.get_value(q));
	    }
	  else
	    {
	      vEff(cell,q)=fe_eval_phi.get_value(q)+exchangePotential+corrPotential;
	    }
	}
    }
}

template<unsigned int FEOrder>
void eigenClass<FEOrder>::computeVEffSpinPolarized(std::map<dealii::CellId,std::vector<double> >* rhoValues,
				      std::map<dealii::CellId,std::vector<double> >* gradRhoValues,
				      const vectorType & phi,
				      const vectorType & phiExt,
				      const unsigned int spinIndex,
				      const std::map<dealii::CellId,std::vector<double> > & pseudoValues)
{
  const unsigned int n_cells = dftPtr->matrix_free_data.n_macro_cells();
  const unsigned int n_array_elements = VectorizedArray<double>::n_array_elements;
  FEEvaluation<3,FEOrder,C_num1DQuad<FEOrder>()> fe_eval_phi(dftPtr->matrix_free_data, 0 ,0);
  FEEvaluation<3,FEOrder,C_num1DQuad<FEOrder>()> fe_eval_phiExt(dftPtr->matrix_free_data, dftPtr->phiExtDofHandlerIndex ,0);
  int numberQuadraturePoints = fe_eval_phi.n_q_points;
  vEff.reinit (n_cells, numberQuadraturePoints);
  derExcWithSigmaTimesGradRho.reinit(TableIndices<3>(n_cells, numberQuadraturePoints, 3));
  typename dealii::DoFHandler<3>::active_cell_iterator cellPtr;

  //
  //loop over cell block
  //
  for (unsigned int cell = 0; cell < n_cells; ++cell)
    {

      //
      //extract total potential
      //
      fe_eval_phi.reinit(cell);
      fe_eval_phi.read_dof_values(phi);
      fe_eval_phi.evaluate(true, false, false);

      //
      //extract phiExt
      //
      fe_eval_phiExt.reinit(cell);
      fe_eval_phiExt.read_dof_values(phiExt);
      fe_eval_phiExt.evaluate(true, false, false);



      for (unsigned int q = 0; q < numberQuadraturePoints; ++q)
	{
	  //
	  //loop over each cell
	  //
	  unsigned int n_sub_cells=dftPtr->matrix_free_data.n_components_filled(cell);
	  std::vector<double> densityValue(2*n_sub_cells), derExchEnergyWithDensityVal(2*n_sub_cells), derCorrEnergyWithDensityVal(2*n_sub_cells),
				derExchEnergyWithSigma(3*n_sub_cells), derCorrEnergyWithSigma(3*n_sub_cells), sigmaValue(3*n_sub_cells);
	  for (unsigned int v = 0; v < n_sub_cells; ++v)
	    {
	      cellPtr=dftPtr->matrix_free_data.get_cell_iterator(cell, v);
	      densityValue[2*v+1] = ((*rhoValues)[cellPtr->id()][2*q+1]);
	      densityValue[2*v] = ((*rhoValues)[cellPtr->id()][2*q]);
	      double gradRhoX1 = ((*gradRhoValues)[cellPtr->id()][6*q + 0]);
	      double gradRhoY1 = ((*gradRhoValues)[cellPtr->id()][6*q + 1]);
	      double gradRhoZ1 = ((*gradRhoValues)[cellPtr->id()][6*q + 2]);
	      double gradRhoX2 = ((*gradRhoValues)[cellPtr->id()][6*q + 3]);
	      double gradRhoY2 = ((*gradRhoValues)[cellPtr->id()][6*q + 4]);
	      double gradRhoZ2 = ((*gradRhoValues)[cellPtr->id()][6*q + 5]);
	      //
	      sigmaValue[3*v+0] = gradRhoX1*gradRhoX1 + gradRhoY1*gradRhoY1 + gradRhoZ1*gradRhoZ1;
	      sigmaValue[3*v+1] = gradRhoX1*gradRhoX2 + gradRhoY1*gradRhoY2 + gradRhoZ1*gradRhoZ2;
	      sigmaValue[3*v+2] = gradRhoX2*gradRhoX2 + gradRhoY2*gradRhoY2 + gradRhoZ2*gradRhoZ2;
	    }

	  xc_gga_vxc(&(dftPtr->funcX),n_sub_cells,&densityValue[0],&sigmaValue[0],&derExchEnergyWithDensityVal[0],&derExchEnergyWithSigma[0]);
	  xc_gga_vxc(&(dftPtr->funcC),n_sub_cells,&densityValue[0],&sigmaValue[0],&derCorrEnergyWithDensityVal[0],&derCorrEnergyWithSigma[0]);


	  VectorizedArray<double>  derExchEnergyWithDensity, derCorrEnergyWithDensity, derExcWithSigmaTimesGradRhoX, derExcWithSigmaTimesGradRhoY, derExcWithSigmaTimesGradRhoZ;
	  for (unsigned int v = 0; v < n_sub_cells; ++v)
	    {
	      cellPtr=dftPtr->matrix_free_data.get_cell_iterator(cell, v);
	      derExchEnergyWithDensity[v]=derExchEnergyWithDensityVal[2*v+spinIndex];
	      derCorrEnergyWithDensity[v]=derCorrEnergyWithDensityVal[2*v+spinIndex];
	      double gradRhoX = ((*gradRhoValues)[cellPtr->id()][6*q + 0 + 3*spinIndex]);
	      double gradRhoY = ((*gradRhoValues)[cellPtr->id()][6*q + 1 + 3*spinIndex]);
	      double gradRhoZ = ((*gradRhoValues)[cellPtr->id()][6*q + 2 + 3*spinIndex]);
	      double gradRhoOtherX = ((*gradRhoValues)[cellPtr->id()][6*q + 0 + 3*(1-spinIndex)]);
	      double gradRhoOtherY = ((*gradRhoValues)[cellPtr->id()][6*q + 1 + 3*(1-spinIndex)]);
	      double gradRhoOtherZ = ((*gradRhoValues)[cellPtr->id()][6*q + 2 + 3*(1-spinIndex)]);
	      double term = derExchEnergyWithSigma[3*v+2*spinIndex]+derCorrEnergyWithSigma[3*v+2*spinIndex];
	      double termOff = derExchEnergyWithSigma[3*v+1]+derCorrEnergyWithSigma[3*v+1];
	      derExcWithSigmaTimesGradRhoX[v] = term*gradRhoX + 0.5*termOff*gradRhoOtherX;
	      derExcWithSigmaTimesGradRhoY[v] = term*gradRhoY + 0.5*termOff*gradRhoOtherY;
	      derExcWithSigmaTimesGradRhoZ[v] = term*gradRhoZ + 0.5*termOff*gradRhoOtherZ;
	    }

	  //
	  //sum all to vEffective
	  //
	  if(dftParameters::isPseudopotential)
	    {
	      VectorizedArray<double>  pseudoPotential;
	      for (unsigned int v = 0; v < n_sub_cells; ++v)
		{
		  cellPtr=dftPtr->matrix_free_data.get_cell_iterator(cell, v);
		  pseudoPotential[v]=pseudoValues.find(cellPtr->id())->second[q];
		}
	      vEff(cell,q)=fe_eval_phi.get_value(q)+derExchEnergyWithDensity+derCorrEnergyWithDensity+(pseudoPotential-fe_eval_phiExt.get_value(q));
	      derExcWithSigmaTimesGradRho(cell,q,0) = derExcWithSigmaTimesGradRhoX;
	      derExcWithSigmaTimesGradRho(cell,q,1) = derExcWithSigmaTimesGradRhoY;
	      derExcWithSigmaTimesGradRho(cell,q,2) = derExcWithSigmaTimesGradRhoZ;
	    }
	  else
	    {
	      vEff(cell,q)=fe_eval_phi.get_value(q)+derExchEnergyWithDensity+derCorrEnergyWithDensity;
	      derExcWithSigmaTimesGradRho(cell,q,0) = derExcWithSigmaTimesGradRhoX;
	      derExcWithSigmaTimesGradRho(cell,q,1) = derExcWithSigmaTimesGradRhoY;
	      derExcWithSigmaTimesGradRho(cell,q,2) = derExcWithSigmaTimesGradRhoZ;
	    }
	}
    }
}


template class eigenClass<1>;
template class eigenClass<2>;
template class eigenClass<3>;
template class eigenClass<4>;
template class eigenClass<5>;
template class eigenClass<6>;
template class eigenClass<7>;
template class eigenClass<8>;
template class eigenClass<9>;
template class eigenClass<10>;
template class eigenClass<11>;
template class eigenClass<12>;

}<|MERGE_RESOLUTION|>--- conflicted
+++ resolved
@@ -21,25 +21,15 @@
 #include "../../include/dftParameters.h"
 #include "computeNonLocalHamiltonianTimesXMemoryOpt.cc"
 
-<<<<<<< HEAD
-=======
 namespace dftfe {
->>>>>>> edd608a3
 //
 //constructor
 //
 template<unsigned int FEOrder>
-<<<<<<< HEAD
-eigenClass<FEOrder>::eigenClass(dftClass<FEOrder>* _dftPtr, 
-				MPI_Comm &mpi_comm_replica):
-  dftPtr(_dftPtr),
-  FE (QGaussLobatto<1>(C_num1DQuad<FEOrder>())),
-  d_kPointIndex(0),
-=======
 eigenClass<FEOrder>::eigenClass(dftClass<FEOrder>* _dftPtr,const MPI_Comm &mpi_comm_replica):
   dftPtr(_dftPtr),
   FE (QGaussLobatto<1>(FEOrder+1)),
->>>>>>> edd608a3
+  d_kPointIndex(0),
   mpi_communicator (mpi_comm_replica),
   n_mpi_processes (Utilities::MPI::n_mpi_processes(mpi_comm_replica)),
   this_mpi_process (Utilities::MPI::this_mpi_process(mpi_comm_replica)),
@@ -574,21 +564,7 @@
   //required if its a pseudopotential calculation and number of nonlocal atoms are greater than zero
   //H^{nloc}*M^{-1/2}*X
   if(dftParameters::isPseudopotential && dftPtr->d_nonLocalAtomGlobalChargeIds.size() > 0)
-<<<<<<< HEAD
     computeNonLocalHamiltonianTimesXMemoryOpt(src,dst);
-=======
-    {
-
-
-      computeNonLocalHamiltonianTimesXMemoryOpt(src,
-						dst);
-
-      //computeNonLocalHamiltonianTimesX(dftPtr->tempPSI2,
-      //  dst);
-
-    }
->>>>>>> edd608a3
-
 
   //
   //First evaluate H^{loc}*M^{-1/2}*X and then add to H^{nloc}*M^{-1/2}*X
@@ -638,21 +614,9 @@
   //HX
   HX(src, tempPSI3);
   for (unsigned int i = 0; i < src.size(); i++)
-<<<<<<< HEAD
     tempPSI3[i].update_ghost_values();
     
   unsigned int dofs_per_proc=src[0].local_size()/2; 
-=======
-    {
-      tempPSI3[i].update_ghost_values();
-    }
-
-#ifdef ENABLE_PERIODIC_BC
-  unsigned int dofs_per_proc=src[0].local_size()/2;
-#else
-  unsigned int dofs_per_proc=src[0].local_size();
-#endif
->>>>>>> edd608a3
 
   //
   //required for lapack functions
@@ -671,38 +635,22 @@
   unsigned int index = 0;
   for (std::vector<vectorType>::const_iterator it = src.begin(); it != src.end(); it++)
     {
-<<<<<<< HEAD
       (*it).extract_subvector_to(dftPtr->getLocalDofIndicesReal().begin(), 
 				 dftPtr->getLocalDofIndicesReal().end(), 
 				 xReal.begin()+dofs_per_proc*index); 
 
       (*it).extract_subvector_to(dftPtr->getLocalDofIndicesImag().begin(), 
 				 dftPtr->getLocalDofIndicesImag().end(), 
-=======
-      (*it).extract_subvector_to(dftPtr->local_dof_indicesReal.begin(),
-				  dftPtr->local_dof_indicesReal.end(),
-				  xReal.begin()+dofs_per_proc*index);
-
-      (*it).extract_subvector_to(dftPtr->local_dof_indicesImag.begin(),
-				  dftPtr->local_dof_indicesImag.end(),
->>>>>>> edd608a3
-				  xImag.begin()+dofs_per_proc*index);
+				 xImag.begin()+dofs_per_proc*index);
 
       tempPSI3[index].extract_subvector_to(dftPtr->getLocalDofIndicesReal().begin(),
 					   dftPtr->getLocalDofIndicesReal().end(),
 					   hxReal.begin()+dofs_per_proc*index);
 
-<<<<<<< HEAD
       tempPSI3[index].extract_subvector_to(dftPtr->getLocalDofIndicesImag().begin(),
 					   dftPtr->getLocalDofIndicesImag().end(),
 					   hxImag.begin()+dofs_per_proc*index);
  
-=======
-      tempPSI3[index].extract_subvector_to(dftPtr->local_dof_indicesImag.begin(),
-						    dftPtr->local_dof_indicesImag.end(),
-						    hxImag.begin()+dofs_per_proc*index);
-
->>>>>>> edd608a3
       index++;
     }
 
@@ -787,16 +735,9 @@
     }
   char transA  = 'T', transB  = 'N';
   double alpha = 1.0, beta  = 0.0;
-<<<<<<< HEAD
   dgemm_(&transA, &transB, &n, &n, &k, &alpha, &x[0], &lda, &hx[0], &ldb, &beta, &ProjHam[0], &ldc);
   Utilities::MPI::sum(ProjHam, mpi_communicator, ProjHam); 
   
-=======
-  dgemm_(&transA, &transB, &n, &n, &k, &alpha, &x[0], &lda, &hx[0], &ldb, &beta, &XHXValue[0], &ldc);
-  Utilities::MPI::sum(XHXValue, mpi_communicator, XHXValue);
-#endif
-
->>>>>>> edd608a3
   computing_timer.exit_section("eigenClass XHX");
 
 }
