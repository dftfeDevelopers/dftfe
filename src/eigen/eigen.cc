--- conflicted
+++ resolved
@@ -344,11 +344,7 @@
 			       const unsigned int numberWaveFunctions,
 			       const std::vector<std::vector<dealii::types::global_dof_index> > & flattenedArrayMacroCellLocalProcIndexIdMap,
 			       const std::vector<std::vector<dealii::types::global_dof_index> > & flattenedArrayCellLocalProcIndexIdMap,
-<<<<<<< HEAD
-			       bool scaleFlag,
-=======
 			       const bool scaleFlag,
->>>>>>> 022e6978
 			       std::complex<double> scalar,
 			       dealii::parallel::distributed::Vector<std::complex<double> > & dst)
 
@@ -457,11 +453,7 @@
 			       const unsigned int numberWaveFunctions,
 			       const std::vector<std::vector<dealii::types::global_dof_index> > & flattenedArrayMacroCellLocalProcIndexIdMap,
 			       const std::vector<std::vector<dealii::types::global_dof_index> > & flattenedArrayCellLocalProcIndexIdMap,
-<<<<<<< HEAD
-			       bool scaleFlag,
-=======
 			       const bool scaleFlag,
->>>>>>> 022e6978
 			       double scalar,
 			       dealii::parallel::distributed::Vector<double> & dst)
 
@@ -482,8 +474,6 @@
 	       &inc);
       }
 
-<<<<<<< HEAD
-=======
 
     if(scaleFlag)
       {
@@ -498,22 +488,6 @@
 	  }
       }
 
->>>>>>> 022e6978
-
-    if(scaleFlag)
-      {
-	for(int i = 0; i < numberDofs; ++i)
-	  {
-	    double scalingCoeff = d_sqrtMassVector.local_element(i);
-	    dscal_(&numberWaveFunctions,
-		   &scalingCoeff,
-		   dst.begin()+i*numberWaveFunctions,
-		   &inc);
-
-	  }
-      }
-
-    
     //
     //update slave nodes before doing element-level matrix-vec multiplication
     //
@@ -721,7 +695,6 @@
 				 const std::vector<std::vector<dealii::types::global_dof_index> > & flattenedArrayCellLocalProcIndexIdMap,
 				 std::vector<std::complex<double> > & ProjHam)
   {
-
     //
     //Get access to number of locally owned nodes on the current processor
     //
@@ -790,9 +763,6 @@
 		  MPI_C_DOUBLE_COMPLEX,
 		  MPI_SUM,
 		  mpi_communicator);
-
-    
-
   }
 #else
   template<unsigned int FEOrder>
@@ -907,9 +877,6 @@
 	   
     Utilities::MPI::sum(ProjHam, mpi_communicator, ProjHam);
   }
-
-
-
 #endif
 
 template<unsigned int FEOrder>
