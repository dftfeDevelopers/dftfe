// ---------------------------------------------------------------------
//
// Copyright (c) 2017 The Regents of the University of Michigan and DFT-FE authors.
//
// This file is part of the DFT-FE code.
//
// The DFT-FE code is free software; you can use it, redistribute
// it, and/or modify it under the terms of the GNU Lesser General
// Public License as published by the Free Software Foundation; either
// version 2.1 of the License, or (at your option) any later version.
// The full text of the license can be found in the file LICENSE at
// the top level of the DFT-FE distribution.
//
// ---------------------------------------------------------------------
//
// @author Shiva Rudraraju (2016), Phani Motamarri (2016)
//

#include "../../include/eigen.h"
#include "../../include/dft.h"
<<<<<<< HEAD
#include "../../include/dftParameters.h"
=======
#include "computeNonLocalHamiltonianTimesXMemoryOpt.cc"
>>>>>>> 2a933ba2

using namespace dftParameters ;

//
//constructor
//
template<unsigned int FEOrder>
eigenClass<FEOrder>::eigenClass(dftClass<FEOrder>* _dftPtr):
  dftPtr(_dftPtr),
  FE (QGaussLobatto<1>(C_num1DQuad<FEOrder>())),
  mpi_communicator (MPI_COMM_WORLD),
  n_mpi_processes (Utilities::MPI::n_mpi_processes(mpi_communicator)),
  this_mpi_process (Utilities::MPI::this_mpi_process(mpi_communicator)),
  pcout (std::cout, (Utilities::MPI::this_mpi_process(MPI_COMM_WORLD) == 0)),
  computing_timer (pcout, TimerOutput::never, TimerOutput::wall_times)
{

}

//
//initialize eigenClass object
//
template<unsigned int FEOrder>
void eigenClass<FEOrder>::init()
{
  computing_timer.enter_section("eigenClass setup");
  //
  //init vectors
  //
  for (unsigned int i=0; i<dftPtr->numEigenValues; ++i)
    {
      vectorType* temp=new vectorType;
      HXvalue.push_back(temp);
    } 

  dftPtr->matrix_free_data.initialize_dof_vector(massVector,dftPtr->eigenDofHandlerIndex);

  //
  //compute mass vector
  //
  computeMassVector();

  //
  //XHX size
  //
  XHXValue.resize(dftPtr->numEigenValues*dftPtr->numEigenValues,0.0);

  //
  //HX
  //
  for (unsigned int i=0; i<dftPtr->numEigenValues; ++i)
    {
      HXvalue[i]->reinit(dftPtr->vChebyshev);
    }
  computing_timer.exit_section("eigenClass setup"); 
} 

//
//compute mass Vector
//
template<unsigned int FEOrder>
void eigenClass<FEOrder>::computeMassVector()
{
  computing_timer.enter_section("eigenClass Mass assembly"); 
  massVector = 0.0;
  
#ifdef ENABLE_PERIODIC_BC
  Tensor<1,2,VectorizedArray<double> > one;
  one[0] =  make_vectorized_array (1.0);
  one[1] =  make_vectorized_array (1.0);
  FEEvaluation<3,FEOrder,FEOrder+1,2,double>  fe_eval(dftPtr->matrix_free_data, dftPtr->eigenDofHandlerIndex, 1);
#else
  VectorizedArray<double>  one = make_vectorized_array (1.0);
  FEEvaluation<3,FEOrder,FEOrder+1,1,double>  fe_eval(dftPtr->matrix_free_data, dftPtr->eigenDofHandlerIndex, 1); //Selecting GL quadrature points
#endif
  const unsigned int n_q_points = fe_eval.n_q_points;
  for(unsigned int cell=0; cell<dftPtr->matrix_free_data.n_macro_cells(); ++cell)
    {
      fe_eval.reinit(cell);
      for (unsigned int q = 0; q < n_q_points; ++q) 
	fe_eval.submit_value(one,q);
      fe_eval.integrate (true,false);
      fe_eval.distribute_local_to_global (massVector);
    }

  massVector.compress(VectorOperation::add);
  
  //compute inverse
  /*for(unsigned int i=0; i<massVector.local_size(); i++)
    {
      if(std::abs(massVector.local_element(i)) > 1.0e-15)
	{
	  double temp = massVector.local_element(i);
	  massVector.local_element(i) = 1.0/std::sqrt(massVector.local_element(i));
	  if(std::isnan(massVector.local_element(i)))
	    {
	      std::cout<<"Value of temp is: "<<temp<<std::endl;
	    }
	}
      else
	{
	  massVector.local_element(i) = 0.0;
	}
	}*/

  for(types::global_dof_index i = 0; i < massVector.size(); ++i)
    {
      if(massVector.in_local_range(i))
	{
	  if(!dftPtr->constraintsNoneEigen.is_constrained(i))
	    {

	      double temp = massVector(i);

	      if(std::abs(massVector(i)) > 1.0e-15)
		massVector(i) = 1.0/std::sqrt(massVector(i));

	      if(std::isnan(massVector(i)))
		{
		  std::cout<<"Value of inverse square root of mass matrix on the unconstrained node is: "<<temp<<std::endl;
		  exit(-1);
		}
	    }
	}
    }

  massVector.compress(VectorOperation::insert);
  computing_timer.exit_section("eigenClass Mass assembly");
}


template<unsigned int FEOrder>
void eigenClass<FEOrder>::computeVEff(std::map<dealii::CellId,std::vector<double> >* rhoValues, 
				      const vectorType & phi,
				      const vectorType & phiExt,
				      std::map<dealii::CellId,std::vector<double> >* pseudoValues)
{
  const unsigned int n_cells = dftPtr->matrix_free_data.n_macro_cells();
  const unsigned int n_array_elements = VectorizedArray<double>::n_array_elements;
  FEEvaluation<3,FEOrder,C_num1DQuad<FEOrder>()> fe_eval_phi(dftPtr->matrix_free_data, 0 ,0);
  FEEvaluation<3,FEOrder,C_num1DQuad<FEOrder>()> fe_eval_phiExt(dftPtr->matrix_free_data, dftPtr->phiExtDofHandlerIndex, 0);
  int numberQuadraturePoints = fe_eval_phi.n_q_points;
  vEff.reinit (n_cells, numberQuadraturePoints);
  typename dealii::DoFHandler<3>::active_cell_iterator cellPtr;

  //
  //loop over cell block
  //
  for (unsigned int cell = 0; cell < n_cells; ++cell)
    {

      //
      //extract total potential
      //
      fe_eval_phi.reinit(cell);
      fe_eval_phi.read_dof_values(phi);
      fe_eval_phi.evaluate(true, false, false);

      //
      //extract phiExt
      //
      fe_eval_phiExt.reinit(cell);
      fe_eval_phiExt.read_dof_values(phiExt);
      fe_eval_phiExt.evaluate(true, false, false);



      for (unsigned int q = 0; q < numberQuadraturePoints; ++q)
	{
	  //
	  //loop over each cell
	  //
	  unsigned int n_sub_cells=dftPtr->matrix_free_data.n_components_filled(cell);
	  std::vector<double> densityValue(n_sub_cells), exchangePotentialVal(n_sub_cells), corrPotentialVal(n_sub_cells);
	  for (unsigned int v = 0; v < n_sub_cells; ++v)
	    {
	      cellPtr=dftPtr->matrix_free_data.get_cell_iterator(cell, v);
	      densityValue[v] = ((*rhoValues)[cellPtr->id()][q]);
	    }

	  xc_lda_vxc(&(dftPtr->funcX),n_sub_cells,&densityValue[0],&exchangePotentialVal[0]);
	  xc_lda_vxc(&(dftPtr->funcC),n_sub_cells,&densityValue[0],&corrPotentialVal[0]);

	  VectorizedArray<double>  exchangePotential, corrPotential;
	  for (unsigned int v = 0; v < n_sub_cells; ++v)
	    {
	      exchangePotential[v]=exchangePotentialVal[v];
	      corrPotential[v]=corrPotentialVal[v];
	    }

	  //
	  //sum all to vEffective
	  //
	  if(dftParameters::isPseudopotential)
	    {
	      VectorizedArray<double>  pseudoPotential;
	      for (unsigned int v = 0; v < n_sub_cells; ++v)
		{
		  cellPtr=dftPtr->matrix_free_data.get_cell_iterator(cell, v);
		  pseudoPotential[v]=((*pseudoValues)[cellPtr->id()][q]);
		}
	      vEff(cell,q) = fe_eval_phi.get_value(q)+exchangePotential+corrPotential+(pseudoPotential-fe_eval_phiExt.get_value(q));
	    }
	  else
	    {  
	      vEff(cell,q) = fe_eval_phi.get_value(q)+exchangePotential+corrPotential;
	    }
	}
    }
}

template<unsigned int FEOrder>
void eigenClass<FEOrder>::computeVEff(std::map<dealii::CellId,std::vector<double> >* rhoValues,
				      std::map<dealii::CellId,std::vector<double> >* gradRhoValues,
				      const vectorType & phi,
				      const vectorType & phiExt,
				      std::map<dealii::CellId,std::vector<double> >* pseudoValues)
{
  const unsigned int n_cells = dftPtr->matrix_free_data.n_macro_cells();
  const unsigned int n_array_elements = VectorizedArray<double>::n_array_elements;
  FEEvaluation<3,FEOrder,C_num1DQuad<FEOrder>()> fe_eval_phi(dftPtr->matrix_free_data, 0 ,0);
  FEEvaluation<3,FEOrder,C_num1DQuad<FEOrder>()> fe_eval_phiExt(dftPtr->matrix_free_data, dftPtr->phiExtDofHandlerIndex ,0);
  int numberQuadraturePoints = fe_eval_phi.n_q_points;
  vEff.reinit (n_cells, numberQuadraturePoints);
  derExcWithSigmaTimesGradRho.reinit(TableIndices<3>(n_cells, numberQuadraturePoints, 3));
  typename dealii::DoFHandler<3>::active_cell_iterator cellPtr;

  //
  //loop over cell block
  //
  for (unsigned int cell = 0; cell < n_cells; ++cell)
    {

      //
      //extract total potential
      //
      fe_eval_phi.reinit(cell);
      fe_eval_phi.read_dof_values(phi);
      fe_eval_phi.evaluate(true, false, false);

      //
      //extract phiExt
      //
      fe_eval_phiExt.reinit(cell);
      fe_eval_phiExt.read_dof_values(phiExt);
      fe_eval_phiExt.evaluate(true, false, false);



      for (unsigned int q = 0; q < numberQuadraturePoints; ++q)
	{
	  //
	  //loop over each cell
	  //
	  unsigned int n_sub_cells=dftPtr->matrix_free_data.n_components_filled(cell);
	  std::vector<double> densityValue(n_sub_cells), derExchEnergyWithDensityVal(n_sub_cells), derCorrEnergyWithDensityVal(n_sub_cells), derExchEnergyWithSigma(n_sub_cells), derCorrEnergyWithSigma(n_sub_cells), sigmaValue(n_sub_cells);
	  for (unsigned int v = 0; v < n_sub_cells; ++v)
	    {
	      cellPtr=dftPtr->matrix_free_data.get_cell_iterator(cell, v);
	      densityValue[v] = ((*rhoValues)[cellPtr->id()][q]);
	      double gradRhoX = ((*gradRhoValues)[cellPtr->id()][3*q + 0]);
	      double gradRhoY = ((*gradRhoValues)[cellPtr->id()][3*q + 1]);
	      double gradRhoZ = ((*gradRhoValues)[cellPtr->id()][3*q + 2]);
	      sigmaValue[v] = gradRhoX*gradRhoX + gradRhoY*gradRhoY + gradRhoZ*gradRhoZ;
	    }
	
	  xc_gga_vxc(&(dftPtr->funcX),n_sub_cells,&densityValue[0],&sigmaValue[0],&derExchEnergyWithDensityVal[0],&derExchEnergyWithSigma[0]);
	  xc_gga_vxc(&(dftPtr->funcC),n_sub_cells,&densityValue[0],&sigmaValue[0],&derCorrEnergyWithDensityVal[0],&derCorrEnergyWithSigma[0]);


	  VectorizedArray<double>  derExchEnergyWithDensity, derCorrEnergyWithDensity, derExcWithSigmaTimesGradRhoX, derExcWithSigmaTimesGradRhoY, derExcWithSigmaTimesGradRhoZ;
	  for (unsigned int v = 0; v < n_sub_cells; ++v)
	    {
	      cellPtr=dftPtr->matrix_free_data.get_cell_iterator(cell, v);
	      derExchEnergyWithDensity[v]=derExchEnergyWithDensityVal[v];
	      derCorrEnergyWithDensity[v]=derCorrEnergyWithDensityVal[v];
	      double gradRhoX = ((*gradRhoValues)[cellPtr->id()][3*q + 0]);
	      double gradRhoY = ((*gradRhoValues)[cellPtr->id()][3*q + 1]);
	      double gradRhoZ = ((*gradRhoValues)[cellPtr->id()][3*q + 2]);
	      double term = derExchEnergyWithSigma[v]+derCorrEnergyWithSigma[v];
	      derExcWithSigmaTimesGradRhoX[v] = term*gradRhoX;
	      derExcWithSigmaTimesGradRhoY[v] = term*gradRhoY;
	      derExcWithSigmaTimesGradRhoZ[v] = term*gradRhoZ;
	    }

	  //
	  //sum all to vEffective
	  //
	  if(dftParameters::isPseudopotential)
	    {
	      VectorizedArray<double>  pseudoPotential;
	      for (unsigned int v = 0; v < n_sub_cells; ++v)
		{
		  cellPtr=dftPtr->matrix_free_data.get_cell_iterator(cell, v);
		  pseudoPotential[v]=((*pseudoValues)[cellPtr->id()][q]);
		}
	      vEff(cell,q)=fe_eval_phi.get_value(q)+derExchEnergyWithDensity+derCorrEnergyWithDensity+(pseudoPotential-fe_eval_phiExt.get_value(q));
	      derExcWithSigmaTimesGradRho(cell,q,0) = derExcWithSigmaTimesGradRhoX;
	      derExcWithSigmaTimesGradRho(cell,q,1) = derExcWithSigmaTimesGradRhoY;
	      derExcWithSigmaTimesGradRho(cell,q,2) = derExcWithSigmaTimesGradRhoZ;
	    }
	  else
	    {  
	      vEff(cell,q)=fe_eval_phi.get_value(q)+derExchEnergyWithDensity+derCorrEnergyWithDensity;
	      derExcWithSigmaTimesGradRho(cell,q,0) = derExcWithSigmaTimesGradRhoX;
	      derExcWithSigmaTimesGradRho(cell,q,1) = derExcWithSigmaTimesGradRhoY;
	      derExcWithSigmaTimesGradRho(cell,q,2) = derExcWithSigmaTimesGradRhoZ;
	    }
	}
    }
}


template<unsigned int FEOrder>
void eigenClass<FEOrder>::computeNonLocalHamiltonianTimesX(const std::vector<vectorType*> &src,
							   std::vector<vectorType*>       &dst)
{
  //
  //get FE data
  //
  QGauss<3>  quadrature_formula(C_num1DQuad<FEOrder>());
  FEValues<3> fe_values (dftPtr->FEEigen, quadrature_formula, update_values);

  //
  //get access to triangulation objects from meshGenerator class
  //
  const int kPointIndex = dftPtr->d_kPointIndex;
  const unsigned int dofs_per_cell = dftPtr->FEEigen.dofs_per_cell;

  int numberNodesPerElement;
#ifdef ENABLE_PERIODIC_BC
  numberNodesPerElement = dftPtr->FEEigen.dofs_per_cell/2;//GeometryInfo<3>::vertices_per_cell;
#else
  numberNodesPerElement = dftPtr->FEEigen.dofs_per_cell;
#endif

  //
  //compute nonlocal projector ket times x i.e C^{T}*X 
  //
  std::vector<dealii::types::global_dof_index> local_dof_indices(dofs_per_cell);
#ifdef ENABLE_PERIODIC_BC
  std::vector<std::vector<std::complex<double> > > projectorKetTimesVector;
#else
  std::vector<std::vector<double> > projectorKetTimesVector;
#endif

  //
  //get number of Nonlocal atoms
  //
  const int numberNonLocalAtoms = dftPtr->d_nonLocalAtomGlobalChargeIds.size();
  int numberWaveFunctions = src.size();
  projectorKetTimesVector.clear();

  //
  //allocate memory for matrix-vector product
  //
  projectorKetTimesVector.resize(numberNonLocalAtoms);
  for(int iAtom = 0; iAtom < numberNonLocalAtoms; ++iAtom)
    {
      int numberSingleAtomPseudoWaveFunctions = dftPtr->d_numberPseudoAtomicWaveFunctions[iAtom];
      projectorKetTimesVector[iAtom].resize(numberWaveFunctions*numberSingleAtomPseudoWaveFunctions,0.0);
    }
  
  //
  //some useful vectors
  //
#ifdef ENABLE_PERIODIC_BC
  std::vector<std::complex<double> > inputVectors(numberNodesPerElement*numberWaveFunctions,0.0);
#else
  std::vector<double> inputVectors(numberNodesPerElement*numberWaveFunctions,0.0);
#endif
  

  //
  //parallel loop over all elements to compute nonlocal projector ket times x i.e C^{T}*X 
  //
  typename DoFHandler<3>::active_cell_iterator cell = dftPtr->dofHandlerEigen.begin_active(), endc = dftPtr->dofHandlerEigen.end();
  int iElem = -1;
  for(; cell!=endc; ++cell) 
    {
      if(cell->is_locally_owned())
	{
	  iElem += 1;
	  cell->get_dof_indices(local_dof_indices);

	  unsigned int index=0;
#ifdef ENABLE_PERIODIC_BC
	  std::vector<double> temp(dofs_per_cell,0.0);
	  for (std::vector<vectorType*>::const_iterator it=src.begin(); it!=src.end(); it++)
	    {
	      (*it)->extract_subvector_to(local_dof_indices.begin(), local_dof_indices.end(), temp.begin());
	      for(int idof = 0; idof < dofs_per_cell; ++idof)
		{
		  //
		  //This is the component index 0(real) or 1(imag).
		  //
		  const unsigned int ck = fe_values.get_fe().system_to_component_index(idof).first; 
		  const unsigned int iNode = fe_values.get_fe().system_to_component_index(idof).second;
		  if(ck == 0)
		    inputVectors[numberNodesPerElement*index + iNode].real(temp[idof]);
		  else
		    inputVectors[numberNodesPerElement*index + iNode].imag(temp[idof]);
		}
	      index++;
	    }
	 

#else
	  for (std::vector<vectorType*>::const_iterator it=src.begin(); it!=src.end(); it++)
	    {
	      (*it)->extract_subvector_to(local_dof_indices.begin(), local_dof_indices.end(), inputVectors.begin()+numberNodesPerElement*index);
	      index++;
	    }
#endif

	  for(int iAtom = 0; iAtom < dftPtr->d_nonLocalAtomIdsInElement[iElem].size();++iAtom)
	    {
	      int atomId = dftPtr->d_nonLocalAtomIdsInElement[iElem][iAtom];
	      int numberPseudoWaveFunctions = dftPtr->d_numberPseudoAtomicWaveFunctions[atomId];
	      int nonZeroElementMatrixId = dftPtr->d_sparsityPattern[atomId][iElem];
#ifdef ENABLE_PERIODIC_BC
	      char transA = 'C';
	      char transB = 'N';
	      std::complex<double> alpha = 1.0;
	      std::complex<double> beta = 1.0;
	      zgemm_(&transA,
		     &transB,
		     &numberPseudoWaveFunctions,
		     &numberWaveFunctions,
		     &numberNodesPerElement,
		     &alpha,
		     &dftPtr->d_nonLocalProjectorElementMatrices[atomId][nonZeroElementMatrixId][kPointIndex][0],
		     &numberNodesPerElement,
		     &inputVectors[0],
		     &numberNodesPerElement,
		     &beta,
		     &projectorKetTimesVector[atomId][0],
		     &numberPseudoWaveFunctions);
#else
	      char transA = 'T';
	      char transB = 'N';
	      double alpha = 1.0;
	      double beta = 1.0;
	      dgemm_(&transA,
		     &transB,
		     &numberPseudoWaveFunctions,
		     &numberWaveFunctions,
		     &numberNodesPerElement,
		     &alpha,
		     &dftPtr->d_nonLocalProjectorElementMatrices[atomId][nonZeroElementMatrixId][kPointIndex][0],
		     &numberNodesPerElement,
		     &inputVectors[0],
		     &numberNodesPerElement,
		     &beta,
		     &projectorKetTimesVector[atomId][0],
		     &numberPseudoWaveFunctions);
#endif
	    }

	}

    }//element loop

  //std::cout<<"Finished Element Loop"<<std::endl;

#ifdef ENABLE_PERIODIC_BC
  std::vector<std::complex<double> > tempVectorloc;
  std::vector<std::complex<double> > tempVector;
#else
  std::vector<double> tempVector;
#endif

  for(int iAtom = 0; iAtom < numberNonLocalAtoms; ++iAtom)
    {
      int numberPseudoWaveFunctions = dftPtr->d_numberPseudoAtomicWaveFunctions[iAtom];
      for(int iWave = 0; iWave < numberWaveFunctions; ++iWave)
	{
	  for(int iPseudoAtomicWave = 0; iPseudoAtomicWave < numberPseudoWaveFunctions; ++iPseudoAtomicWave)
	    {
#ifdef ENABLE_PERIODIC_BC
	      tempVectorloc.push_back(projectorKetTimesVector[iAtom][numberPseudoWaveFunctions*iWave + iPseudoAtomicWave]);
#else
	      tempVector.push_back(projectorKetTimesVector[iAtom][numberPseudoWaveFunctions*iWave + iPseudoAtomicWave]);
#endif
	    }

	}

    }



#ifdef ENABLE_PERIODIC_BC
  int size = tempVectorloc.size();
  tempVector.resize(size);
  MPI_Allreduce(&tempVectorloc[0],
		&tempVector[0],
		size,
		MPI_C_DOUBLE_COMPLEX,
		MPI_SUM,
		mpi_communicator);
#else
  Utilities::MPI::sum(tempVector,
  		      mpi_communicator,
  		      tempVector);
#endif

  int count = 0;
  for(int iAtom = 0; iAtom < numberNonLocalAtoms; ++iAtom)
    {
      int numberPseudoWaveFunctions = dftPtr->d_numberPseudoAtomicWaveFunctions[iAtom];
      for(int iWave = 0; iWave < numberWaveFunctions; ++iWave)
	{
	  for(int iPseudoAtomicWave = 0; iPseudoAtomicWave < numberPseudoWaveFunctions; ++iPseudoAtomicWave)
	    {
	      projectorKetTimesVector[iAtom][numberPseudoWaveFunctions*iWave + iPseudoAtomicWave] = tempVector[count];
	      count += 1;
	    }

	}
    }

  //
  //compute V*C^{T}*X
  //
  for(int iAtom = 0; iAtom < numberNonLocalAtoms; ++iAtom)
    {
      int numberPseudoWaveFunctions =  dftPtr->d_numberPseudoAtomicWaveFunctions[iAtom];
      for(int iWave = 0; iWave < numberWaveFunctions; ++iWave)
	{
	  for(int iPseudoAtomicWave = 0; iPseudoAtomicWave < numberPseudoWaveFunctions; ++iPseudoAtomicWave)
	    projectorKetTimesVector[iAtom][numberPseudoWaveFunctions*iWave + iPseudoAtomicWave] *= dftPtr->d_nonLocalPseudoPotentialConstants[iAtom][iPseudoAtomicWave];
	}
    }
  
  //std::cout<<"Scaling V*C^{T} "<<std::endl;

  char transA1 = 'N';
  char transB1 = 'N';
 	  
  //
  //access elementIdsInAtomCompactSupport
  //
  
#ifdef ENABLE_PERIODIC_BC
  std::vector<std::complex<double> > outputVectors(numberNodesPerElement*numberWaveFunctions,0.0);
#else
  std::vector<double> outputVectors(numberNodesPerElement*numberWaveFunctions,0.0);
#endif

  //
  //compute C*V*C^{T}*x
  //
  for(int iAtom = 0; iAtom < numberNonLocalAtoms; ++iAtom)
    {
      int numberPseudoWaveFunctions =  dftPtr->d_numberPseudoAtomicWaveFunctions[iAtom];
      for(int iElemComp = 0; iElemComp < dftPtr->d_elementIteratorsInAtomCompactSupport[iAtom].size(); ++iElemComp)
	{

	  DoFHandler<3>::active_cell_iterator cell = dftPtr->d_elementIteratorsInAtomCompactSupport[iAtom][iElemComp];

#ifdef ENABLE_PERIODIC_BC
	  std::complex<double> alpha1 = 1.0;
	  std::complex<double> beta1 = 0.0;

	  zgemm_(&transA1,
		 &transB1,
		 &numberNodesPerElement,
		 &numberWaveFunctions,
		 &numberPseudoWaveFunctions,
		 &alpha1,
		 &dftPtr->d_nonLocalProjectorElementMatrices[iAtom][iElemComp][kPointIndex][0],
		 &numberNodesPerElement,
		 &projectorKetTimesVector[iAtom][0],
		 &numberPseudoWaveFunctions,
		 &beta1,
		 &outputVectors[0],
		 &numberNodesPerElement);
#else
	  double alpha1 = 1.0;
	  double beta1 = 0.0;

	  dgemm_(&transA1,
		 &transB1,
		 &numberNodesPerElement,
		 &numberWaveFunctions,
		 &numberPseudoWaveFunctions,
		 &alpha1,
		 &dftPtr->d_nonLocalProjectorElementMatrices[iAtom][iElemComp][kPointIndex][0],
		 &numberNodesPerElement,
		 &projectorKetTimesVector[iAtom][0],
		 &numberPseudoWaveFunctions,
		 &beta1,
		 &outputVectors[0],
		 &numberNodesPerElement);
#endif

	  cell->get_dof_indices(local_dof_indices);

#ifdef ENABLE_PERIODIC_BC
	  unsigned int index = 0;
	  std::vector<double> temp(dofs_per_cell,0.0);
	  for(std::vector<vectorType*>::iterator it = dst.begin(); it != dst.end(); ++it)
	    {
	      for(int idof = 0; idof < dofs_per_cell; ++idof)
		{
		  //temp[2*iNode]   = outputVectors[numberNodesPerElement*index + iNode].real();
		  //temp[2*iNode+1] = outputVectors[numberNodesPerElement*index + iNode].imag();
		  const unsigned int ck = fe_values.get_fe().system_to_component_index(idof).first;
		  const unsigned int iNode = fe_values.get_fe().system_to_component_index(idof).second;
		  
		  if(ck == 0)
		    temp[idof] = outputVectors[numberNodesPerElement*index + iNode].real();
		  else
		    temp[idof] = outputVectors[numberNodesPerElement*index + iNode].imag();

		}
	      dftPtr->constraintsNoneEigen.distribute_local_to_global(temp.begin(), temp.end(),local_dof_indices.begin(), **it);
	      index++;
	    }
#else
	  std::vector<double>::iterator iter = outputVectors.begin();
	  for (std::vector<vectorType*>::iterator it=dst.begin(); it!=dst.end(); ++it)
	    {
	      dftPtr->constraintsNoneEigen.distribute_local_to_global(iter, iter+numberNodesPerElement,local_dof_indices.begin(), **it);
	      iter+=numberNodesPerElement;
	    }
#endif

	}

    }

  for (std::vector<vectorType*>::iterator it=dst.begin(); it!=dst.end(); it++)
    {
      (*it)->compress(VectorOperation::add);
    }

}
						  

template<unsigned int FEOrder>
void eigenClass<FEOrder>::implementHX (const dealii::MatrixFree<3,double>  &data,
				       std::vector<vectorType*>  &dst, 
				       const std::vector<vectorType*>  &src,
				       const std::pair<unsigned int,unsigned int> &cell_range) const
{
  VectorizedArray<double>  half = make_vectorized_array(0.5);
  VectorizedArray<double>  two = make_vectorized_array(2.0);

#ifdef ENABLE_PERIODIC_BC
  int kPointIndex = dftPtr->d_kPointIndex;
  FEEvaluation<3,FEOrder,C_num1DQuad<FEOrder>(), 2, double>  fe_eval(data, dftPtr->eigenDofHandlerIndex, 0);
  Tensor<1,2,VectorizedArray<double> > psiVal, vEffTerm, kSquareTerm, kDotGradientPsiTerm, derExchWithSigmaTimesGradRhoDotGradientPsiTerm;
  Tensor<1,2,Tensor<1,3,VectorizedArray<double> > > gradientPsiVal, gradientPsiTerm, derExchWithSigmaTimesGradRhoTimesPsi,sumGradientTerms; 

  Tensor<1,3,VectorizedArray<double> > kPointCoors;
  kPointCoors[0] = make_vectorized_array(dftPtr->d_kPointCoordinates[3*kPointIndex+0]);
  kPointCoors[1] = make_vectorized_array(dftPtr->d_kPointCoordinates[3*kPointIndex+1]);
  kPointCoors[2] = make_vectorized_array(dftPtr->d_kPointCoordinates[3*kPointIndex+2]);

  double kSquareTimesHalf =  0.5*(dftPtr->d_kPointCoordinates[3*kPointIndex+0]*dftPtr->d_kPointCoordinates[3*kPointIndex+0] + dftPtr->d_kPointCoordinates[3*kPointIndex+1]*dftPtr->d_kPointCoordinates[3*kPointIndex+1] + dftPtr->d_kPointCoordinates[3*kPointIndex+2]*dftPtr->d_kPointCoordinates[3*kPointIndex+2]);
  VectorizedArray<double> halfkSquare = make_vectorized_array(kSquareTimesHalf);

  if(dftParameters::xc_id == 4)
    {
      for(unsigned int cell=cell_range.first; cell<cell_range.second; ++cell)
	{
	  fe_eval.reinit (cell); 
	  for(unsigned int i = 0; i < dst.size(); ++i)
	    {
	      fe_eval.read_dof_values(*src[i]);
	      fe_eval.evaluate (true,true,false);
	      for(unsigned int q = 0; q < fe_eval.n_q_points; ++q)
		{
		  //
		  //get the quadrature point values of psi and gradPsi which are complex
		  //
		  psiVal = fe_eval.get_value(q);
		  gradientPsiVal = fe_eval.get_gradient(q);

		  //
		  //compute gradientPsiTerm of the stiffnessMatrix times vector (0.5*gradientPsi)
		  //
		  gradientPsiTerm[0] = gradientPsiVal[0]*half;
		  gradientPsiTerm[1] = gradientPsiVal[1]*half;

		  //
		  //compute Veff part of the stiffness matrix times vector (Veff*psi)
		  //
		  vEffTerm[0] = psiVal[0]*vEff(cell,q);
		  vEffTerm[1] = psiVal[1]*vEff(cell,q);

		  //
		  //compute term involving dot product of k-vector and gradientPsi in stiffnessmatrix times vector
		  //
		  kDotGradientPsiTerm[0] = kPointCoors[0]*gradientPsiVal[1][0] + kPointCoors[1]*gradientPsiVal[1][1] + kPointCoors[2]*gradientPsiVal[1][2];
		  kDotGradientPsiTerm[1] = -(kPointCoors[0]*gradientPsiVal[0][0] + kPointCoors[1]*gradientPsiVal[0][1] + kPointCoors[2]*gradientPsiVal[0][2]);

	     
		  derExchWithSigmaTimesGradRhoDotGradientPsiTerm[0] = two*(derExcWithSigmaTimesGradRho(cell,q,0)*gradientPsiVal[0][0] + derExcWithSigmaTimesGradRho(cell,q,1)*gradientPsiVal[0][1] + derExcWithSigmaTimesGradRho(cell,q,2)*gradientPsiVal[0][2]);
		  derExchWithSigmaTimesGradRhoDotGradientPsiTerm[1] = two*(derExcWithSigmaTimesGradRho(cell,q,0)*gradientPsiVal[1][0] + derExcWithSigmaTimesGradRho(cell,q,1)*gradientPsiVal[1][1] + derExcWithSigmaTimesGradRho(cell,q,2)*gradientPsiVal[1][2]);
		  //
		  //see if you can make this shorter
		  //
		  derExchWithSigmaTimesGradRhoTimesPsi[0][0] = two*derExcWithSigmaTimesGradRho(cell,q,0)*psiVal[0];
		  derExchWithSigmaTimesGradRhoTimesPsi[0][1] = two*derExcWithSigmaTimesGradRho(cell,q,1)*psiVal[0];
		  derExchWithSigmaTimesGradRhoTimesPsi[0][2] = two*derExcWithSigmaTimesGradRho(cell,q,2)*psiVal[0];
		  derExchWithSigmaTimesGradRhoTimesPsi[1][0] = two*derExcWithSigmaTimesGradRho(cell,q,0)*psiVal[1];
		  derExchWithSigmaTimesGradRhoTimesPsi[1][1] = two*derExcWithSigmaTimesGradRho(cell,q,1)*psiVal[1];
		  derExchWithSigmaTimesGradRhoTimesPsi[1][2] = two*derExcWithSigmaTimesGradRho(cell,q,2)*psiVal[1];	


		  //
		  //compute kSquareTerm
		  //
		  kSquareTerm[0] = halfkSquare*psiVal[0];
		  kSquareTerm[1] = halfkSquare*psiVal[1];

		  //
		  //submit gradients and values
		  //
	      
		  for(int i = 0; i < 3; ++i)
		    {
		      sumGradientTerms[0][i] = gradientPsiTerm[0][i] + derExchWithSigmaTimesGradRhoTimesPsi[0][i];
		      sumGradientTerms[1][i] = gradientPsiTerm[1][i] + derExchWithSigmaTimesGradRhoTimesPsi[1][i];
		    }

		  fe_eval.submit_gradient(sumGradientTerms,q);
		  fe_eval.submit_value(vEffTerm+kDotGradientPsiTerm+kSquareTerm+derExchWithSigmaTimesGradRhoDotGradientPsiTerm,q);
		    
		}

	      fe_eval.integrate (true, true);
	      fe_eval.distribute_local_to_global (*dst[i]);

	    }
	}
    }
  else
    {
      for(unsigned int cell=cell_range.first; cell<cell_range.second; ++cell)
	{
	  fe_eval.reinit (cell); 
	  for(unsigned int i = 0; i < dst.size(); ++i)
	    {
	      fe_eval.read_dof_values(*src[i]);
	      fe_eval.evaluate (true,true,false);
	      for(unsigned int q = 0; q < fe_eval.n_q_points; ++q)
		{
		  //
		  //get the quadrature point values of psi and gradPsi which are complex
		  //
		  psiVal = fe_eval.get_value(q);
		  gradientPsiVal = fe_eval.get_gradient(q);

		  //
		  //compute gradientPsiTerm of the stiffnessMatrix times vector (0.5*gradientPsi)
		  //
		  gradientPsiTerm[0] = gradientPsiVal[0]*half;
		  gradientPsiTerm[1] = gradientPsiVal[1]*half;

		  //
		  //compute Veff part of the stiffness matrix times vector (Veff*psi)
		  //
		  vEffTerm[0] = psiVal[0]*vEff(cell,q);
		  vEffTerm[1] = psiVal[1]*vEff(cell,q);

		  //
		  //compute term involving dot product of k-vector and gradientPsi in stiffnessmatrix times vector
		  //
		  kDotGradientPsiTerm[0] = kPointCoors[0]*gradientPsiVal[1][0] + kPointCoors[1]*gradientPsiVal[1][1] + kPointCoors[2]*gradientPsiVal[1][2];
		  kDotGradientPsiTerm[1] = -(kPointCoors[0]*gradientPsiVal[0][0] + kPointCoors[1]*gradientPsiVal[0][1] + kPointCoors[2]*gradientPsiVal[0][2]);

		  //
		  //compute kSquareTerm
		  //
		  kSquareTerm[0] = halfkSquare*psiVal[0];
		  kSquareTerm[1] = halfkSquare*psiVal[1];

		  //
		  //submit gradients and values
		  //
		  fe_eval.submit_gradient(gradientPsiTerm,q);
		  fe_eval.submit_value(vEffTerm+kDotGradientPsiTerm+kSquareTerm,q);
		}

	      fe_eval.integrate (true, true);
	      fe_eval.distribute_local_to_global (*dst[i]);

	    }
	}

    }
#else
  FEEvaluation<3,FEOrder, C_num1DQuad<FEOrder>(), 1, double>  fe_eval(data, dftPtr->eigenDofHandlerIndex, 0);
  Tensor<1,3,VectorizedArray<double> > derExchWithSigmaTimesGradRhoTimesPsi,gradientPsiVal;
  VectorizedArray<double> psiVal,derExchWithSigmaTimesGradRhoDotGradientPsiTerm;
  if(dftParameters::xc_id == 4)
    {
      for(unsigned int cell = cell_range.first; cell < cell_range.second; ++cell)
	{
	  fe_eval.reinit (cell); 
	  for(unsigned int i = 0; i < dst.size(); i++)
	    {
	      fe_eval.read_dof_values(*src[i]);
	      fe_eval.evaluate (true,true,false);
	      for(unsigned int q = 0; q < fe_eval.n_q_points; ++q)
		{
		  psiVal = fe_eval.get_value(q);
		  gradientPsiVal = fe_eval.get_gradient(q);
		  derExchWithSigmaTimesGradRhoTimesPsi[0] = derExcWithSigmaTimesGradRho(cell,q,0)*psiVal;
		  derExchWithSigmaTimesGradRhoTimesPsi[1] = derExcWithSigmaTimesGradRho(cell,q,1)*psiVal;
		  derExchWithSigmaTimesGradRhoTimesPsi[2] = derExcWithSigmaTimesGradRho(cell,q,2)*psiVal;
		  derExchWithSigmaTimesGradRhoDotGradientPsiTerm = derExcWithSigmaTimesGradRho(cell,q,0)*gradientPsiVal[0] + derExcWithSigmaTimesGradRho(cell,q,1)*gradientPsiVal[1] + derExcWithSigmaTimesGradRho(cell,q,2)*gradientPsiVal[2];

		  //
		  //submit gradient and value
		  //
		  fe_eval.submit_gradient(gradientPsiVal*half + two*derExchWithSigmaTimesGradRhoTimesPsi,q); 
		  fe_eval.submit_value(vEff(cell,q)*psiVal + two*derExchWithSigmaTimesGradRhoDotGradientPsiTerm,q);
		}

	      fe_eval.integrate (true, true);
	      fe_eval.distribute_local_to_global (*dst[i]);
	    }
	}
    }
  else
    {
      for(unsigned int cell = cell_range.first; cell < cell_range.second; ++cell)
	{
	  fe_eval.reinit (cell); 
	  for(unsigned int i = 0; i < dst.size(); i++)
	    {
	      fe_eval.read_dof_values(*src[i]);
	      fe_eval.evaluate (true,true,false);
	      for(unsigned int q = 0; q < fe_eval.n_q_points; ++q)
		{
		  fe_eval.submit_gradient(fe_eval.get_gradient(q)*half, q);
		  fe_eval.submit_value(fe_eval.get_value(q)*vEff(cell,q), q);
		}

	      fe_eval.integrate (true, true);
	      fe_eval.distribute_local_to_global (*dst[i]);
	    }
	}

    }
#endif
}


//HX
template<unsigned int FEOrder>
void eigenClass<FEOrder>::HX(const std::vector<vectorType*> &src, 
			     std::vector<vectorType*> &dst) 
{
  computing_timer.enter_section("eigenClass HX");
  for (unsigned int i = 0; i < src.size(); i++)
    {
      *(dftPtr->tempPSI2[i]) = *src[i];
      dftPtr->tempPSI2[i]->scale(massVector); //MX
      dftPtr->constraintsNoneEigen.distribute(*(dftPtr->tempPSI2[i]));
      *dst[i] = 0.0;
      *dftPtr->tempPSI4[i] = 0.0;
    }

  dftPtr->matrix_free_data.cell_loop(&eigenClass<FEOrder>::implementHX, this, dst, dftPtr->tempPSI2); //HMX
  
  //
  //required if its a pseudopotential calculation and number of nonlocal atoms are greater than zero
  //
  if(dftParameters::isPseudopotential && dftPtr->d_nonLocalAtomGlobalChargeIds.size() > 0)
    {

      for (unsigned int i = 0; i < src.size(); i++)
	{
	  //dftPtr->tempPSI2[i]->compress(VectorOperation::insert);  
	  dftPtr->tempPSI2[i]->update_ghost_values();
	}

      for (unsigned int i = 0; i < src.size(); i++)
	{
	  *dftPtr->tempPSI4[i] = 0.0;
	}
<<<<<<< HEAD
        computeNonLocalHamiltonianTimesX(dftPtr->tempPSI2,
      				       dftPtr->tempPSI4);
      //
=======
          
      computeNonLocalHamiltonianTimesXMemoryOpt(dftPtr->tempPSI2,
						dftPtr->tempPSI4);

      /*computeNonLocalHamiltonianTimesX(dftPtr->tempPSI2,
	dftPtr->tempPSI4);*/

>>>>>>> 2a933ba2
      for(unsigned int i = 0; i < src.size(); ++i)
	{
	  *dst[i]+=*dftPtr->tempPSI4[i];
	}

    }

  for (std::vector<vectorType*>::iterator it=dst.begin(); it!=dst.end(); it++)
    {
      (*it)->scale(massVector); //MHMX  
      (*it)->compress(VectorOperation::add);  
    }
  computing_timer.exit_section("eigenClass HX");
}

//XHX
template<unsigned int FEOrder>
void eigenClass<FEOrder>::XHX(const std::vector<vectorType*> &src)
{
  computing_timer.enter_section("eigenClass XHX");

  //HX
  HX(src, dftPtr->tempPSI3);
  for (unsigned int i = 0; i < src.size(); i++)
    {
      dftPtr->tempPSI3[i]->update_ghost_values();
    }

#ifdef ENABLE_PERIODIC_BC
  unsigned int dofs_per_proc=src[0]->local_size()/2; 
#else
  unsigned int dofs_per_proc=src[0]->local_size(); 
#endif

  //
  //required for lapack functions
  //
  int k = dofs_per_proc, n = src.size(); 
  int vectorSize = k*n;
  int lda=k, ldb=k, ldc=n;

#ifdef ENABLE_PERIODIC_BC
  std::vector<double> hxReal(vectorSize), xReal(vectorSize);
  std::vector<double> hxImag(vectorSize), xImag(vectorSize);

  //
  //extract vectors at the processor level(too much memory expensive)
  //
  unsigned int index = 0;
  for (std::vector<vectorType*>::const_iterator it = src.begin(); it != src.end(); it++)
    {
      (*it)->extract_subvector_to(dftPtr->local_dof_indicesReal.begin(), 
				  dftPtr->local_dof_indicesReal.end(), 
				  xReal.begin()+dofs_per_proc*index); 

      (*it)->extract_subvector_to(dftPtr->local_dof_indicesImag.begin(), 
				  dftPtr->local_dof_indicesImag.end(), 
				  xImag.begin()+dofs_per_proc*index);

      dftPtr->tempPSI3[index]->extract_subvector_to(dftPtr->local_dof_indicesReal.begin(),
						    dftPtr->local_dof_indicesReal.end(),
						    hxReal.begin()+dofs_per_proc*index);

      dftPtr->tempPSI3[index]->extract_subvector_to(dftPtr->local_dof_indicesImag.begin(),
						    dftPtr->local_dof_indicesImag.end(),
						    hxImag.begin()+dofs_per_proc*index);
 
      index++;
    }

  //
  //create complex vectors
  //
  std::vector<std::complex<double> > hx(vectorSize,0.0);
  std::vector<std::complex<double> >  x(vectorSize,0.0);
  for(int i = 0; i < vectorSize; ++i)
    {
      hx[i].real(hxReal[i]);
      hx[i].imag(hxImag[i]);
      x[i].real(xReal[i]);
      x[i].imag(xImag[i]);
    }
  char transA  = 'C', transB  = 'N';
  std::complex<double> alpha = 1.0, beta  = 0.0;
  int sizeXtHX = n*n;
  std::vector<std::complex<double> > XtHXValuelocal(sizeXtHX,0.0);
  zgemm_(&transA, &transB, &n, &n, &k, &alpha, &x[0], &lda, &hx[0], &ldb, &beta, &XtHXValuelocal[0], &ldc);

  MPI_Allreduce(&XtHXValuelocal[0],
		&XHXValue[0],
		sizeXtHX,
		MPI_C_DOUBLE_COMPLEX,
		MPI_SUM,
		mpi_communicator);
#else
  std::vector<double> hx(dofs_per_proc*src.size()), x(dofs_per_proc*src.size());

  //
  //extract vectors at the processor level
  //
  std::vector<unsigned int> local_dof_indices(dofs_per_proc);
  src[0]->locally_owned_elements().fill_index_vector(local_dof_indices);

  unsigned int index=0;
  for (std::vector<vectorType*>::const_iterator it=src.begin(); it!=src.end(); it++)
    {
      (*it)->extract_subvector_to(local_dof_indices.begin(), local_dof_indices.end(), x.begin()+dofs_per_proc*index);
      dftPtr->tempPSI3[index]->extract_subvector_to(local_dof_indices.begin(), local_dof_indices.end(), hx.begin()+dofs_per_proc*index);
      index++;
    }
  char transA  = 'T', transB  = 'N';
  double alpha = 1.0, beta  = 0.0;
  dgemm_(&transA, &transB, &n, &n, &k, &alpha, &x[0], &lda, &hx[0], &ldb, &beta, &XHXValue[0], &ldc);
  Utilities::MPI::sum(XHXValue, mpi_communicator, XHXValue); 
#endif

  //all reduce XHXValue(check in parallel)
  
  computing_timer.exit_section("eigenClass XHX");
}

template<unsigned int FEOrder>
void eigenClass<FEOrder>::computeVEffSpinPolarized(std::map<dealii::CellId,std::vector<double> >* rhoValues, 
				      const vectorType & phi,
				      const vectorType & phiExt,
				      const unsigned int spinIndex,
				      std::map<dealii::CellId,std::vector<double> >* pseudoValues)
{
  const unsigned int n_cells = dftPtr->matrix_free_data.n_macro_cells();
  const unsigned int n_array_elements = VectorizedArray<double>::n_array_elements;
  FEEvaluation<3,FEOrder,C_num1DQuad<FEOrder>()> fe_eval_phi(dftPtr->matrix_free_data, 0 ,0);
  FEEvaluation<3,FEOrder,C_num1DQuad<FEOrder>()> fe_eval_phiExt(dftPtr->matrix_free_data, dftPtr->phiExtDofHandlerIndex, 0);
  int numberQuadraturePoints = fe_eval_phi.n_q_points;
  vEff.reinit (n_cells, numberQuadraturePoints);
  typename dealii::DoFHandler<3>::active_cell_iterator cellPtr;

  //
  //loop over cell block
  //
  for (unsigned int cell = 0; cell < n_cells; ++cell)
    {

      //
      //extract total potential
      //
      fe_eval_phi.reinit(cell);
      fe_eval_phi.read_dof_values(phi);
      fe_eval_phi.evaluate(true, false, false);

      //
      //extract phiExt
      //
      fe_eval_phiExt.reinit(cell);
      fe_eval_phiExt.read_dof_values(phiExt);
      fe_eval_phiExt.evaluate(true, false, false);



      for (unsigned int q = 0; q < numberQuadraturePoints; ++q)
	{
	  //
	  //loop over each cell
	  //
	  unsigned int n_sub_cells=dftPtr->matrix_free_data.n_components_filled(cell);
	  std::vector<double> densityValue(2*n_sub_cells), exchangePotentialVal(2*n_sub_cells), corrPotentialVal(2*n_sub_cells);
	  for (unsigned int v = 0; v < n_sub_cells; ++v)
	    {
	      cellPtr=dftPtr->matrix_free_data.get_cell_iterator(cell, v);
	      densityValue[2*v+1] = ((*rhoValues)[cellPtr->id()][2*q+1]);
	      densityValue[2*v] = ((*rhoValues)[cellPtr->id()][2*q]);
	    }

	  xc_lda_vxc(&(dftPtr->funcX),n_sub_cells,&densityValue[0],&exchangePotentialVal[0]);
	  xc_lda_vxc(&(dftPtr->funcC),n_sub_cells,&densityValue[0],&corrPotentialVal[0]);

	  VectorizedArray<double>  exchangePotential, corrPotential;
	  for (unsigned int v = 0; v < n_sub_cells; ++v)
	    {
	      exchangePotential[v]=exchangePotentialVal[2*v+spinIndex];
	      corrPotential[v]=corrPotentialVal[2*v+spinIndex];
	    }

	  //
	  //sum all to vEffective
	  //
	  if(isPseudopotential)
	    {
	      VectorizedArray<double>  pseudoPotential;
	      for (unsigned int v = 0; v < n_sub_cells; ++v)
		{
		  cellPtr=dftPtr->matrix_free_data.get_cell_iterator(cell, v);
		  pseudoPotential[v]=((*pseudoValues)[cellPtr->id()][q]);
		}
	      vEff(cell,q)=fe_eval_phi.get_value(q)+exchangePotential+corrPotential+(pseudoPotential-fe_eval_phiExt.get_value(q));
	    }
	  else
	    {  
	      vEff(cell,q)=fe_eval_phi.get_value(q)+exchangePotential+corrPotential;
	    }
	}
    }
}

template<unsigned int FEOrder>
void eigenClass<FEOrder>::computeVEffSpinPolarized(std::map<dealii::CellId,std::vector<double> >* rhoValues,
				      std::map<dealii::CellId,std::vector<double> >* gradRhoValues,
				      const vectorType & phi,
				      const vectorType & phiExt,
				      const unsigned int spinIndex,
				      std::map<dealii::CellId,std::vector<double> >* pseudoValues)
{
  const unsigned int n_cells = dftPtr->matrix_free_data.n_macro_cells();
  const unsigned int n_array_elements = VectorizedArray<double>::n_array_elements;
  FEEvaluation<3,FEOrder,C_num1DQuad<FEOrder>()> fe_eval_phi(dftPtr->matrix_free_data, 0 ,0);
  FEEvaluation<3,FEOrder,C_num1DQuad<FEOrder>()> fe_eval_phiExt(dftPtr->matrix_free_data, dftPtr->phiExtDofHandlerIndex ,0);
  int numberQuadraturePoints = fe_eval_phi.n_q_points;
  vEff.reinit (n_cells, numberQuadraturePoints);
  derExcWithSigmaTimesGradRho.reinit(TableIndices<3>(n_cells, numberQuadraturePoints, 3));
  typename dealii::DoFHandler<3>::active_cell_iterator cellPtr;

  //
  //loop over cell block
  //
  for (unsigned int cell = 0; cell < n_cells; ++cell)
    {

      //
      //extract total potential
      //
      fe_eval_phi.reinit(cell);
      fe_eval_phi.read_dof_values(phi);
      fe_eval_phi.evaluate(true, false, false);

      //
      //extract phiExt
      //
      fe_eval_phiExt.reinit(cell);
      fe_eval_phiExt.read_dof_values(phiExt);
      fe_eval_phiExt.evaluate(true, false, false);



      for (unsigned int q = 0; q < numberQuadraturePoints; ++q)
	{
	  //
	  //loop over each cell
	  //
	  unsigned int n_sub_cells=dftPtr->matrix_free_data.n_components_filled(cell);
	  std::vector<double> densityValue(2*n_sub_cells), derExchEnergyWithDensityVal(2*n_sub_cells), derCorrEnergyWithDensityVal(2*n_sub_cells), 
				derExchEnergyWithSigma(3*n_sub_cells), derCorrEnergyWithSigma(3*n_sub_cells), sigmaValue(3*n_sub_cells);
	  for (unsigned int v = 0; v < n_sub_cells; ++v)
	    {
	      cellPtr=dftPtr->matrix_free_data.get_cell_iterator(cell, v);
	      densityValue[2*v+1] = ((*rhoValues)[cellPtr->id()][2*q+1]);
	      densityValue[2*v] = ((*rhoValues)[cellPtr->id()][2*q]);
	      double gradRhoX1 = ((*gradRhoValues)[cellPtr->id()][6*q + 0]);
	      double gradRhoY1 = ((*gradRhoValues)[cellPtr->id()][6*q + 1]);
	      double gradRhoZ1 = ((*gradRhoValues)[cellPtr->id()][6*q + 2]);
	      double gradRhoX2 = ((*gradRhoValues)[cellPtr->id()][6*q + 3]);
	      double gradRhoY2 = ((*gradRhoValues)[cellPtr->id()][6*q + 4]);
	      double gradRhoZ2 = ((*gradRhoValues)[cellPtr->id()][6*q + 5]);
	      //
	      sigmaValue[3*v+0] = gradRhoX1*gradRhoX1 + gradRhoY1*gradRhoY1 + gradRhoZ1*gradRhoZ1;
	      sigmaValue[3*v+1] = gradRhoX1*gradRhoX2 + gradRhoY1*gradRhoY2 + gradRhoZ1*gradRhoZ2;
	      sigmaValue[3*v+2] = gradRhoX2*gradRhoX2 + gradRhoY2*gradRhoY2 + gradRhoZ2*gradRhoZ2;
	    }
	
	  xc_gga_vxc(&(dftPtr->funcX),n_sub_cells,&densityValue[0],&sigmaValue[0],&derExchEnergyWithDensityVal[0],&derExchEnergyWithSigma[0]);
	  xc_gga_vxc(&(dftPtr->funcC),n_sub_cells,&densityValue[0],&sigmaValue[0],&derCorrEnergyWithDensityVal[0],&derCorrEnergyWithSigma[0]);


	  VectorizedArray<double>  derExchEnergyWithDensity, derCorrEnergyWithDensity, derExcWithSigmaTimesGradRhoX, derExcWithSigmaTimesGradRhoY, derExcWithSigmaTimesGradRhoZ;
	  for (unsigned int v = 0; v < n_sub_cells; ++v)
	    {
	      cellPtr=dftPtr->matrix_free_data.get_cell_iterator(cell, v);
	      derExchEnergyWithDensity[v]=derExchEnergyWithDensityVal[2*v+spinIndex];
	      derCorrEnergyWithDensity[v]=derCorrEnergyWithDensityVal[2*v+spinIndex];
	      double gradRhoX = ((*gradRhoValues)[cellPtr->id()][6*q + 0 + 3*spinIndex]);
	      double gradRhoY = ((*gradRhoValues)[cellPtr->id()][6*q + 1 + 3*spinIndex]);
	      double gradRhoZ = ((*gradRhoValues)[cellPtr->id()][6*q + 2 + 3*spinIndex]);
	      double gradRhoOtherX = ((*gradRhoValues)[cellPtr->id()][6*q + 0 + 3*(1-spinIndex)]);
	      double gradRhoOtherY = ((*gradRhoValues)[cellPtr->id()][6*q + 1 + 3*(1-spinIndex)]);
	      double gradRhoOtherZ = ((*gradRhoValues)[cellPtr->id()][6*q + 2 + 3*(1-spinIndex)]);
	      double term = derExchEnergyWithSigma[3*v+2*spinIndex]+derCorrEnergyWithSigma[3*v+2*spinIndex];
	      double termOff = derExchEnergyWithSigma[3*v+1]+derCorrEnergyWithSigma[3*v+1];
	      derExcWithSigmaTimesGradRhoX[v] = term*gradRhoX + 0.5*termOff*gradRhoOtherX; 
	      derExcWithSigmaTimesGradRhoY[v] = term*gradRhoY + 0.5*termOff*gradRhoOtherY;
	      derExcWithSigmaTimesGradRhoZ[v] = term*gradRhoZ + 0.5*termOff*gradRhoOtherZ;
	    }

	  //
	  //sum all to vEffective
	  //
	  if(isPseudopotential)
	    {
	      VectorizedArray<double>  pseudoPotential;
	      for (unsigned int v = 0; v < n_sub_cells; ++v)
		{
		  cellPtr=dftPtr->matrix_free_data.get_cell_iterator(cell, v);
		  pseudoPotential[v]=((*pseudoValues)[cellPtr->id()][q]);
		}
	      vEff(cell,q)=fe_eval_phi.get_value(q)+derExchEnergyWithDensity+derCorrEnergyWithDensity+(pseudoPotential-fe_eval_phiExt.get_value(q));
	      derExcWithSigmaTimesGradRho(cell,q,0) = derExcWithSigmaTimesGradRhoX;
	      derExcWithSigmaTimesGradRho(cell,q,1) = derExcWithSigmaTimesGradRhoY;
	      derExcWithSigmaTimesGradRho(cell,q,2) = derExcWithSigmaTimesGradRhoZ;
	    }
	  else
	    {  
	      vEff(cell,q)=fe_eval_phi.get_value(q)+derExchEnergyWithDensity+derCorrEnergyWithDensity;
	      derExcWithSigmaTimesGradRho(cell,q,0) = derExcWithSigmaTimesGradRhoX;
	      derExcWithSigmaTimesGradRho(cell,q,1) = derExcWithSigmaTimesGradRhoY;
	      derExcWithSigmaTimesGradRho(cell,q,2) = derExcWithSigmaTimesGradRhoZ;
	    }
	}
    }
}


template class eigenClass<1>;
template class eigenClass<2>;
template class eigenClass<3>;
template class eigenClass<4>;
template class eigenClass<5>;
template class eigenClass<6>;
template class eigenClass<7>;
template class eigenClass<8>;
template class eigenClass<9>;
template class eigenClass<10>;
template class eigenClass<11>;
template class eigenClass<12>;

<|MERGE_RESOLUTION|>--- conflicted
+++ resolved
@@ -18,11 +18,8 @@
 
 #include "../../include/eigen.h"
 #include "../../include/dft.h"
-<<<<<<< HEAD
 #include "../../include/dftParameters.h"
-=======
 #include "computeNonLocalHamiltonianTimesXMemoryOpt.cc"
->>>>>>> 2a933ba2
 
 using namespace dftParameters ;
 
@@ -910,11 +907,7 @@
 	{
 	  *dftPtr->tempPSI4[i] = 0.0;
 	}
-<<<<<<< HEAD
-        computeNonLocalHamiltonianTimesX(dftPtr->tempPSI2,
-      				       dftPtr->tempPSI4);
-      //
-=======
+
           
       computeNonLocalHamiltonianTimesXMemoryOpt(dftPtr->tempPSI2,
 						dftPtr->tempPSI4);
@@ -922,7 +915,6 @@
       /*computeNonLocalHamiltonianTimesX(dftPtr->tempPSI2,
 	dftPtr->tempPSI4);*/
 
->>>>>>> 2a933ba2
       for(unsigned int i = 0; i < src.size(); ++i)
 	{
 	  *dst[i]+=*dftPtr->tempPSI4[i];
