--- conflicted
+++ resolved
@@ -39,14 +39,8 @@
   //
   QGauss<3> quadrature(C_num1DQuad<FEOrder>());
   FEEvaluation<3, FEOrder, C_num1DQuad<FEOrder>(), 1, double>  fe_eval(dftPtr->matrix_free_data, 0, 0); 
-<<<<<<< HEAD
   FEEvaluation<3, FEOrder, C_num1DQuad<FEOrder>(), 1, double>  fe_eval1(dftPtr->matrix_free_data, 0, 0);
   const unsigned int numberDofsPerElement = dftPtr->matrix_free_data.get_dof_handler().get_fe().dofs_per_cell;
-=======
-    const unsigned int numberDofsPerElement = dftPtr->matrix_free_data.get_dof_handler().get_fe().dofs_per_cell;
-
-
->>>>>>> a1c5756a
   const unsigned int numberQuadraturePoints = quadrature.size();
   typename dealii::DoFHandler<3>::active_cell_iterator cellPtr;
 
