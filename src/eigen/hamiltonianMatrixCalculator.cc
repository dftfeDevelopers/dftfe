// ---------------------------------------------------------------------
//
// Copyright (c) 2017 The Regents of the University of Michigan and DFT-FE authors.
//
// This file is part of the DFT-FE code.
//
// The DFT-FE code is free software; you can use it, redistribute
// it, and/or modify it under the terms of the GNU Lesser General
// Public License as published by the Free Software Foundation; either
// version 2.1 of the License, or (at your option) any later version.
// The full text of the license can be found in the file LICENSE at
// the top level of the DFT-FE distribution.
//
// ---------------------------------------------------------------------
//
<<<<<<< HEAD
// @author  Phani Motamarri 
=======
// @author  Phani Motamarri
>>>>>>> c5d9e7e1
//



template<unsigned int FEOrder>
void eigenClass<FEOrder>::computeHamiltonianMatrix(unsigned int kPointIndex)
{

  //
  //Get the number of locally owned cells
  //
  const unsigned int numberMacroCells = dftPtr->matrix_free_data.n_macro_cells();
  const unsigned int totalLocallyOwnedCells = dftPtr->matrix_free_data.n_physical_cells();

<<<<<<< HEAD
  //
  //Resize the cell-level hamiltonian  matrix
  //
=======

  d_cellHamiltonianMatrix.clear();
>>>>>>> c5d9e7e1
  d_cellHamiltonianMatrix.resize(totalLocallyOwnedCells);

  //
  //Get some FE related Data
  //
  QGauss<3> quadrature(C_num1DQuad<FEOrder>());
<<<<<<< HEAD
  FEEvaluation<3, FEOrder, C_num1DQuad<FEOrder>(), 1, double>  fe_eval(dftPtr->matrix_free_data, 0, 0); 
  FEEvaluation<3, FEOrder, C_num1DQuad<FEOrder>(), 1, double>  fe_eval1(dftPtr->matrix_free_data, 0, 0);
  const unsigned int numberDofsPerElement = dftPtr->FE.dofs_per_cell;
=======

  FEEvaluation<3, FEOrder, C_num1DQuad<FEOrder>(), 1, double>  fe_eval(dftPtr->matrix_free_data, 0, 0); //
  
  const unsigned int numberDofsPerElement = dftPtr->matrix_free_data.get_dof_handler().get_fe().dofs_per_cell;

  //std::cout<<"Degrees of freedom in Ham Matrix Computation: "<<numberDofsPerElement<<std::endl;

>>>>>>> c5d9e7e1
  const unsigned int numberQuadraturePoints = quadrature.size();
  typename dealii::DoFHandler<3>::active_cell_iterator cellPtr;
  

<<<<<<< HEAD
  //
  //Build the cell-level hamiltonian matrix
  //
  int iElem = 0;
  for(int iMacroCell = 0; iMacroCell < numberMacroCells; ++iMacroCell)
=======
  unsigned int iElem = 0;
  for(unsigned int iMacroCell = 0; iMacroCell < numberMacroCells; ++iMacroCell)
>>>>>>> c5d9e7e1
    {
      std::vector<VectorizedArray<double> > elementHamiltonianMatrix;
      elementHamiltonianMatrix.resize(numberDofsPerElement*numberDofsPerElement);
      fe_eval.reinit(iMacroCell);
      fe_eval1.reinit(iMacroCell);
      for(unsigned int iNode = 0; iNode < numberDofsPerElement; ++iNode)
	{
	  for(unsigned int jNode = 0; jNode < numberDofsPerElement; ++jNode)
	    {
	      for(unsigned int q_point = 0; q_point < numberQuadraturePoints; ++q_point)
		{
		  VectorizedArray<double> temp = vEff(iMacroCell,q_point)*make_vectorized_array(d_shapeFunctionValue[numberQuadraturePoints*iNode+q_point])*make_vectorized_array(d_shapeFunctionValue[numberQuadraturePoints*jNode+q_point]);

		  fe_eval.submit_value(temp,q_point);
		}
	      
	      elementHamiltonianMatrix[numberDofsPerElement*iNode + jNode] = make_vectorized_array(0.5)*d_cellShapeFunctionGradientIntegral[iMacroCell][numberDofsPerElement*iNode + jNode] + fe_eval.integrate_value();

	    }//jNode loop

	}//iNode loop


      if(dftParameters::xc_id == 4)
	{
	  for(unsigned int iNode = 0; iNode < numberDofsPerElement; ++iNode)
	    {
	      for(unsigned int jNode = 0; jNode < numberDofsPerElement; ++jNode)
		{
		  for(unsigned int q_point = 0; q_point < numberQuadraturePoints; ++q_point)
		    {
		      VectorizedArray<double> tempx = d_cellShapeFunctionGradientValue(iMacroCell,iNode,q_point,0)*make_vectorized_array(d_shapeFunctionValue[numberQuadraturePoints*jNode+q_point])+ d_cellShapeFunctionGradientValue(iMacroCell,jNode,q_point,0)*make_vectorized_array(d_shapeFunctionValue[numberQuadraturePoints*iNode+q_point]);

		      VectorizedArray<double> tempy = d_cellShapeFunctionGradientValue(iMacroCell,iNode,q_point,1)*make_vectorized_array(d_shapeFunctionValue[numberQuadraturePoints*jNode+q_point])+ d_cellShapeFunctionGradientValue(iMacroCell,jNode,q_point,1)*make_vectorized_array(d_shapeFunctionValue[numberQuadraturePoints*iNode+q_point]);

		      VectorizedArray<double> tempz = d_cellShapeFunctionGradientValue(iMacroCell,iNode,q_point,2)*make_vectorized_array(d_shapeFunctionValue[numberQuadraturePoints*jNode+q_point])+ d_cellShapeFunctionGradientValue(iMacroCell,jNode,q_point,2)*make_vectorized_array(d_shapeFunctionValue[numberQuadraturePoints*iNode+q_point]);

		      VectorizedArray<double> temp = derExcWithSigmaTimesGradRho(iMacroCell,q_point,0)*tempx + derExcWithSigmaTimesGradRho(iMacroCell,q_point,1)*tempy + derExcWithSigmaTimesGradRho(iMacroCell,q_point,2)*tempz;

		      fe_eval1.submit_value(make_vectorized_array(2.0)*temp,q_point);
		    }
	      
		  elementHamiltonianMatrix[numberDofsPerElement*iNode + jNode] +=  fe_eval1.integrate_value();

		}//jNode loop

	    }//iNode loop

	}


      const  unsigned int n_sub_cells = dftPtr->matrix_free_data.n_components_filled(iMacroCell);
    

      for(unsigned int iSubCell = 0; iSubCell < n_sub_cells; ++iSubCell)
	{
	  d_cellHamiltonianMatrix[iElem].resize(numberDofsPerElement*numberDofsPerElement,0.0);
	  for(unsigned int iNode = 0; iNode < numberDofsPerElement; ++iNode)
	    {
	      for(unsigned int jNode = 0; jNode < numberDofsPerElement; ++jNode)
		{
#ifdef ENABLE_PERIODIC_BC
		  d_cellHamiltonianMatrix[iElem][numberDofsPerElement*iNode + jNode].real(elementHamiltonianMatrix[numberDofsPerElement*iNode + jNode][iSubCell]);
		  d_cellHamiltonianMatrix[iElem][numberDofsPerElement*iNode + jNode].imag(0.0);
#else
		  d_cellHamiltonianMatrix[iElem][numberDofsPerElement*iNode + jNode] = elementHamiltonianMatrix[numberDofsPerElement*iNode + jNode][iSubCell];
#endif

		}
	    }

	  iElem += 1;
	}

    }//macrocell loop

}

<|MERGE_RESOLUTION|>--- conflicted
+++ resolved
@@ -13,11 +13,7 @@
 //
 // ---------------------------------------------------------------------
 //
-<<<<<<< HEAD
 // @author  Phani Motamarri 
-=======
-// @author  Phani Motamarri
->>>>>>> c5d9e7e1
 //
 
 
@@ -32,47 +28,24 @@
   const unsigned int numberMacroCells = dftPtr->matrix_free_data.n_macro_cells();
   const unsigned int totalLocallyOwnedCells = dftPtr->matrix_free_data.n_physical_cells();
 
-<<<<<<< HEAD
   //
   //Resize the cell-level hamiltonian  matrix
   //
-=======
-
   d_cellHamiltonianMatrix.clear();
->>>>>>> c5d9e7e1
   d_cellHamiltonianMatrix.resize(totalLocallyOwnedCells);
 
   //
   //Get some FE related Data
   //
   QGauss<3> quadrature(C_num1DQuad<FEOrder>());
-<<<<<<< HEAD
   FEEvaluation<3, FEOrder, C_num1DQuad<FEOrder>(), 1, double>  fe_eval(dftPtr->matrix_free_data, 0, 0); 
   FEEvaluation<3, FEOrder, C_num1DQuad<FEOrder>(), 1, double>  fe_eval1(dftPtr->matrix_free_data, 0, 0);
-  const unsigned int numberDofsPerElement = dftPtr->FE.dofs_per_cell;
-=======
-
-  FEEvaluation<3, FEOrder, C_num1DQuad<FEOrder>(), 1, double>  fe_eval(dftPtr->matrix_free_data, 0, 0); //
-  
   const unsigned int numberDofsPerElement = dftPtr->matrix_free_data.get_dof_handler().get_fe().dofs_per_cell;
-
-  //std::cout<<"Degrees of freedom in Ham Matrix Computation: "<<numberDofsPerElement<<std::endl;
-
->>>>>>> c5d9e7e1
   const unsigned int numberQuadraturePoints = quadrature.size();
   typename dealii::DoFHandler<3>::active_cell_iterator cellPtr;
-  
 
-<<<<<<< HEAD
-  //
-  //Build the cell-level hamiltonian matrix
-  //
-  int iElem = 0;
-  for(int iMacroCell = 0; iMacroCell < numberMacroCells; ++iMacroCell)
-=======
   unsigned int iElem = 0;
   for(unsigned int iMacroCell = 0; iMacroCell < numberMacroCells; ++iMacroCell)
->>>>>>> c5d9e7e1
     {
       std::vector<VectorizedArray<double> > elementHamiltonianMatrix;
       elementHamiltonianMatrix.resize(numberDofsPerElement*numberDofsPerElement);
