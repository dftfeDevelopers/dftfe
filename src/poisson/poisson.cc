<<<<<<< HEAD
// ---------------------------------------------------------------------
//
// Copyright (c) 2017 The Regents of the University of Michigan and DFT-FE authors.
//
// This file is part of the DFT-FE code.
//
// The DFT-FE code is free software; you can use it, redistribute
// it, and/or modify it under the terms of the GNU Lesser General
// Public License as published by the Free Software Foundation; either
// version 2.1 of the License, or (at your option) any later version.
// The full text of the license can be found in the file LICENSE at
// the top level of the DFT-FE distribution.
//
// ---------------------------------------------------------------------
//
// @author Shiva Rudraraju (2016), Phani Motamarri (2016), Sambit Das (2017)
//

#include "../../include/poisson.h"
#include "../../include/dft.h"
#include "../../include/constants.h"
#include "boundary.cc"
//
//constructor
//
template<unsigned int FEOrder>
poissonClass<FEOrder>::poissonClass(dftClass<FEOrder>* _dftPtr):
  dftPtr(_dftPtr),
  FE (QGaussLobatto<1>(C_num1DQuad<FEOrder>())),
  mpi_communicator (MPI_COMM_WORLD),
  n_mpi_processes (Utilities::MPI::n_mpi_processes(mpi_communicator)),
  this_mpi_process (Utilities::MPI::this_mpi_process(mpi_communicator)),
  pcout (std::cout, (Utilities::MPI::this_mpi_process(MPI_COMM_WORLD) == 0)),
  computing_timer (pcout, TimerOutput::never, TimerOutput::wall_times)
{

}

//
//initialize poissonClass 
//
template<unsigned int FEOrder>
void poissonClass<FEOrder>::init()
{
  computing_timer.enter_section("poissonClass setup"); 

  //
  //initialize vectors
  //
  dftPtr->matrix_free_data.initialize_dof_vector(rhs);

  rhs2.reinit (rhs);
  jacobianDiagonal.reinit (rhs);
  phiTotRhoIn.reinit (rhs);
  phiTotRhoOut.reinit (rhs);
  //phiExt.reinit (rhs);
  //vselfBinScratch.reinit (rhs);
  
  computing_timer.exit_section("poissonClass setup"); 
}

//
//compute local jacobians
//
template<unsigned int FEOrder>
void poissonClass<FEOrder>::computeRHS2()
{
  computing_timer.enter_section("PoissonClass rhs2 assembly"); 
  rhs2=0.0;
  //jacobianDiagonal=0.0;
  //
  //local data structures
  //
  
  QGauss<3>  quadrature(C_num1DQuad<FEOrder>());
  FEValues<3> fe_values(FE, quadrature, update_values | update_gradients | update_JxW_values);
  const unsigned int dofs_per_cell = FE.dofs_per_cell;
  const unsigned int num_quad_points = quadrature.size();
  Vector<double>  elementalrhs (dofs_per_cell);//, elementalJacobianDiagonal(dofs_per_cell);
  std::vector<types::global_dof_index> local_dof_indices(dofs_per_cell);
  const ConstraintMatrix * constraintMatrix = dftPtr->d_constraintsVector[d_constraintMatrixId];

  //
  //parallel loop over all elements
  //
  typename DoFHandler<3>::active_cell_iterator cell = dftPtr->dofHandler.begin_active(), endc = dftPtr->dofHandler.end();
  for(; cell!=endc; ++cell) 
    {
      if(cell->is_locally_owned())
	{
	  //compute values for the current element
	  fe_values.reinit(cell);
	  cell->get_dof_indices(local_dof_indices);

	  //rhs2
	  elementalrhs=0.0;
	  bool assembleFlag=false;

	  //local poissonClass operator
	  for(unsigned int j = 0; j < dofs_per_cell; ++j)
	    {
	      unsigned int columnID = local_dof_indices[j];
	      if(constraintMatrix->is_inhomogeneously_constrained(columnID))
		{
		  for (unsigned int i = 0; i < dofs_per_cell; ++i)
		    {
		      //compute contribution to rhs2
		      double localStiffnessMatIJ = 0.0;
		      for (unsigned int q_point=0; q_point<num_quad_points; ++q_point)
			{
			  localStiffnessMatIJ += (1.0/(4.0*M_PI))*(fe_values.shape_grad(i,q_point)*fe_values.shape_grad(j,q_point))*fe_values.JxW(q_point);
			}
		      elementalrhs(i)+=constraintMatrix->get_inhomogeneity(columnID)*localStiffnessMatIJ;
		      if (!assembleFlag) {assembleFlag=true;}
		    }

		}
	    }
	  if(assembleFlag)
	    {
	      constraintMatrix->distribute_local_to_global(elementalrhs,local_dof_indices,rhs2);
	    }
	  
	}
    }
  rhs2.compress(VectorOperation::add);
  //pcout << "rhs2: " << rhs2.l2_norm() << std::endl;
  computing_timer.exit_section("PoissonClass rhs2 assembly");
}

//
//compute RHS
//
template<unsigned int FEOrder>
void poissonClass<FEOrder>::computeRHS(std::map<dealii::CellId,std::vector<double> >* rhoValues){
  if(!rhoValues)
    computeRHS2();

  computing_timer.enter_section("PoissonClass rhs assembly");
  rhs = 0.0;
  jacobianDiagonal=0.0;

  //
  //local data structures
  //
  QGauss<3>  quadrature(C_num1DQuad<FEOrder>());
  FEValues<3> fe_values (FE, quadrature, update_values | update_gradients | update_JxW_values);
  const unsigned int   dofs_per_cell = FE.dofs_per_cell;
  const unsigned int   num_quad_points = quadrature.size();
  Vector<double>       elementalResidual (dofs_per_cell), elementalJacobianDiagonal(dofs_per_cell);
  std::vector<types::global_dof_index> local_dof_indices (dofs_per_cell);
  const ConstraintMatrix * constraintMatrix = dftPtr->d_constraintsVector[d_constraintMatrixId];

 
  //
  //parallel loop over all elements
  //
  typename DoFHandler<3>::active_cell_iterator cell = dftPtr->dofHandler.begin_active(), endc = dftPtr->dofHandler.end();
  for(; cell!=endc; ++cell) 
    {
      if (cell->is_locally_owned())
	{
	  //compute values for the current element
	  fe_values.reinit (cell);
	  elementalResidual=0.0;
	  //local rhs
	  if (rhoValues) 
	    {
	      double* rhoValuesPtr=&((*rhoValues)[cell->id()][0]);
	      for (unsigned int i=0; i<dofs_per_cell; ++i)
		{
		  for (unsigned int q_point=0; q_point<num_quad_points; ++q_point)
		    { 
		      elementalResidual(i) += fe_values.shape_value(i, q_point)*rhoValuesPtr[q_point]*fe_values.JxW (q_point);
		    }
		}
	    }

	  //assemble to global data structures
	  cell->get_dof_indices (local_dof_indices);
	  constraintMatrix->distribute_local_to_global(elementalResidual, local_dof_indices, rhs);

	  //jacobianDiagonal
	  elementalJacobianDiagonal=0.0;
	  for (unsigned int i = 0; i < dofs_per_cell; ++i)
	    {
	      for (unsigned int q_point = 0; q_point < num_quad_points; ++q_point)
		{
		  elementalJacobianDiagonal(i) += (1.0/(4.0*M_PI))*(fe_values.shape_grad(i, q_point)*fe_values.shape_grad (i, q_point))*fe_values.JxW(q_point);
		}
	    }

	  constraintMatrix->distribute_local_to_global(elementalJacobianDiagonal, local_dof_indices, jacobianDiagonal);

	}
    }

  //
  //Add nodal force to the node containing the atom
  //
  if(rhoValues)
    {
      for (std::map<unsigned int, double>::iterator it=dftPtr->atoms.begin(); it!=dftPtr->atoms.end(); ++it)
	{
	  std::vector<unsigned int> local_dof_indices_origin(1, it->first); //atomic node
	  Vector<double> cell_rhs_origin (1); 
	  cell_rhs_origin(0)=-(it->second); //atomic charge

	  constraintMatrix->distribute_local_to_global(cell_rhs_origin, local_dof_indices_origin, rhs);
	}
    }
  else
    {
      int binId = d_constraintMatrixId - 2;
      for (std::map<unsigned int, double>::iterator it=dftPtr->d_atomsInBin[binId].begin(); it!=dftPtr->d_atomsInBin[binId].end(); ++it)
	{
	  std::vector<unsigned int> local_dof_indices_origin(1, it->first); //atomic node
	  Vector<double> cell_rhs_origin (1); 
	  cell_rhs_origin(0)=-(it->second); //atomic charge
	  constraintMatrix->distribute_local_to_global(cell_rhs_origin, local_dof_indices_origin, rhs);
	}
    }

  //
  //MPI operation to sync data 
  //
  rhs.compress(VectorOperation::add);
  jacobianDiagonal.compress(VectorOperation::add);

  
  if (!rhoValues)
    {
      rhs.add(-1.0,rhs2);
    }

  //
  //check if this is really required
  //
  constraintMatrix->set_zero(rhs);


  for(types::global_dof_index i = 0; i < jacobianDiagonal.size(); ++i)
    {
      if(jacobianDiagonal.in_local_range(i))
	{
	  if(!constraintMatrix->is_constrained(i))
	    {   
	      jacobianDiagonal(i) = 1.0/jacobianDiagonal(i);
	    }
	}
    }

  jacobianDiagonal.compress(VectorOperation::insert);

  
  //pcout<< "rhs:" <<rhs.l2_norm()<<std::endl;
  computing_timer.exit_section("PoissonClass rhs assembly");

}

//Ax
template<unsigned int FEOrder>
void poissonClass<FEOrder>::AX (const dealii::MatrixFree<3,double>  &data,
				 vectorType &dst, 
				 const vectorType &src,
				 const std::pair<unsigned int,unsigned int> &cell_range) const
{
  VectorizedArray<double>  quarter = make_vectorized_array (1.0/(4.0*M_PI));
  int constraintId = d_constraintMatrixId;

  FEEvaluation<3,FEOrder,C_num1DQuad<FEOrder>()> fe_eval(data, constraintId, 0); 

  for (unsigned int cell=cell_range.first; cell<cell_range.second; ++cell)
    {
      fe_eval.reinit(cell); 
      fe_eval.read_dof_values_plain(src);
      fe_eval.evaluate(false,true,false);
      for (unsigned int q=0; q<fe_eval.n_q_points; ++q)
	{
	  fe_eval.submit_gradient(fe_eval.get_gradient(q)*quarter, q);
	}
      fe_eval.integrate(false, true);
      fe_eval.distribute_local_to_global(dst);
    }
}

//vmult
template<unsigned int FEOrder>
void poissonClass<FEOrder>::vmult(vectorType &dst, vectorType &src) const
{
 
  dst=0.0;
  dftPtr->d_constraintsVector[d_constraintMatrixId]->distribute(src);
  for(types::global_dof_index i = 0; i < src.size(); ++i)
    {
      if(src.in_local_range(i))
	{	 	  
	  if(dftPtr->d_constraintsVector[d_constraintMatrixId]->is_inhomogeneously_constrained(i))
	    {
	      src(i) -= dftPtr->d_constraintsVector[d_constraintMatrixId]->get_inhomogeneity(i);
	    }
	}
    }
  dftPtr->matrix_free_data.cell_loop (&poissonClass<FEOrder>::AX, this, dst, src);

  //This is necessary specifically for periodic boundary conditions 
  //for solving total electrostatic potential with pinned nodes
  //Only master node is pinned and remaining slave nodes are still
  //constrained to master node and setting other slave nodes
  //to zero is necessary after every "Ax" and hence call this function.
  dftPtr->d_constraintsVector[d_constraintMatrixId]->set_zero(dst);  

}

//
//Matrix-Free Jacobi preconditioner application
//
template<unsigned int FEOrder>
void poissonClass<FEOrder>::precondition_Jacobi(vectorType& dst, const vectorType& src, const double omega) const
{
  dst = src;
  dst.scale(jacobianDiagonal);
}

//
//solve using CG
//
template<unsigned int FEOrder>
void poissonClass<FEOrder>::solve(vectorType& phi, int constraintMatrixId, std::map<dealii::CellId,std::vector<double> >* rhoValues)
{
  //
  //initialize the data member
  //
  d_constraintMatrixId = constraintMatrixId;

  //
  //compute RHS
  //
  computeRHS(rhoValues);

  //solve
  computing_timer.enter_section("poissonClass solve"); 
  SolverControl solver_control(dftPtr->d_maxLinearSolverIterations,dftPtr->d_relLinearSolverTolerance*rhs.l2_norm());
  SolverCG<vectorType> solver(solver_control);

  
  PreconditionJacobi<poissonClass<FEOrder> > preconditioner;
  preconditioner.initialize (*this, 0.3);
  try{

    //phi=0.0;
    //solver.solve(*this, phi, rhs, IdentityMatrix(rhs.size()));

    //assumed phi distributed prior
    for(types::global_dof_index i = 0; i < phi.size(); ++i)
    {
      if(phi.in_local_range(i))
	{	    
	  if(dftPtr->d_constraintsVector[d_constraintMatrixId]->is_inhomogeneously_constrained(i))
	    phi(i)=0;
	}
    }   
    phi.update_ghost_values();
    solver.solve(*this, phi, rhs, preconditioner);

    dftPtr->d_constraintsVector[d_constraintMatrixId]->distribute(phi);
    phi.update_ghost_values();
  }
  catch (...) {
    pcout << "\nWarning: solver did not converge as per set tolerances. consider increasing maxLinearSolverIterations or decreasing relLinearSolverTolerance.\n";
  }

  //std::cout<<"L2 norm of phi : "<<phi.l2_norm()<<std::endl;
 // std::cout<<"Max of Phi : "<<phi.linfty_norm()<<std::endl;



  char buffer[200];
  sprintf(buffer, "initial abs. residual: %12.6e, current abs. residual: %12.6e, nsteps: %u, abs. tolerance criterion: %12.6e\n\n", \
	  solver_control.initial_value(),				\
	  solver_control.last_value(),					\
	  solver_control.last_step(), solver_control.tolerance()); 
  pcout<<buffer; 
  computing_timer.exit_section("poissonClass solve"); 
}

template class poissonClass<1>;
template class poissonClass<2>;
template class poissonClass<3>;
template class poissonClass<4>;
template class poissonClass<5>;
template class poissonClass<6>;
template class poissonClass<7>;
template class poissonClass<8>;
template class poissonClass<9>;
template class poissonClass<10>;
template class poissonClass<11>;
template class poissonClass<12>;
=======
// ---------------------------------------------------------------------
//
// Copyright (c) 2017 The Regents of the University of Michigan and DFT-FE authors.
//
// This file is part of the DFT-FE code.
//
// The DFT-FE code is free software; you can use it, redistribute
// it, and/or modify it under the terms of the GNU Lesser General
// Public License as published by the Free Software Foundation; either
// version 2.1 of the License, or (at your option) any later version.
// The full text of the license can be found in the file LICENSE at
// the top level of the DFT-FE distribution.
//
// ---------------------------------------------------------------------
//
// @author Shiva Rudraraju (2016), Phani Motamarri (2016)
//

#include "../../include/poisson.h"
#include "boundary.cc"

//
//constructor
//
template<unsigned int FEOrder>
poissonClass<FEOrder>::poissonClass(dftClass<FEOrder>* _dftPtr):
  dftPtr(_dftPtr),
  FE (QGaussLobatto<1>(FEOrder+1)),
  mpi_communicator (MPI_COMM_WORLD),
  n_mpi_processes (Utilities::MPI::n_mpi_processes(mpi_communicator)),
  this_mpi_process (Utilities::MPI::this_mpi_process(mpi_communicator)),
  pcout (std::cout, (Utilities::MPI::this_mpi_process(MPI_COMM_WORLD) == 0)),
  computing_timer (pcout, TimerOutput::never, TimerOutput::wall_times)
{

}

//
//initialize poissonClass 
//
template<unsigned int FEOrder>
void poissonClass<FEOrder>::init()
{
  computing_timer.enter_section("poissonClass setup"); 

  //
  //initialize vectors
  //
  dftPtr->matrix_free_data.initialize_dof_vector(rhs);


  rhs2.reinit (rhs);
  jacobianDiagonal.reinit (rhs);
  phiTotRhoIn.reinit (rhs);
  phiTotRhoOut.reinit (rhs);
  //phiExt.reinit (rhs);
  //vselfBinScratch.reinit (rhs);
  
  computing_timer.exit_section("poissonClass setup"); 
}

//
//compute local jacobians
//
template<unsigned int FEOrder>
void poissonClass<FEOrder>::computeRHS2()
{
  computing_timer.enter_section("PoissonClass rhs2 assembly"); 
  rhs2=0.0;
  //jacobianDiagonal=0.0;
  //
  //local data structures
  //
  
  QGauss<3>  quadrature(FEOrder+1);
  FEValues<3> fe_values(FE, quadrature, update_values | update_gradients | update_JxW_values);
  const unsigned int dofs_per_cell = FE.dofs_per_cell;
  const unsigned int num_quad_points = quadrature.size();
  Vector<double>  elementalrhs (dofs_per_cell);//, elementalJacobianDiagonal(dofs_per_cell);
  std::vector<types::global_dof_index> local_dof_indices(dofs_per_cell);
  const ConstraintMatrix * constraintMatrix = dftPtr->d_constraintsVector[d_constraintMatrixId];

  //
  //parallel loop over all elements
  //
  typename DoFHandler<3>::active_cell_iterator cell = dftPtr->dofHandler.begin_active(), endc = dftPtr->dofHandler.end();
  for(; cell!=endc; ++cell) 
    {
      if(cell->is_locally_owned())
	{
	  //compute values for the current element
	  fe_values.reinit (cell);
	  cell->get_dof_indices (local_dof_indices);
	  //rhs2
	  elementalrhs=0.0;
	  bool assembleFlag=false;
	  //local poissonClass operator
	  for(unsigned int j = 0; j < dofs_per_cell; ++j)
	    {
	      unsigned int columnID = local_dof_indices[j];
	      if(constraintMatrix->is_constrained(columnID))
		{
		  if(!constraintMatrix->is_identity_constrained(columnID))
		    {
		      for (unsigned int i = 0; i < dofs_per_cell; ++i)
			{
			  //compute contribution to rhs2
			  double localJacobianIJ = 0.0;
			  for (unsigned int q_point=0; q_point<num_quad_points; ++q_point)
			    {
			      localJacobianIJ += (1.0/(4.0*M_PI))*(fe_values.shape_grad(i, q_point)*fe_values.shape_grad (j, q_point))*fe_values.JxW(q_point);
			    }
			  elementalrhs(i)+=constraintMatrix->get_inhomogeneity(columnID)*localJacobianIJ;
			  if (!assembleFlag) {assembleFlag=true;}
			}
		    }
		}
	    }
	  if(assembleFlag)
	    {
	      dftPtr->constraintsNone.distribute_local_to_global(elementalrhs, local_dof_indices, rhs2);
	    }
	  
	}
    }
  rhs2.compress(VectorOperation::add);
  //pcout << "rhs2: " << rhs2.l2_norm() << std::endl;
  computing_timer.exit_section("PoissonClass rhs2 assembly");
}

//
//compute RHS
//
template<unsigned int FEOrder>
void poissonClass<FEOrder>::computeRHS(std::map<dealii::CellId,std::vector<double> >* rhoValues){
  if(!rhoValues)
    computeRHS2();

  computing_timer.enter_section("PoissonClass rhs assembly");
  rhs = 0.0;
  jacobianDiagonal=0.0;

  //
  //local data structures
  //
  QGauss<3>  quadrature(FEOrder+1);
  FEValues<3> fe_values (FE, quadrature, update_values | update_gradients | update_JxW_values);
  const unsigned int   dofs_per_cell = FE.dofs_per_cell;
  const unsigned int   num_quad_points = quadrature.size();
  Vector<double>       elementalResidual (dofs_per_cell), elementalJacobianDiagonal(dofs_per_cell);
  std::vector<types::global_dof_index> local_dof_indices (dofs_per_cell);
  const ConstraintMatrix * constraintMatrix = dftPtr->d_constraintsVector[d_constraintMatrixId];

 
  //
  //parallel loop over all elements
  //
  typename DoFHandler<3>::active_cell_iterator cell = dftPtr->dofHandler.begin_active(), endc = dftPtr->dofHandler.end();
  for(; cell!=endc; ++cell) 
    {
      if (cell->is_locally_owned())
	{
	  //compute values for the current element
	  fe_values.reinit (cell);
	  elementalResidual=0.0;
	  //local rhs
	  if (rhoValues) 
	    {
	      double* rhoValuesPtr=&((*rhoValues)[cell->id()][0]);
	      for (unsigned int i=0; i<dofs_per_cell; ++i)
		{
		  for (unsigned int q_point=0; q_point<num_quad_points; ++q_point)
		    { 
		      elementalResidual(i) += fe_values.shape_value(i, q_point)*rhoValuesPtr[q_point]*fe_values.JxW (q_point);
		    }
		}
	    }
	  //assemble to global data structures
	  cell->get_dof_indices (local_dof_indices);
#ifdef ENABLE_PERIODIC_BC
	  if(rhoValues)
	    dftPtr->d_constraintsPeriodicWithDirichlet.distribute_local_to_global(elementalResidual,local_dof_indices,rhs);
	  else
	    dftPtr->constraintsNone.distribute_local_to_global(elementalResidual, local_dof_indices, rhs);
#else
	  dftPtr->constraintsNone.distribute_local_to_global(elementalResidual, local_dof_indices, rhs);
#endif

	  //jacobianDiagonal
	  elementalJacobianDiagonal=0.0;
	  for (unsigned int i = 0; i < dofs_per_cell; ++i)
	    {
	      for (unsigned int q_point = 0; q_point < num_quad_points; ++q_point)
		{
		  elementalJacobianDiagonal(i) += (1.0/(4.0*M_PI))*(fe_values.shape_grad(i, q_point)*fe_values.shape_grad (i, q_point))*fe_values.JxW(q_point);
		}
	    }

	  dftPtr->constraintsNone.distribute_local_to_global(elementalJacobianDiagonal, local_dof_indices, jacobianDiagonal);

	}
    }

  //
  //Add nodal force to the node containing the atom
  //
  if(rhoValues)
    {
      for (std::map<unsigned int, double>::iterator it=dftPtr->atoms.begin(); it!=dftPtr->atoms.end(); ++it)
	{
	  std::vector<unsigned int> local_dof_indices_origin(1, it->first); //atomic node
	  Vector<double> cell_rhs_origin (1); 
	  cell_rhs_origin(0)=-(it->second); //atomic charge
#ifdef ENABLE_PERIODIC_BC 
	  dftPtr->d_constraintsPeriodicWithDirichlet.distribute_local_to_global(cell_rhs_origin, local_dof_indices_origin, rhs);
#else
	  dftPtr->constraintsNone.distribute_local_to_global(cell_rhs_origin, local_dof_indices_origin, rhs);
#endif
	}
    }
  else
    {
      int binId = d_constraintMatrixId - 2;
      for (std::map<unsigned int, double>::iterator it=dftPtr->d_atomsInBin[binId].begin(); it!=dftPtr->d_atomsInBin[binId].end(); ++it)
	{
	  std::vector<unsigned int> local_dof_indices_origin(1, it->first); //atomic node
	  Vector<double> cell_rhs_origin (1); 
	  cell_rhs_origin(0)=-(it->second); //atomic charge
	  dftPtr->constraintsNone.distribute_local_to_global(cell_rhs_origin, local_dof_indices_origin, rhs);
	}
    }

  //
  //MPI operation to sync data 
  //
  rhs.compress(VectorOperation::add);
  jacobianDiagonal.compress(VectorOperation::add);
  dftPtr->constraintsNone.distribute(jacobianDiagonal);
  
  
  for(types::global_dof_index i = 0; i < rhs.size(); ++i)
    {
      if(rhs.in_local_range(i))
	{
	  if(constraintMatrix->is_constrained(i))
	    {
	      if(!constraintMatrix->is_identity_constrained(i))
		{
		  if(rhoValues) rhs(i) = 0.0;
		  else rhs(i) = constraintMatrix->get_inhomogeneity(i);
		}
	    }
	}
    }
  
  rhs.update_ghost_values();

  for(types::global_dof_index i = 0; i < jacobianDiagonal.size(); ++i)
    {
      if(jacobianDiagonal.in_local_range(i))
	{
	  if(constraintMatrix->is_constrained(i))
	    {
	      if(!constraintMatrix->is_identity_constrained(i))
		{
		  jacobianDiagonal(i) = 1.0;
		}
	    }
	  else
	    {
	      jacobianDiagonal(i) = 1.0/jacobianDiagonal(i);
	    }
	}
    }

  jacobianDiagonal.update_ghost_values();


  if (!rhoValues)
    {
      rhs.add(-1.0,rhs2);
    }

  //pcout<< "rhs:" <<rhs.l2_norm()<<std::endl;
  computing_timer.exit_section("PoissonClass rhs assembly");

}

//Ax
template<unsigned int FEOrder>
void poissonClass<FEOrder>::AX (const dealii::MatrixFree<3,double>  &data,
				 vectorType &dst, 
				 const vectorType &src,
				 const std::pair<unsigned int,unsigned int> &cell_range) const
{
  VectorizedArray<double>  quarter = make_vectorized_array (1.0/(4.0*M_PI));
  int constraintId = d_constraintMatrixId;
#ifdef ENABLE_PERIODIC_BC
  if(d_constraintMatrixId > 1)
   constraintId = d_constraintMatrixId;
  else
   constraintId = 0;
#endif

  FEEvaluation<3,FEOrder> fe_eval(data, constraintId, 0); 


  for (unsigned int cell=cell_range.first; cell<cell_range.second; ++cell)
    {
      fe_eval.reinit(cell); 
      fe_eval.read_dof_values(src);
      fe_eval.evaluate(false,true,false);
      for (unsigned int q=0; q<fe_eval.n_q_points; ++q)
	{
	  fe_eval.submit_gradient(fe_eval.get_gradient(q)*quarter, q);
	}
      fe_eval.integrate(false, true);
      fe_eval.distribute_local_to_global(dst);
    }
}

//vmult
template<unsigned int FEOrder>
void poissonClass<FEOrder>::vmult(vectorType &dst, const vectorType &src) const
{
 
  dst=0.0;
  dftPtr->matrix_free_data.cell_loop (&poissonClass<FEOrder>::AX, this, dst, src);
 
  const ConstraintMatrix * constraintMatrix = dftPtr->d_constraintsVector[d_constraintMatrixId];

#ifdef ENABLE_PERIODIC_BC
  if(d_constraintMatrixId > 1)
    {
      for(types::global_dof_index i = 0; i < dst.size(); ++i)
	{
	  if(dst.in_local_range(i))
	    {
	      if(constraintMatrix->is_constrained(i))
		{
		  if(!constraintMatrix->is_identity_constrained(i))
		    dst(i)=src(i);
		}

	    }
	}
    }
  else
    {
      for(types::global_dof_index i = 0; i < dst.size(); ++i)
	{
	  if(dst.in_local_range(i))
	    {
	      if(dftPtr->d_constraintsPeriodicWithDirichlet.is_constrained(i))
		{
		  if(!dftPtr->d_constraintsPeriodicWithDirichlet.is_identity_constrained(i))
		      dst(i)=src(i);
		}

	    }
	}
    }
#else
  for(types::global_dof_index i = 0; i < dst.size(); ++i)
    {
      if(dst.in_local_range(i))
	{
	  if(constraintMatrix->is_constrained(i))
	    {
	      dst(i)=src(i);
	    }

	}
    }
#endif
}

//
//Matrix-Free Jacobi preconditioner application
//
template<unsigned int FEOrder>
void poissonClass<FEOrder>::precondition_Jacobi(vectorType& dst, const vectorType& src, const double omega) const
{
  dst = src;
  dst.scale(jacobianDiagonal);
}

//
//solve using CG
//
template<unsigned int FEOrder>
void poissonClass<FEOrder>::solve(vectorType& phi, int constraintMatrixId, std::map<dealii::CellId,std::vector<double> >* rhoValues){
  //
  //initialize the data member
  //
  d_constraintMatrixId = constraintMatrixId;

  //
  //compute RHS
  //
  computeRHS(rhoValues);

  //solve
  computing_timer.enter_section("poissonClass solve"); 
  SolverControl solver_control(maxLinearSolverIterations,relLinearSolverTolerance*rhs.l2_norm());
  SolverCG<vectorType> solver(solver_control);

  
  PreconditionJacobi<poissonClass<FEOrder> > preconditioner;
  preconditioner.initialize (*this, 0.3);
  try{
    //phi=0.0;
    //solver.solve(*this, phi, rhs, IdentityMatrix(rhs.size()));
    solver.solve(*this, phi, rhs, preconditioner);
    dftPtr->constraintsNone.distribute(phi);
    phi.update_ghost_values();
  }
  catch (...) {
    pcout << "\nWarning: solver did not converge as per set tolerances. consider increasing maxLinearSolverIterations or decreasing relLinearSolverTolerance.\n";
  }

  //std::cout<<"Max of Phi : "<<phi.linfty_norm()<<std::endl;



  char buffer[200];
  sprintf(buffer, "initial abs. residual: %12.6e, current abs. residual: %12.6e, nsteps: %u, abs. tolerance criterion: %12.6e\n\n", \
	  solver_control.initial_value(),				\
	  solver_control.last_value(),					\
	  solver_control.last_step(), solver_control.tolerance()); 
  pcout<<buffer; 
  computing_timer.exit_section("poissonClass solve"); 
}

template class poissonClass<1>;
template class poissonClass<2>;
template class poissonClass<3>;
template class poissonClass<4>;
template class poissonClass<5>;
template class poissonClass<6>;
template class poissonClass<7>;
template class poissonClass<8>;
template class poissonClass<9>;
template class poissonClass<10>;
template class poissonClass<11>;
template class poissonClass<12>;
>>>>>>> 67ca9afa
<|MERGE_RESOLUTION|>--- conflicted
+++ resolved
@@ -1,4 +1,3 @@
-<<<<<<< HEAD
 // ---------------------------------------------------------------------
 //
 // Copyright (c) 2017 The Regents of the University of Michigan and DFT-FE authors.
@@ -396,452 +395,4 @@
 template class poissonClass<9>;
 template class poissonClass<10>;
 template class poissonClass<11>;
-template class poissonClass<12>;
-=======
-// ---------------------------------------------------------------------
-//
-// Copyright (c) 2017 The Regents of the University of Michigan and DFT-FE authors.
-//
-// This file is part of the DFT-FE code.
-//
-// The DFT-FE code is free software; you can use it, redistribute
-// it, and/or modify it under the terms of the GNU Lesser General
-// Public License as published by the Free Software Foundation; either
-// version 2.1 of the License, or (at your option) any later version.
-// The full text of the license can be found in the file LICENSE at
-// the top level of the DFT-FE distribution.
-//
-// ---------------------------------------------------------------------
-//
-// @author Shiva Rudraraju (2016), Phani Motamarri (2016)
-//
-
-#include "../../include/poisson.h"
-#include "boundary.cc"
-
-//
-//constructor
-//
-template<unsigned int FEOrder>
-poissonClass<FEOrder>::poissonClass(dftClass<FEOrder>* _dftPtr):
-  dftPtr(_dftPtr),
-  FE (QGaussLobatto<1>(FEOrder+1)),
-  mpi_communicator (MPI_COMM_WORLD),
-  n_mpi_processes (Utilities::MPI::n_mpi_processes(mpi_communicator)),
-  this_mpi_process (Utilities::MPI::this_mpi_process(mpi_communicator)),
-  pcout (std::cout, (Utilities::MPI::this_mpi_process(MPI_COMM_WORLD) == 0)),
-  computing_timer (pcout, TimerOutput::never, TimerOutput::wall_times)
-{
-
-}
-
-//
-//initialize poissonClass 
-//
-template<unsigned int FEOrder>
-void poissonClass<FEOrder>::init()
-{
-  computing_timer.enter_section("poissonClass setup"); 
-
-  //
-  //initialize vectors
-  //
-  dftPtr->matrix_free_data.initialize_dof_vector(rhs);
-
-
-  rhs2.reinit (rhs);
-  jacobianDiagonal.reinit (rhs);
-  phiTotRhoIn.reinit (rhs);
-  phiTotRhoOut.reinit (rhs);
-  //phiExt.reinit (rhs);
-  //vselfBinScratch.reinit (rhs);
-  
-  computing_timer.exit_section("poissonClass setup"); 
-}
-
-//
-//compute local jacobians
-//
-template<unsigned int FEOrder>
-void poissonClass<FEOrder>::computeRHS2()
-{
-  computing_timer.enter_section("PoissonClass rhs2 assembly"); 
-  rhs2=0.0;
-  //jacobianDiagonal=0.0;
-  //
-  //local data structures
-  //
-  
-  QGauss<3>  quadrature(FEOrder+1);
-  FEValues<3> fe_values(FE, quadrature, update_values | update_gradients | update_JxW_values);
-  const unsigned int dofs_per_cell = FE.dofs_per_cell;
-  const unsigned int num_quad_points = quadrature.size();
-  Vector<double>  elementalrhs (dofs_per_cell);//, elementalJacobianDiagonal(dofs_per_cell);
-  std::vector<types::global_dof_index> local_dof_indices(dofs_per_cell);
-  const ConstraintMatrix * constraintMatrix = dftPtr->d_constraintsVector[d_constraintMatrixId];
-
-  //
-  //parallel loop over all elements
-  //
-  typename DoFHandler<3>::active_cell_iterator cell = dftPtr->dofHandler.begin_active(), endc = dftPtr->dofHandler.end();
-  for(; cell!=endc; ++cell) 
-    {
-      if(cell->is_locally_owned())
-	{
-	  //compute values for the current element
-	  fe_values.reinit (cell);
-	  cell->get_dof_indices (local_dof_indices);
-	  //rhs2
-	  elementalrhs=0.0;
-	  bool assembleFlag=false;
-	  //local poissonClass operator
-	  for(unsigned int j = 0; j < dofs_per_cell; ++j)
-	    {
-	      unsigned int columnID = local_dof_indices[j];
-	      if(constraintMatrix->is_constrained(columnID))
-		{
-		  if(!constraintMatrix->is_identity_constrained(columnID))
-		    {
-		      for (unsigned int i = 0; i < dofs_per_cell; ++i)
-			{
-			  //compute contribution to rhs2
-			  double localJacobianIJ = 0.0;
-			  for (unsigned int q_point=0; q_point<num_quad_points; ++q_point)
-			    {
-			      localJacobianIJ += (1.0/(4.0*M_PI))*(fe_values.shape_grad(i, q_point)*fe_values.shape_grad (j, q_point))*fe_values.JxW(q_point);
-			    }
-			  elementalrhs(i)+=constraintMatrix->get_inhomogeneity(columnID)*localJacobianIJ;
-			  if (!assembleFlag) {assembleFlag=true;}
-			}
-		    }
-		}
-	    }
-	  if(assembleFlag)
-	    {
-	      dftPtr->constraintsNone.distribute_local_to_global(elementalrhs, local_dof_indices, rhs2);
-	    }
-	  
-	}
-    }
-  rhs2.compress(VectorOperation::add);
-  //pcout << "rhs2: " << rhs2.l2_norm() << std::endl;
-  computing_timer.exit_section("PoissonClass rhs2 assembly");
-}
-
-//
-//compute RHS
-//
-template<unsigned int FEOrder>
-void poissonClass<FEOrder>::computeRHS(std::map<dealii::CellId,std::vector<double> >* rhoValues){
-  if(!rhoValues)
-    computeRHS2();
-
-  computing_timer.enter_section("PoissonClass rhs assembly");
-  rhs = 0.0;
-  jacobianDiagonal=0.0;
-
-  //
-  //local data structures
-  //
-  QGauss<3>  quadrature(FEOrder+1);
-  FEValues<3> fe_values (FE, quadrature, update_values | update_gradients | update_JxW_values);
-  const unsigned int   dofs_per_cell = FE.dofs_per_cell;
-  const unsigned int   num_quad_points = quadrature.size();
-  Vector<double>       elementalResidual (dofs_per_cell), elementalJacobianDiagonal(dofs_per_cell);
-  std::vector<types::global_dof_index> local_dof_indices (dofs_per_cell);
-  const ConstraintMatrix * constraintMatrix = dftPtr->d_constraintsVector[d_constraintMatrixId];
-
- 
-  //
-  //parallel loop over all elements
-  //
-  typename DoFHandler<3>::active_cell_iterator cell = dftPtr->dofHandler.begin_active(), endc = dftPtr->dofHandler.end();
-  for(; cell!=endc; ++cell) 
-    {
-      if (cell->is_locally_owned())
-	{
-	  //compute values for the current element
-	  fe_values.reinit (cell);
-	  elementalResidual=0.0;
-	  //local rhs
-	  if (rhoValues) 
-	    {
-	      double* rhoValuesPtr=&((*rhoValues)[cell->id()][0]);
-	      for (unsigned int i=0; i<dofs_per_cell; ++i)
-		{
-		  for (unsigned int q_point=0; q_point<num_quad_points; ++q_point)
-		    { 
-		      elementalResidual(i) += fe_values.shape_value(i, q_point)*rhoValuesPtr[q_point]*fe_values.JxW (q_point);
-		    }
-		}
-	    }
-	  //assemble to global data structures
-	  cell->get_dof_indices (local_dof_indices);
-#ifdef ENABLE_PERIODIC_BC
-	  if(rhoValues)
-	    dftPtr->d_constraintsPeriodicWithDirichlet.distribute_local_to_global(elementalResidual,local_dof_indices,rhs);
-	  else
-	    dftPtr->constraintsNone.distribute_local_to_global(elementalResidual, local_dof_indices, rhs);
-#else
-	  dftPtr->constraintsNone.distribute_local_to_global(elementalResidual, local_dof_indices, rhs);
-#endif
-
-	  //jacobianDiagonal
-	  elementalJacobianDiagonal=0.0;
-	  for (unsigned int i = 0; i < dofs_per_cell; ++i)
-	    {
-	      for (unsigned int q_point = 0; q_point < num_quad_points; ++q_point)
-		{
-		  elementalJacobianDiagonal(i) += (1.0/(4.0*M_PI))*(fe_values.shape_grad(i, q_point)*fe_values.shape_grad (i, q_point))*fe_values.JxW(q_point);
-		}
-	    }
-
-	  dftPtr->constraintsNone.distribute_local_to_global(elementalJacobianDiagonal, local_dof_indices, jacobianDiagonal);
-
-	}
-    }
-
-  //
-  //Add nodal force to the node containing the atom
-  //
-  if(rhoValues)
-    {
-      for (std::map<unsigned int, double>::iterator it=dftPtr->atoms.begin(); it!=dftPtr->atoms.end(); ++it)
-	{
-	  std::vector<unsigned int> local_dof_indices_origin(1, it->first); //atomic node
-	  Vector<double> cell_rhs_origin (1); 
-	  cell_rhs_origin(0)=-(it->second); //atomic charge
-#ifdef ENABLE_PERIODIC_BC 
-	  dftPtr->d_constraintsPeriodicWithDirichlet.distribute_local_to_global(cell_rhs_origin, local_dof_indices_origin, rhs);
-#else
-	  dftPtr->constraintsNone.distribute_local_to_global(cell_rhs_origin, local_dof_indices_origin, rhs);
-#endif
-	}
-    }
-  else
-    {
-      int binId = d_constraintMatrixId - 2;
-      for (std::map<unsigned int, double>::iterator it=dftPtr->d_atomsInBin[binId].begin(); it!=dftPtr->d_atomsInBin[binId].end(); ++it)
-	{
-	  std::vector<unsigned int> local_dof_indices_origin(1, it->first); //atomic node
-	  Vector<double> cell_rhs_origin (1); 
-	  cell_rhs_origin(0)=-(it->second); //atomic charge
-	  dftPtr->constraintsNone.distribute_local_to_global(cell_rhs_origin, local_dof_indices_origin, rhs);
-	}
-    }
-
-  //
-  //MPI operation to sync data 
-  //
-  rhs.compress(VectorOperation::add);
-  jacobianDiagonal.compress(VectorOperation::add);
-  dftPtr->constraintsNone.distribute(jacobianDiagonal);
-  
-  
-  for(types::global_dof_index i = 0; i < rhs.size(); ++i)
-    {
-      if(rhs.in_local_range(i))
-	{
-	  if(constraintMatrix->is_constrained(i))
-	    {
-	      if(!constraintMatrix->is_identity_constrained(i))
-		{
-		  if(rhoValues) rhs(i) = 0.0;
-		  else rhs(i) = constraintMatrix->get_inhomogeneity(i);
-		}
-	    }
-	}
-    }
-  
-  rhs.update_ghost_values();
-
-  for(types::global_dof_index i = 0; i < jacobianDiagonal.size(); ++i)
-    {
-      if(jacobianDiagonal.in_local_range(i))
-	{
-	  if(constraintMatrix->is_constrained(i))
-	    {
-	      if(!constraintMatrix->is_identity_constrained(i))
-		{
-		  jacobianDiagonal(i) = 1.0;
-		}
-	    }
-	  else
-	    {
-	      jacobianDiagonal(i) = 1.0/jacobianDiagonal(i);
-	    }
-	}
-    }
-
-  jacobianDiagonal.update_ghost_values();
-
-
-  if (!rhoValues)
-    {
-      rhs.add(-1.0,rhs2);
-    }
-
-  //pcout<< "rhs:" <<rhs.l2_norm()<<std::endl;
-  computing_timer.exit_section("PoissonClass rhs assembly");
-
-}
-
-//Ax
-template<unsigned int FEOrder>
-void poissonClass<FEOrder>::AX (const dealii::MatrixFree<3,double>  &data,
-				 vectorType &dst, 
-				 const vectorType &src,
-				 const std::pair<unsigned int,unsigned int> &cell_range) const
-{
-  VectorizedArray<double>  quarter = make_vectorized_array (1.0/(4.0*M_PI));
-  int constraintId = d_constraintMatrixId;
-#ifdef ENABLE_PERIODIC_BC
-  if(d_constraintMatrixId > 1)
-   constraintId = d_constraintMatrixId;
-  else
-   constraintId = 0;
-#endif
-
-  FEEvaluation<3,FEOrder> fe_eval(data, constraintId, 0); 
-
-
-  for (unsigned int cell=cell_range.first; cell<cell_range.second; ++cell)
-    {
-      fe_eval.reinit(cell); 
-      fe_eval.read_dof_values(src);
-      fe_eval.evaluate(false,true,false);
-      for (unsigned int q=0; q<fe_eval.n_q_points; ++q)
-	{
-	  fe_eval.submit_gradient(fe_eval.get_gradient(q)*quarter, q);
-	}
-      fe_eval.integrate(false, true);
-      fe_eval.distribute_local_to_global(dst);
-    }
-}
-
-//vmult
-template<unsigned int FEOrder>
-void poissonClass<FEOrder>::vmult(vectorType &dst, const vectorType &src) const
-{
- 
-  dst=0.0;
-  dftPtr->matrix_free_data.cell_loop (&poissonClass<FEOrder>::AX, this, dst, src);
- 
-  const ConstraintMatrix * constraintMatrix = dftPtr->d_constraintsVector[d_constraintMatrixId];
-
-#ifdef ENABLE_PERIODIC_BC
-  if(d_constraintMatrixId > 1)
-    {
-      for(types::global_dof_index i = 0; i < dst.size(); ++i)
-	{
-	  if(dst.in_local_range(i))
-	    {
-	      if(constraintMatrix->is_constrained(i))
-		{
-		  if(!constraintMatrix->is_identity_constrained(i))
-		    dst(i)=src(i);
-		}
-
-	    }
-	}
-    }
-  else
-    {
-      for(types::global_dof_index i = 0; i < dst.size(); ++i)
-	{
-	  if(dst.in_local_range(i))
-	    {
-	      if(dftPtr->d_constraintsPeriodicWithDirichlet.is_constrained(i))
-		{
-		  if(!dftPtr->d_constraintsPeriodicWithDirichlet.is_identity_constrained(i))
-		      dst(i)=src(i);
-		}
-
-	    }
-	}
-    }
-#else
-  for(types::global_dof_index i = 0; i < dst.size(); ++i)
-    {
-      if(dst.in_local_range(i))
-	{
-	  if(constraintMatrix->is_constrained(i))
-	    {
-	      dst(i)=src(i);
-	    }
-
-	}
-    }
-#endif
-}
-
-//
-//Matrix-Free Jacobi preconditioner application
-//
-template<unsigned int FEOrder>
-void poissonClass<FEOrder>::precondition_Jacobi(vectorType& dst, const vectorType& src, const double omega) const
-{
-  dst = src;
-  dst.scale(jacobianDiagonal);
-}
-
-//
-//solve using CG
-//
-template<unsigned int FEOrder>
-void poissonClass<FEOrder>::solve(vectorType& phi, int constraintMatrixId, std::map<dealii::CellId,std::vector<double> >* rhoValues){
-  //
-  //initialize the data member
-  //
-  d_constraintMatrixId = constraintMatrixId;
-
-  //
-  //compute RHS
-  //
-  computeRHS(rhoValues);
-
-  //solve
-  computing_timer.enter_section("poissonClass solve"); 
-  SolverControl solver_control(maxLinearSolverIterations,relLinearSolverTolerance*rhs.l2_norm());
-  SolverCG<vectorType> solver(solver_control);
-
-  
-  PreconditionJacobi<poissonClass<FEOrder> > preconditioner;
-  preconditioner.initialize (*this, 0.3);
-  try{
-    //phi=0.0;
-    //solver.solve(*this, phi, rhs, IdentityMatrix(rhs.size()));
-    solver.solve(*this, phi, rhs, preconditioner);
-    dftPtr->constraintsNone.distribute(phi);
-    phi.update_ghost_values();
-  }
-  catch (...) {
-    pcout << "\nWarning: solver did not converge as per set tolerances. consider increasing maxLinearSolverIterations or decreasing relLinearSolverTolerance.\n";
-  }
-
-  //std::cout<<"Max of Phi : "<<phi.linfty_norm()<<std::endl;
-
-
-
-  char buffer[200];
-  sprintf(buffer, "initial abs. residual: %12.6e, current abs. residual: %12.6e, nsteps: %u, abs. tolerance criterion: %12.6e\n\n", \
-	  solver_control.initial_value(),				\
-	  solver_control.last_value(),					\
-	  solver_control.last_step(), solver_control.tolerance()); 
-  pcout<<buffer; 
-  computing_timer.exit_section("poissonClass solve"); 
-}
-
-template class poissonClass<1>;
-template class poissonClass<2>;
-template class poissonClass<3>;
-template class poissonClass<4>;
-template class poissonClass<5>;
-template class poissonClass<6>;
-template class poissonClass<7>;
-template class poissonClass<8>;
-template class poissonClass<9>;
-template class poissonClass<10>;
-template class poissonClass<11>;
-template class poissonClass<12>;
->>>>>>> 67ca9afa
+template class poissonClass<12>;