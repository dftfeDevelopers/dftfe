--- conflicted
+++ resolved
@@ -374,17 +374,6 @@
       //pcout << buffer;
       for (unsigned int i = 0; i < numEigenValues; ++i)
 	{
-<<<<<<< HEAD
-	  //pcout<<"check 0.11: "<<std::endl;
-	  constraintsNoneEigen.distribute_local_to_global(local_dof_values[i], locallyOwnedDOFs, *eigenVectors[kPoint][i]);
-	  //pcout<<"check 0.12: "<<std::endl;
-	  eigenVectors[kPoint][i]->compress(VectorOperation::add);
-	  //if (spinPolarized==1)
-	  //{
-	  //  constraintsNoneEigen.distribute_local_to_global(local_dof_values[i], locallyOwnedDOFs, *eigenVectors[(1+spinPolarized)*kPoint+1][i]);
-	  //  eigenVectors[(1+spinPolarized)*kPoint+1][i]->compress(VectorOperation::add);
-	  //}
-=======
 	  //constraintsNoneEigen.distribute_local_to_global(local_dof_values[i], locallyOwnedDOFs, *eigenVectors[kPoint][i]);
 	  //eigenVectors[kPoint][i]->compress(VectorOperation::add);
 #ifdef ENABLE_PERIODIC_BC
@@ -412,7 +401,6 @@
 	  eigenVectors[kPoint][i]->update_ghost_values();
 	  constraintsNoneEigen.distribute(*eigenVectors[kPoint][i]);
 	  eigenVectors[kPoint][i]->update_ghost_values();
->>>>>>> 24864674
 	}
     // pcout<<"check 0.13: "<<std::endl;
     }
