--- conflicted
+++ resolved
@@ -402,11 +402,7 @@
 
   boost::math::normal normDist;
   bool                pp = false;
-<<<<<<< HEAD
-  srand(this_mpi_process);
-=======
   std::srand(this_mpi_process);
->>>>>>> 7d3c258a
   for (unsigned int dof = 0; dof < numberDofs; dof++)
     {
       const dealii::types::global_dof_index dofID = locallyOwnedDOFs[dof];
