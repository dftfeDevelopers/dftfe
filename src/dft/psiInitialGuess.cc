--- conflicted
+++ resolved
@@ -234,19 +234,13 @@
   for(unsigned int kPoint = 0; kPoint < (1+dftParameters::spinPolarized)*d_kPointWeights.size(); ++kPoint)
     {
 
-      d_eigenVectorsFlattenedSTL[kPoint].resize(numEigenValues*matrix_free_data.get_vector_partitioner()->local_size(),dataTypes::number(0.0));
-
       std::fill(d_eigenVectorsFlattenedSTL[kPoint].begin(),d_eigenVectorsFlattenedSTL[kPoint].end(),0.0);
     }
 
   const unsigned int numberGlobalAtoms = atomLocations.size();
 
   if (dftParameters::verbosity>=1)
-<<<<<<< HEAD
       pcout << "Number of wavefunctions generated randomly to be used as initial guess for starting the SCF : " << d_numEigenValues - waveFunctionsVector.size()<< std::endl;
-=======
-    pcout << "Number of wavefunctions generated randomly to be used as initial guess for starting the SCF : " << numEigenValues - waveFunctionsVector.size()<< std::endl;
->>>>>>> 02a5d394
   //
   //loop over nodes
   //
@@ -256,18 +250,12 @@
 
       const dealii::types::global_dof_index dofID = locallyOwnedDOFs[dof];
       Point<3> node = d_supportPoints[dofID];
-<<<<<<< HEAD
-      //if(d_eigenVectorsFlattened[0].in_local_range(dofID*d_numEigenValues))
-      //{
-	  if(!constraintsNone.is_constrained(dofID))
-=======
       if(!constraintsNone.is_constrained(dofID))
 	{
 	  //
 	  //loop over wave functions
 	  //
 	  for(int kPoint = 0; kPoint < (1+dftParameters::spinPolarized)*d_kPointWeights.size(); ++kPoint)
->>>>>>> 02a5d394
 	    {
 	      unsigned int waveFunction=0;
 	      for (std::vector<orbital>::iterator it = waveFunctionsVector.begin(); it < waveFunctionsVector.end(); it++)
@@ -318,58 +306,6 @@
 		      double theta = acos(z/r);
 		      double phi = atan2(y,x);
 
-
-<<<<<<< HEAD
-			  //
-			  //find coordinates of atom correspoding to this wave function and imageAtom
-			  //
-			  int chargeId = imageIdsList[iImageAtomCount];
-			  Point<3> atomCoord;
-
-			  if(chargeId < numberGlobalAtoms)
-			    {
-			      atomCoord[0] = atomLocations[chargeId][2];
-			      atomCoord[1] = atomLocations[chargeId][3];
-			      atomCoord[2] = atomLocations[chargeId][4];
-			    }
-			  else
-			    {
-			      atomCoord[0] = d_imagePositions[chargeId-numberGlobalAtoms][0];
-			      atomCoord[1] = d_imagePositions[chargeId-numberGlobalAtoms][1];
-			      atomCoord[2] = d_imagePositions[chargeId-numberGlobalAtoms][2];
-			    }
-
-			  double x = node[0]-atomCoord[0];
-			  double y = node[1]-atomCoord[1];
-			  double z = node[2]-atomCoord[2];
-
-
-			  double r = sqrt(x*x + y*y + z*z);
-			  double theta = acos(z/r);
-			  double phi = atan2(y,x);
-
-
-			  if (r==0){theta=0; phi=0;}
-			  //radial part
-			  double R=0.0;
-			  if (r<=outerValues[it->Z][it->n][it->l]) R = alglib::spline1dcalc(*(it->psi),r);
-			  //spherical part
-			  if (it->m > 0)
-			    {
-			      d_eigenVectorsFlattenedSTL[kPoint][dof*d_numEigenValues+waveFunction] +=
-				  dataTypes::number(R*std::sqrt(2)*boost::math::spherical_harmonic_r(it->l,it->m,theta,phi));
-			    }
-			  else if (it->m == 0)
-			    {
-			      d_eigenVectorsFlattenedSTL[kPoint][dof*d_numEigenValues+waveFunction] +=
-				  dataTypes::number(R*boost::math::spherical_harmonic_r(it->l,it->m,theta,phi));
-			    }
-			  else
-			    {
-			      d_eigenVectorsFlattenedSTL[kPoint][dof*d_numEigenValues+waveFunction] +=
-				  dataTypes::number(R*std::sqrt(2)*boost::math::spherical_harmonic_i(it->l,-(it->m),theta,phi));
-			    }
-=======
 		      if (r==0){theta=0; phi=0;}
 		      //radial part
 		      double R=0.0;
@@ -377,61 +313,43 @@
 		      //spherical part
 		      if (it->m > 0)
 			{
-			  d_eigenVectorsFlattenedSTL[kPoint][dof*numEigenValues+waveFunction] +=
+			  d_eigenVectorsFlattenedSTL[kPoint][dof*d_numEigenValues+waveFunction] +=
 			    dataTypes::number(R*std::sqrt(2)*boost::math::spherical_harmonic_r(it->l,it->m,theta,phi));
 			}
 		      else if (it->m == 0)
 			{
-			  d_eigenVectorsFlattenedSTL[kPoint][dof*numEigenValues+waveFunction] +=
+			  d_eigenVectorsFlattenedSTL[kPoint][dof*d_numEigenValues+waveFunction] +=
 			    dataTypes::number(R*boost::math::spherical_harmonic_r(it->l,it->m,theta,phi));
 			}
 		      else
 			{
-			  d_eigenVectorsFlattenedSTL[kPoint][dof*numEigenValues+waveFunction] +=
+			  d_eigenVectorsFlattenedSTL[kPoint][dof*d_numEigenValues+waveFunction] +=
 			    dataTypes::number(R*std::sqrt(2)*boost::math::spherical_harmonic_i(it->l,-(it->m),theta,phi));
->>>>>>> 02a5d394
 			}
 		    }
 		  waveFunction++;
 		}
 
-<<<<<<< HEAD
 		  d_nonAtomicWaveFunctions = 0;
 		  if(waveFunctionsVector.size() < d_numEigenValues)
 		    {
 
 		      d_nonAtomicWaveFunctions = d_numEigenValues - waveFunctionsVector.size();
-=======
-	      d_nonAtomicWaveFunctions = 0;
-	      if(waveFunctionsVector.size() < numEigenValues)
-		{
-
-		  d_nonAtomicWaveFunctions = numEigenValues - waveFunctionsVector.size();
->>>>>>> 02a5d394
 
 		  //
 		  // assign the rest of the wavefunctions using a standard normal distribution
 		  //
 		  boost::math::normal normDist;
 
-<<<<<<< HEAD
 		      for(unsigned int iWave = waveFunctionsVector.size(); iWave < d_numEigenValues; ++iWave)
 			{
-=======
-		  for(unsigned int iWave = waveFunctionsVector.size(); iWave < numEigenValues; ++iWave)
-		    {
->>>>>>> 02a5d394
 
 		      double z = (-0.5 + (rand()+ 0.0)/(RAND_MAX))*3.0;
 		      double value =  boost::math::pdf(normDist, z);
 		      if(rand()%2 == 0)
 			value = -1.0*value;
 
-<<<<<<< HEAD
 			  d_eigenVectorsFlattenedSTL[kPoint][dof*d_numEigenValues+iWave] = dataTypes::number(value);
-=======
-		      d_eigenVectorsFlattenedSTL[kPoint][dof*numEigenValues+iWave] = dataTypes::number(value);
->>>>>>> 02a5d394
 
 		    }
 		}
