// ---------------------------------------------------------------------
//
// Copyright (c) 2017-2018 The Regents of the University of Michigan and DFT-FE authors.
//
// This file is part of the DFT-FE code.
//
// The DFT-FE code is free software; you can use it, redistribute
// it, and/or modify it under the terms of the GNU Lesser General
// Public License as published by the Free Software Foundation; either
// version 2.1 of the License, or (at your option) any later version.
// The full text of the license can be found in the file LICENSE at
// the top level of the DFT-FE distribution.
//
// ---------------------------------------------------------------------
//
// @author Shiva Rudraraju, Phani Motamarri, Sambit Das
//


template<unsigned int FEOrder>
void dftClass<FEOrder>::loadPSIFiles(unsigned int Z,
				     unsigned int n,
				     unsigned int l,
				     unsigned int &fileReadFlag)
{

  if (radValues[Z][n].count(l) > 0)
    {
      fileReadFlag = 1;
      return;
    }


  //
  //set the paths for the Single-Atom wavefunction data
  //
  char psiFile[256];

  if(dftParameters::isPseudopotential)
    //if(dftParameters::pseudoProjector==2)
    //sprintf(psiFile, "%s/data/electronicStructure/pseudoPotential/z%u/oncv/singleAtomData/psi%u%u.inp", DFT_PATH, Z, n, l);
    //else
    sprintf(psiFile, "%s/data/electronicStructure/pseudoPotential/z%u/singleAtomData/psi%u%u.inp", DFT_PATH, Z, n, l);

  else
    sprintf(psiFile, "%s/data/electronicStructure/allElectron/z%u/singleAtomData/psi%u%u.inp", DFT_PATH, Z, n, l);

  std::vector<std::vector<double> > values;

  fileReadFlag = dftUtils::readPsiFile(2, values, psiFile);


  //
  //spline fitting for single-atom wavefunctions
  //
  if(fileReadFlag > 0)
    {
      if (!dftParameters::reproducible_output)
        pcout<<"reading data from file: "<<psiFile<<std::endl;

      int numRows = values.size()-1;
      std::vector<double> xData(numRows), yData(numRows);

      //x
      for(int irow = 0; irow < numRows; ++irow)
	{
	  xData[irow]= values[irow][0];
	}
      outerValues[Z][n][l] = xData[numRows-1];
      alglib::real_1d_array x;
      x.setcontent(numRows,&xData[0]);

      //y
      for(int irow = 0; irow < numRows; ++irow)
	{
	  yData[irow] = values[irow][1];
	}
      alglib::real_1d_array y;
      y.setcontent(numRows,&yData[0]);
      alglib::ae_int_t natural_bound_type = 0;
      alglib::spline1dinterpolant* spline=new alglib::spline1dinterpolant;
      alglib::spline1dbuildcubic(x, y, numRows,
				 natural_bound_type,
				 0.0,
				 natural_bound_type,
				 0.0,
				 *spline);

      radValues[Z][n][l]=spline;
    }
}

//
//determine orbital ordering
//
template<unsigned int FEOrder>
void dftClass<FEOrder>::determineOrbitalFilling()
{
  //
  //create a stencil following orbital filling order
  //
  std::vector<unsigned int> level;
  std::vector<std::vector<unsigned int> > stencil;

  //1s
  level.clear(); level.push_back(1); level.push_back(0); stencil.push_back(level);
  //2s
  level.clear(); level.push_back(2); level.push_back(0); stencil.push_back(level);
  //2p
  level.clear(); level.push_back(2); level.push_back(1); stencil.push_back(level);
  //3s
  level.clear(); level.push_back(3); level.push_back(0); stencil.push_back(level);
  //3p
  level.clear(); level.push_back(3); level.push_back(1); stencil.push_back(level);
  //4s
  level.clear(); level.push_back(4); level.push_back(0); stencil.push_back(level);
  //3d
  level.clear(); level.push_back(3); level.push_back(2); stencil.push_back(level);
  //4p
  level.clear(); level.push_back(4); level.push_back(1); stencil.push_back(level);
  //5s
  level.clear(); level.push_back(5); level.push_back(0); stencil.push_back(level);
  //4d
  level.clear(); level.push_back(4); level.push_back(2); stencil.push_back(level);
  //5p
  level.clear(); level.push_back(5); level.push_back(1); stencil.push_back(level);
  //6s
  level.clear(); level.push_back(6); level.push_back(0); stencil.push_back(level);
  //4f
  level.clear(); level.push_back(4); level.push_back(3); stencil.push_back(level);
  //5d
  level.clear(); level.push_back(5); level.push_back(2); stencil.push_back(level);
  //6p
  level.clear(); level.push_back(6); level.push_back(1); stencil.push_back(level);
  //7s
  level.clear(); level.push_back(7); level.push_back(0); stencil.push_back(level);
  //5f
  level.clear(); level.push_back(5); level.push_back(3); stencil.push_back(level);
  //6d
  level.clear(); level.push_back(6); level.push_back(2); stencil.push_back(level);
  //7p
  level.clear(); level.push_back(7); level.push_back(1); stencil.push_back(level);
  //8s
  level.clear(); level.push_back(8); level.push_back(0); stencil.push_back(level);



  const unsigned int numberGlobalAtoms = atomLocations.size();
  const int numberImageCharges = d_imageIds.size();
  const int totalNumberAtoms = numberGlobalAtoms + numberImageCharges;

  unsigned int errorReadFile = 0;
  unsigned int fileReadFlag = 0;
  unsigned int waveFunctionCount = 0;
  unsigned int totalNumberWaveFunctions = d_numEigenValues;

  for (std::vector<std::vector<unsigned int> >::iterator it = stencil.begin(); it < stencil.end(); it++)
    {
      unsigned int n = (*it)[0], l = (*it)[1];

      for (int m = -l; m <= (int) l; m++)
	{
	  for(unsigned int iAtom = 0; iAtom < numberGlobalAtoms; iAtom++)
	    {
	      unsigned int Z = atomLocations[iAtom][0];

	      //
	      //fill levels
	      //
	      if(radValues.count(Z)==0)
		{
		  pcout << "Z:" << Z << std::endl;
		}

	      //
	      //load PSI files
	      //
	      loadPSIFiles(Z, n, l,fileReadFlag);

	      if(fileReadFlag > 0)
		{
		  orbital temp;
		  temp.atomID = iAtom;
		  temp.Z = Z; temp.n = n; temp.l = l; temp.m = m; temp.psi = radValues[Z][n][l];
		  waveFunctionsVector.push_back(temp); waveFunctionCount++;
		  if(waveFunctionCount >= d_numEigenValues && waveFunctionCount >= numberGlobalAtoms) break;
		}

	    }

	  if(waveFunctionCount >= d_numEigenValues && waveFunctionCount >= numberGlobalAtoms) break;
	}

      if(waveFunctionCount >= d_numEigenValues && waveFunctionCount >= numberGlobalAtoms) break;

      if(fileReadFlag == 0)
	errorReadFile += 1;
    }


  if(waveFunctionsVector.size() > d_numEigenValues)
    {
      d_numEigenValues = waveFunctionsVector.size();
    }

  pcout<<"============================================================================================================================="<<std::endl;
  pcout<<"number of electrons: "<<numElectrons<<std::endl;
  pcout << "number of eigen values: " << d_numEigenValues << std::endl;

  if (dftParameters::verbosity>=1)
    pcout<<"number of wavefunctions computed using single atom data to be used as initial guess for starting the SCF: " <<waveFunctionCount<<std::endl;

  if(errorReadFile == stencil.size())
    {
      //std::cerr<< "Error: Require single-atom wavefunctions as initial guess for starting the SCF."<< std::endl;
      //std::cerr<< "Error: Could not find single-atom wavefunctions for any atom: "<< std::endl;
      if (dftParameters::verbosity>=1)
        pcout<< "CAUTION: Could not find single-atom wavefunctions for any atom- the starting guess for all wavefunctions will be random."<< std::endl;
      //exit(-1);
    }
  pcout<<"============================================================================================================================="<<std::endl;
}

//
template<unsigned int FEOrder>
void dftClass<FEOrder>::readPSIRadialValues(){

  IndexSet locallyOwnedSet;
  DoFTools::extract_locally_owned_dofs(dofHandler,locallyOwnedSet);
  std::vector<IndexSet::size_type> locallyOwnedDOFs;
  locallyOwnedSet.fill_index_vector(locallyOwnedDOFs);
  unsigned int numberDofs = locallyOwnedDOFs.size();

  for(unsigned int kPoint = 0; kPoint < (1+dftParameters::spinPolarized)*d_kPointWeights.size(); ++kPoint)
    {
<<<<<<< HEAD
=======

>>>>>>> 533fe6b3
      std::fill(d_eigenVectorsFlattenedSTL[kPoint].begin(),d_eigenVectorsFlattenedSTL[kPoint].end(),0.0);
    }

  const unsigned int numberGlobalAtoms = atomLocations.size();

  if (dftParameters::verbosity>=1)
      pcout << "Number of wavefunctions generated randomly to be used as initial guess for starting the SCF : " << d_numEigenValues - waveFunctionsVector.size()<< std::endl;
  //
  //loop over nodes
  //
  bool pp=false;
  for(unsigned int dof=0; dof<numberDofs; dof++)
    {

      const dealii::types::global_dof_index dofID = locallyOwnedDOFs[dof];
      Point<3> node = d_supportPoints[dofID];
      if(!constraintsNone.is_constrained(dofID))
	{
	  //
	  //loop over wave functions
	  //
	  for(int kPoint = 0; kPoint < (1+dftParameters::spinPolarized)*d_kPointWeights.size(); ++kPoint)
	    {
	      unsigned int waveFunction=0;
	      for (std::vector<orbital>::iterator it = waveFunctionsVector.begin(); it < waveFunctionsVector.end(); it++)
		{
		  //
		  //get the imageIdmap information corresponding to globalChargeId
		  //(Fix me: Examine whether periodic image contributions have to be included or not)
		  //currently not including
		  std::vector<int> imageIdsList;
		  //if(dftParameters::periodicX || dftParameters::periodicY || dftParameters::periodicZ)
		  //{
		  //  imageIdsList = d_globalChargeIdToImageIdMap[it->atomID];
		  // }
		  //else
		  //{
		  imageIdsList.push_back(it->atomID);
		  // }


		  for(int iImageAtomCount = 0; iImageAtomCount < imageIdsList.size();++iImageAtomCount)
		    {

		      //
		      //find coordinates of atom correspoding to this wave function and imageAtom
		      //
		      int chargeId = imageIdsList[iImageAtomCount];
		      Point<3> atomCoord;

		      if(chargeId < numberGlobalAtoms)
			{
			  atomCoord[0] = atomLocations[chargeId][2];
			  atomCoord[1] = atomLocations[chargeId][3];
			  atomCoord[2] = atomLocations[chargeId][4];
			}
		      else
			{
			  atomCoord[0] = d_imagePositions[chargeId-numberGlobalAtoms][0];
			  atomCoord[1] = d_imagePositions[chargeId-numberGlobalAtoms][1];
			  atomCoord[2] = d_imagePositions[chargeId-numberGlobalAtoms][2];
			}

		      double x = node[0]-atomCoord[0];
		      double y = node[1]-atomCoord[1];
		      double z = node[2]-atomCoord[2];


		      double r = sqrt(x*x + y*y + z*z);
		      double theta = acos(z/r);
		      double phi = atan2(y,x);

		      if (r==0){theta=0; phi=0;}
		      //radial part
		      double R=0.0;
		      if (r<=outerValues[it->Z][it->n][it->l]) R = alglib::spline1dcalc(*(it->psi),r);
		      //spherical part
		      if (it->m > 0)
			{
			  d_eigenVectorsFlattenedSTL[kPoint][dof*d_numEigenValues+waveFunction] +=
			    dataTypes::number(R*std::sqrt(2)*boost::math::spherical_harmonic_r(it->l,it->m,theta,phi));
			}
		      else if (it->m == 0)
			{
			  d_eigenVectorsFlattenedSTL[kPoint][dof*d_numEigenValues+waveFunction] +=
			    dataTypes::number(R*boost::math::spherical_harmonic_r(it->l,it->m,theta,phi));
			}
		      else
			{
			  d_eigenVectorsFlattenedSTL[kPoint][dof*d_numEigenValues+waveFunction] +=
			    dataTypes::number(R*std::sqrt(2)*boost::math::spherical_harmonic_i(it->l,-(it->m),theta,phi));
			}
		    }
		  waveFunction++;
		}

		  d_nonAtomicWaveFunctions = 0;
		  if(waveFunctionsVector.size() < d_numEigenValues)
		    {

		      d_nonAtomicWaveFunctions = d_numEigenValues - waveFunctionsVector.size();

		  //
		  // assign the rest of the wavefunctions using a standard normal distribution
		  //
		  boost::math::normal normDist;

		      for(unsigned int iWave = waveFunctionsVector.size(); iWave < d_numEigenValues; ++iWave)
			{

		      double z = (-0.5 + (rand()+ 0.0)/(RAND_MAX))*3.0;
		      double value =  boost::math::pdf(normDist, z);
		      if(rand()%2 == 0)
			value = -1.0*value;

			  d_eigenVectorsFlattenedSTL[kPoint][dof*d_numEigenValues+iWave] = dataTypes::number(value);

		    }
		}

	    }
	}
    }

  //for(int kPoint = 0; kPoint < (1+dftParameters::spinPolarized)*d_kPointWeights.size(); ++kPoint)
  //{
  //   d_eigenVectorsFlattened[kPoint].compress(VectorOperation::insert);
  //      d_eigenVectorsFlattened[kPoint].update_ghost_values();
  //  }

  if (dftParameters::startingWFCType=="RANDOM")
    {
      pcout<<"============================================================================================================================="<<std::endl;
      pcout<<"number of electrons: "<<numElectrons<<std::endl;
      pcout << "number of eigen values: " << d_numEigenValues << std::endl;
      pcout<<"============================================================================================================================="<<std::endl;
    }


}

//
template<unsigned int FEOrder>
void dftClass<FEOrder>::readPSI()
{
  computing_timer.enter_section("initialize wave functions");
  readPSIRadialValues();
  computing_timer.exit_section("initialize wave functions");
}<|MERGE_RESOLUTION|>--- conflicted
+++ resolved
@@ -233,10 +233,6 @@
 
   for(unsigned int kPoint = 0; kPoint < (1+dftParameters::spinPolarized)*d_kPointWeights.size(); ++kPoint)
     {
-<<<<<<< HEAD
-=======
-
->>>>>>> 533fe6b3
       std::fill(d_eigenVectorsFlattenedSTL[kPoint].begin(),d_eigenVectorsFlattenedSTL[kPoint].end(),0.0);
     }
 
