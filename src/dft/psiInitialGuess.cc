--- conflicted
+++ resolved
@@ -397,7 +397,6 @@
 		{
 		  eigenVectors[kPoint][i]->local_element(j)/=eigenPtr->massVector.local_element(j);
 		}
-<<<<<<< HEAD
 		}*/
 	  for(types::global_dof_index j = 0; j < eigenVectors[kPoint][i]->size(); ++j)
 	     {
@@ -411,11 +410,8 @@
 
 	  char buffer[100];
 	  sprintf(buffer, "norm %u: l1: %14.8e  l2:%14.8e\n",i, eigenVectors[kPoint][i]->l1_norm(), eigenVectors[kPoint][i]->l2_norm());
-=======
-	    }
 	  //char buffer[100];
 	  //sprintf(buffer, "norm %u: l1: %14.8e  l2:%14.8e\n",i, eigenVectors[kPoint][i]->l1_norm(), eigenVectors[kPoint][i]->l2_norm());
->>>>>>> 67ca9afa
 	  //pcout << buffer;
 	  eigenVectors[kPoint][i]->compress(VectorOperation::insert);
 	  eigenVectors[kPoint][i]->update_ghost_values();
