--- conflicted
+++ resolved
@@ -51,7 +51,6 @@
   d_rhoInSpin1NodalValues.reinit(d_rhoInNodalValues);
   // d_atomicRho.reinit(d_rhoInNodalValues);
 
-<<<<<<< HEAD
   d_rhoInNodalValues       = 0;
   d_rhoOutNodalValues      = 0;
   d_rhoOutNodalValuesSplit = 0;
@@ -60,11 +59,8 @@
   d_rhoInSpin0NodalValues  = 0;
   d_rhoInSpin1NodalValues  = 0;
 
-  if (dftParameters::isIonOpt || dftParameters::isCellOpt)
-=======
   if (d_dftParamsPtr->isIonOpt || d_dftParamsPtr->isCellOpt ||
       (d_dftParamsPtr->isBOMD && d_dftParamsPtr->reuseDensityMD == 2))
->>>>>>> df2aee3a
     {
       initAtomicRho();
     }
@@ -145,10 +141,10 @@
                                          (1 + d_dftParamsPtr->spinPolarized) *
                                          d_kPointWeights.size());
 
-      if (dftParameters::mixingMethod == "LOW_RANK_JACINV_PRECOND")
+      if (d_dftParamsPtr->mixingMethod == "LOW_RANK_JACINV_PRECOND")
         d_eigenVectorsDensityMatrixPrimeFlattenedCUDA.resize(
           d_eigenVectorsFlattenedSTL[0].size() *
-          (1 + dftParameters::spinPolarized) * d_kPointWeights.size());
+          (1 + d_dftParamsPtr->spinPolarized) * d_kPointWeights.size());
 
       if (d_numEigenValuesRR != d_numEigenValues)
         d_eigenVectorsRotFracFlattenedCUDA.resize(
@@ -172,19 +168,13 @@
     }
 #endif
 
-<<<<<<< HEAD
-  if (!dftParameters::useGPU &&
-      dftParameters::mixingMethod == "LOW_RANK_JACINV_PRECOND")
+   if (!d_dftParamsPtr->useGPU &&
+      d_dftParamsPtr->mixingMethod == "LOW_RANK_JACINV_PRECOND")
     {
       d_eigenVectorsDensityMatrixPrimeSTL = d_eigenVectorsFlattenedSTL;
     }
 
-  if (dftParameters::verbosity >= 2)
-    if (dftParameters::spinPolarized == 1)
-=======
-  if (d_dftParamsPtr->verbosity >= 2)
-    if (d_dftParamsPtr->spinPolarized == 1)
->>>>>>> df2aee3a
+  if (d_dftParamsPtr->verbosity >= 2 && d_dftParamsPtr->spinPolarized == 1)
       pcout << std::endl
             << "net magnetization: "
             << totalMagnetization(rhoInValuesSpinPolarized) << std::endl;
