--- conflicted
+++ resolved
@@ -54,10 +54,7 @@
   DoFTools::extract_locally_relevant_dofs(dofHandlerEigen, locally_relevant_dofsEigen);
   DoFTools::map_dofs_to_support_points(MappingQ1<3,3>(), dofHandlerEigen, d_supportPointsEigen);
 
-<<<<<<< HEAD
- 
-=======
->>>>>>> 44710c33
+
   //
   //Extract real and imag DOF indices from the global vector - this will be needed in XHX operation, etc.
   //
