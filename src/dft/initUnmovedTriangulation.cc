// ---------------------------------------------------------------------
//
// Copyright (c) 2017 The Regents of the University of Michigan and DFT-FE authors.
//
// This file is part of the DFT-FE code.
//
// The DFT-FE code is free software; you can use it, redistribute
// it, and/or modify it under the terms of the GNU Lesser General
// Public License as published by the Free Software Foundation; either
// version 2.1 of the License, or (at your option) any later version.
// The full text of the license can be found in the file LICENSE at
// the top level of the DFT-FE distribution.
//
// ---------------------------------------------------------------------
//
//
// @author Shiva Rudraraju (2016), Phani Motamarri (2016), Sambit Das (2017)
//

#include "initRho.cc"
#include "initPseudo.cc"

#ifdef ENABLE_PERIODIC_BC
#include "initkPointData.cc"
#endif

//
//source file for dft class initializations
//
#ifdef ENABLE_PERIODIC_BC
void exchangeMasterNodesList(std::set<unsigned int> & masterNodeIdSet,
			     std::set<unsigned int> & globalMasterNodeIdSet,
			     unsigned int numMeshPartitions,
			     const MPI_Comm & mpi_communicator)
{

  std::vector<int> localMasterNodeIdList;
  std::copy(masterNodeIdSet.begin(),
	    masterNodeIdSet.end(),
	    std::back_inserter(localMasterNodeIdList));

  int numberMasterNodesOnLocalProc = localMasterNodeIdList.size();

  int * masterNodeIdListSizes = new int[numMeshPartitions];

  MPI_Allgather(&numberMasterNodesOnLocalProc,
		1,
		MPI_INT,
		masterNodeIdListSizes,
		1,
		MPI_INT,
		mpi_communicator);

  int newMasterNodeIdListSize = std::accumulate(&(masterNodeIdListSizes[0]),
						&(masterNodeIdListSizes[numMeshPartitions]),
						0);

  std::vector<int> globalMasterNodeIdList(newMasterNodeIdListSize);

  int * mpiOffsets = new int[numMeshPartitions];

  mpiOffsets[0] = 0;

  for(int i = 1; i < numMeshPartitions; ++i)
    mpiOffsets[i] = masterNodeIdListSizes[i-1] + mpiOffsets[i-1];

  MPI_Allgatherv(&(localMasterNodeIdList[0]),
		 numberMasterNodesOnLocalProc,
		 MPI_INT,
		 &(globalMasterNodeIdList[0]),
		 &(masterNodeIdListSizes[0]),
		 &(mpiOffsets[0]),
		 MPI_INT,
		 mpi_communicator);


  for(int i = 0; i < globalMasterNodeIdList.size(); ++i)
    globalMasterNodeIdSet.insert(globalMasterNodeIdList[i]);

  delete [] masterNodeIdListSizes;
  delete [] mpiOffsets;
	    
  return;

}

void exchangeMasterNodesList(std::vector<unsigned int> & masterNodeIdList,
			     std::vector<unsigned int> & globalMasterNodeIdList,
			     unsigned int numMeshPartitions,
			     const MPI_Comm & mpi_communicator)
{

  int numberMasterNodesOnLocalProc = masterNodeIdList.size();

  int * masterNodeIdListSizes = new int[numMeshPartitions];

  MPI_Allgather(&numberMasterNodesOnLocalProc,
		1,
		MPI_INT,
		masterNodeIdListSizes,
		1,
		MPI_INT,
		mpi_communicator);

  int newMasterNodeIdListSize = std::accumulate(&(masterNodeIdListSizes[0]),
						&(masterNodeIdListSizes[numMeshPartitions]),
						0);

  globalMasterNodeIdList.resize(newMasterNodeIdListSize);

  int * mpiOffsets = new int[numMeshPartitions];

  mpiOffsets[0] = 0;

  for(int i = 1; i < numMeshPartitions; ++i)
    mpiOffsets[i] = masterNodeIdListSizes[i-1] + mpiOffsets[i-1];

  MPI_Allgatherv(&(masterNodeIdList[0]),
		 numberMasterNodesOnLocalProc,
		 MPI_INT,
		 &(globalMasterNodeIdList[0]),
		 &(masterNodeIdListSizes[0]),
		 &(mpiOffsets[0]),
		 MPI_INT,
		 mpi_communicator);


  delete [] masterNodeIdListSizes;
  delete [] mpiOffsets;
	    
  return;
}
#endif


//init
template<unsigned int FEOrder>
void dftClass<FEOrder>::initUnmovedTriangulation(){
  computing_timer.enter_section("unmoved setup");
  //
  //initialize FE objects
  //
  dofHandler.distribute_dofs (FE);
  dofHandlerEigen.distribute_dofs (FEEigen);

  locally_owned_dofs = dofHandler.locally_owned_dofs();
  DoFTools::extract_locally_relevant_dofs(dofHandler, locally_relevant_dofs);
  DoFTools::map_dofs_to_support_points(MappingQ1<3,3>(), dofHandler, d_supportPoints);

  //selectedDofsHanging.resize(dofHandler.n_dofs(),false);
  //DoFTools::extract_hanging_node_dofs(dofHandler, selectedDofsHanging);

  locally_owned_dofsEigen = dofHandlerEigen.locally_owned_dofs();
  DoFTools::extract_locally_relevant_dofs(dofHandlerEigen, locally_relevant_dofsEigen);
  DoFTools::map_dofs_to_support_points(MappingQ1<3,3>(), dofHandlerEigen, d_supportPointsEigen);

  

  //
  //Extract real and imag DOF indices from the global vector - this will be needed in XHX operation, etc.
  //
#ifdef ENABLE_PERIODIC_BC
  FEValuesExtractors::Scalar real(0); //For Eigen
  ComponentMask componentMaskForRealDOF = FEEigen.component_mask (real);
  std::vector<bool> selectedDofsReal(locally_owned_dofsEigen.n_elements(), false);
  DoFTools::extract_dofs(dofHandlerEigen, componentMaskForRealDOF, selectedDofsReal);
  std::vector<unsigned int> local_dof_indices(locally_owned_dofsEigen.n_elements());
  locally_owned_dofsEigen.fill_index_vector(local_dof_indices);
  for (unsigned int i = 0; i < locally_owned_dofsEigen.n_elements(); i++)
    {
      if (selectedDofsReal[i]) 
	{
	  local_dof_indicesReal.push_back(local_dof_indices[i]);
	  localProc_dof_indicesReal.push_back(i);
	}
      else
	{
	  local_dof_indicesImag.push_back(local_dof_indices[i]);
	  localProc_dof_indicesImag.push_back(i);	  
	}
    }
#endif


  
  pcout << "number of elements: "
	<< triangulation.n_global_active_cells()
	<< std::endl
	<< "number of degrees of freedom: " 
	<< dofHandler.n_dofs() 
	<< std::endl;


  //
  //constraints
  //

  //
  //hanging node constraints
  //
  constraintsNone.clear(); constraintsNoneEigen.clear();
  //DoFTools::make_hanging_node_constraints(dofHandler, constraintsNone);
  //DoFTools::make_hanging_node_constraints(dofHandlerEigen, constraintsNoneEigen);


#ifdef ENABLE_PERIODIC_BC
  std::vector<GridTools::PeriodicFacePair<typename DoFHandler<3>::cell_iterator> > periodicity_vector2, periodicity_vector2Eigen;
  for (int i = 0; i < 3; ++i)
    {
      GridTools::collect_periodic_faces(dofHandler, /*b_id1*/ 2*i+1, /*b_id2*/ 2*i+2,/*direction*/ i, periodicity_vector2);
      GridTools::collect_periodic_faces(dofHandlerEigen, /*b_id1*/ 2*i+1, /*b_id2*/ 2*i+2,/*direction*/ i, periodicity_vector2Eigen);
    }
  DoFTools::make_periodicity_constraints<DoFHandler<3> >(periodicity_vector2, constraintsNone);
  DoFTools::make_periodicity_constraints<DoFHandler<3> >(periodicity_vector2Eigen, constraintsNoneEigen);

  constraintsNone.close();
  constraintsNoneEigen.close();

  //pcout << "Detected Periodic Face Pairs: " << constraintsNone.n_constraints() << std::endl;

  //pcout<<"Size of ConstraintsNone: "<< constraintsNone.n_constraints()<<std::endl;
  //constraintsNone.print(std::cout);

  //pcout<<"Size of ConstraintsNoneEigen: "<< constraintsNoneEigen.n_constraints()<<std::endl;
  //constraintsNoneEigen.print(std::cout);

  //
  //modify constraintsNone to account for the bug in higher order nodes
  //
  ConstraintMatrix constraintsTemp(constraintsNone); constraintsNone.clear(); 
  std::set<unsigned int> masterNodes;
<<<<<<< HEAD
  double periodicPrecision = 1.0e-4;
=======
  double periodicPrecision = 1.0e-5;
>>>>>>> 75f64d90

  //
  //fill all masters
  //
  for(types::global_dof_index i = 0; i <dofHandler.n_dofs(); ++i)
    {
      if(locally_relevant_dofs.is_element(i))
	{
	  if(constraintsTemp.is_constrained(i))
	    {
	      if (constraintsTemp.is_identity_constrained(i))
		{
		  unsigned int masterNode=(*constraintsTemp.get_constraint_entries(i))[0].first;
		  masterNodes.insert(masterNode);
		}
	    }
	}
    }

  
  

  //
  //fix wrong master map
  //
  for(types::global_dof_index i = 0; i <dofHandler.n_dofs(); ++i)
    {
      if(locally_relevant_dofs.is_element(i))
	{
	  if(constraintsTemp.is_constrained(i))
	    {
	      if(constraintsTemp.is_identity_constrained(i))
		{
		  Point<3> p = d_supportPoints.find(i)->second;
		  unsigned int masterNode = (*constraintsTemp.get_constraint_entries(i))[0].first;
		  unsigned int count = 0, index = 0;
		 
		  if(std::abs(std::abs(p[0])-(domainSizeX/2.0)) < periodicPrecision) 
		    {
		      count++;
		      index = 0;
		    }
		  if(std::abs(std::abs(p[1])-(domainSizeY/2.0)) < periodicPrecision) 
		    {
		      count++;
		      index = 1;
		    }
		  if(std::abs(std::abs(p[2])-(domainSizeZ/2.0)) < periodicPrecision) 
		    {
		      count++;
		      index = 2;
		    }
		 
		  if (count==1)
		    {
		      Point<3> q = d_supportPoints.find(masterNode)->second;
		      unsigned int l = 1, m = 2;
		      if (index==1){l = 0; m = 2;}
		      else if (index==2){l = 0; m = 1;} 
		      if (!((std::abs(p[l]-q[l])<periodicPrecision) and (std::abs(p[m]-q[m])<periodicPrecision)))
			{
			  bool foundNewMaster=false;
			  for (std::set<unsigned int>::iterator it = masterNodes.begin(); it != masterNodes.end(); ++it)
			    {
			      q = d_supportPoints.find(*it)->second;
			      if (((std::abs(p[l]-q[l])<periodicPrecision) and (std::abs(p[m]-q[m])<periodicPrecision)))
				{

				  //store the correct masterNodeId
				  unsigned int correctMasterDof = *it;

				  //One component
				  constraintsNone.add_line(i);
				  constraintsNone.add_entry(i, correctMasterDof, 1.0);
		  
				  foundNewMaster=true;
				  break;
				}
			    }
			  if (!foundNewMaster)
			    {
			      std::cout<< " Wrong MasterNode for slave node: "<<masterNode<<" "<<i<<std::endl;
			      std::cout<< "Error: Did not find a replacement master node for a wrong master-slave periodic pair"<<" "<<masterNode<<" slaveNode: "<<i<<std::endl;
			      exit(-1);
			    }
			}
		      else
			{

			  //One component
			  constraintsNone.add_line(i);
			  constraintsNone.add_entry(i, masterNode, 1.0);
	      
			}
		    }
		  else
		    {

		      //One component
		      constraintsNone.add_line(i);
		      constraintsNone.add_entry(i, masterNode, 1.0);

		    }
		}
	    }
	}
    }
  constraintsNone.close();
  constraintsTemp.clear();

  //
  //modify constraintsNone to account for the bug in higher order nodes for edge nodes
  //
  ConstraintMatrix constraintsTemp1(constraintsNone); constraintsNone.clear(); 
  std::vector<unsigned int> masterNodesForLocallyOwnedSlaveNodes; 

  for(types::global_dof_index i = 0; i < dofHandler.n_dofs(); ++i)
    {
      if(locally_owned_dofs.is_element(i))
	{
	  if(constraintsTemp1.is_constrained(i))
	    {
	      if (constraintsTemp1.is_identity_constrained(i))
		{
		  unsigned int masterNode = (*constraintsTemp1.get_constraint_entries(i))[0].first;
		  masterNodesForLocallyOwnedSlaveNodes.push_back(masterNode);
		}
	    }
	}
    }

  //
  //exchange all masterNodes across all processors
  //
  std::vector<unsigned int> globalMasterNodes;
  exchangeMasterNodesList(masterNodesForLocallyOwnedSlaveNodes,
			  globalMasterNodes,
			  n_mpi_processes,
			  mpi_communicator);

  //
  //find out masternodes which are on the edge
  //
  std::map<unsigned int, unsigned int> rv;
  for(int i = 0; i < globalMasterNodes.size(); ++i)
    {
      rv[globalMasterNodes[i]]++;
    }


  std::set<unsigned int> masterNodesForLocallyRelevantEdgeSlaveNodes;

  for(types::global_dof_index i = 0; i < dofHandler.n_dofs(); ++i)
    {
      if(locally_relevant_dofs.is_element(i))
	{
	  if(constraintsTemp1.is_constrained(i))
	    {
	      if (constraintsTemp1.is_identity_constrained(i))
		{
		  unsigned int masterNode = (*constraintsTemp1.get_constraint_entries(i))[0].first;
		  if(rv[masterNode] == 3)
		    {
		      masterNodesForLocallyRelevantEdgeSlaveNodes.insert(masterNode);
		    }
		}
	    }
	}
    }

  
  for(types::global_dof_index i = 0; i <dofHandler.n_dofs(); ++i)
    {
      if(locally_relevant_dofs.is_element(i))
	{
	  if(constraintsTemp1.is_constrained(i))
	    {
	      if (constraintsTemp1.is_identity_constrained(i))
		{
		  unsigned int masterNode = (*constraintsTemp1.get_constraint_entries(i))[0].first;
		  Point<3> p = d_supportPoints.find(i)->second;

		  if(masterNodesForLocallyRelevantEdgeSlaveNodes.count(masterNode))
		    {
		      Point<3> q = d_supportPoints.find(masterNode)->second;
		     
		      //
		      //Identify the normal direction to the plane formed by the periodic edge nodes
		      //
		      int normalDirOfPlaneFormedByEdgeNodes = 0;
		      if((std::abs(std::abs(q[0]) - (domainSizeX/2.0)) < periodicPrecision) && (std::abs(std::abs(q[2]) - (domainSizeZ/2.0)) < periodicPrecision))
			normalDirOfPlaneFormedByEdgeNodes = 1;
		      else if ((std::abs(std::abs(q[0]) - (domainSizeX/2.0)) < periodicPrecision) && (std::abs(std::abs(q[1]) - (domainSizeY/2.0)) < periodicPrecision))
			normalDirOfPlaneFormedByEdgeNodes = 2;

		     
		      //
		      //check if master node and corresponding edge slave node lie in the same plane
		      //
		      if(std::abs(p[normalDirOfPlaneFormedByEdgeNodes] - q[normalDirOfPlaneFormedByEdgeNodes]) < periodicPrecision)
			{
			  constraintsNone.add_line(i);
			  constraintsNone.add_entry(i, masterNode, 1.0);
			}
		      else
			{
			  bool foundNewMaster = false;

			  //
			  //match the master node lying in the same plane to this slave node
			  //
			  for(std::set<unsigned int>::iterator it = masterNodesForLocallyRelevantEdgeSlaveNodes.begin(); it != masterNodesForLocallyRelevantEdgeSlaveNodes.end(); ++it)
			    {
			      Point<3> r = d_supportPoints.find(*it)->second;
			      
			      if(std::abs(r[normalDirOfPlaneFormedByEdgeNodes] - p[normalDirOfPlaneFormedByEdgeNodes]) < periodicPrecision)
				{
				  unsigned int correctMasterDof = *it;
				  constraintsNone.add_line(i);
				  constraintsNone.add_entry(i, correctMasterDof, 1.0);
				  foundNewMaster = true;
				  break;
				}

			    }

			  if (!foundNewMaster)
			    {
			      std::cout<< " Wrong MasterNode for slave node: "<<masterNode<<" "<<i<<std::endl;
			      std::cout<< "Error: Did not find a replacement master node for a wrong master-slave periodic pair"<<" "<<masterNode<<" slaveNode: "<<i<<std::endl;
			      exit(-1);
			    }
			}
		    }
		  else
		    {
		      constraintsNone.add_line(i);
		      constraintsNone.add_entry(i, masterNode, 1.0);
		    }
		}
	    }
	}
    }
  constraintsNone.close();
  constraintsTemp1.clear();

  //
  //fix periodic match for two-component fields
  //
  ConstraintMatrix constraintsTempEigen(constraintsNoneEigen); constraintsNoneEigen.clear();

  //
  //fill temp masterNodes and slaveNodes set
  //
  std::set<unsigned int> masterNodesEigen, slaveNodesEigen;

  //
  //fill all masters
  //
  for(types::global_dof_index i = 0; i <dofHandlerEigen.n_dofs(); ++i)
    {
      if(locally_owned_dofsEigen.is_element(i))
	{
	  if(constraintsTempEigen.is_constrained(i))
	    {
	      if (constraintsTempEigen.is_identity_constrained(i))
		{
		  unsigned int masterNode = (*constraintsTempEigen.get_constraint_entries(i))[0].first;
		  masterNodesEigen.insert(masterNode);
		  slaveNodesEigen.insert(i);
		}
	    }
	}
    }

  std::set<unsigned int> globalMasterNodesEigen;
  exchangeMasterNodesList(masterNodesEigen,
			  globalMasterNodesEigen,
			  n_mpi_processes,
			  mpi_communicator);

  
  //
  //Now separate this set to real and imag sets
  //
  QGauss<3>  quadrature_formula(C_num1DQuad<FEOrder>());
  FEValues<3> fe_values (FEEigen, quadrature_formula, update_values);
  const unsigned int dofs_per_cell = FEEigen.dofs_per_cell;
  std::vector<unsigned int> local_dof_indicesEigen(dofs_per_cell);

  std::set<unsigned int> masterNodesReal, masterNodesImag, slaveNodesReal, slaveNodesImag;
  typename DoFHandler<3>::active_cell_iterator cellEigen = dofHandlerEigen.begin_active(), endcellEigen = dofHandlerEigen.end();
  for(;cellEigen!=endcellEigen;++cellEigen)
    {
      if(cellEigen->is_locally_owned())
	{
	  fe_values.reinit(cellEigen);
	  cellEigen->get_dof_indices(local_dof_indicesEigen);

	  for(unsigned int i = 0; i < dofs_per_cell; ++i)
	    {
	      const unsigned int ck = fe_values.get_fe().system_to_component_index(i).first; //This is the component index 0(real) or 1 (imag).
	      const unsigned int globalDOF = local_dof_indicesEigen[i];
	      
	      if(globalMasterNodesEigen.count(globalDOF) == 1)
		{
		  if(ck == 0)
		    {
		      masterNodesReal.insert(globalDOF);
		    }
		  else 
		    {
		      masterNodesImag.insert(globalDOF);
		    }

		}
	      else if(slaveNodesEigen.count(globalDOF) == 1)
		{

		  if(ck == 0)
		    {
		      slaveNodesReal.insert(globalDOF);
		    }
		  else 
		    {
		      slaveNodesImag.insert(globalDOF);
		    }

		}

	    }
	}

    }//end of cellEigen loop

  std::set<unsigned int> globalMasterNodesReal;
  std::set<unsigned int> globalMasterNodesImag;
  std::set<unsigned int> globalSlaveNodesReal;
  std::set<unsigned int> globalSlaveNodesImag;

  exchangeMasterNodesList(masterNodesReal,
			  globalMasterNodesReal,
			  n_mpi_processes,
			  mpi_communicator);

  exchangeMasterNodesList(masterNodesImag,
			  globalMasterNodesImag,
			  n_mpi_processes,
			  mpi_communicator);

  exchangeMasterNodesList(slaveNodesReal,
			  globalSlaveNodesReal,
			  n_mpi_processes,
			  mpi_communicator);

  exchangeMasterNodesList(slaveNodesImag,
			  globalSlaveNodesImag,
			  n_mpi_processes,
			  mpi_communicator);

  //
  //fix wrong master map
  //
  for(types::global_dof_index i = 0; i <dofHandlerEigen.n_dofs(); i++)
    {
      if(locally_relevant_dofsEigen.is_element(i))
	{
	  if(constraintsTempEigen.is_constrained(i))
	    {
	      if(constraintsTempEigen.is_identity_constrained(i))
		{
		  Point<3> p = d_supportPointsEigen.find(i)->second;
		  unsigned int masterNode=(*constraintsTempEigen.get_constraint_entries(i))[0].first;
		  unsigned int count = 0, index = 0;

		  if(std::abs(std::abs(p[0]) - (domainSizeX/2.0)) < periodicPrecision) 
		    {
		      count++;
		      index = 0;
		    }

		  if(std::abs(std::abs(p[1]) - (domainSizeY/2.0)) < periodicPrecision) 
		    {
		      count++;
		      index = 1;
		    }

		  if(std::abs(std::abs(p[2]) - (domainSizeZ/2.0)) < periodicPrecision) 
		    {
		      count++;
		      index = 2;
		    }

		  if(count == 1)
		    {
		      Point<3> q = d_supportPointsEigen.find(masterNode)->second;

		      unsigned int l = 1, m = 2;
		      if (index == 1){l = 0; m = 2;}
		      else if (index == 2){l = 0; m = 1;} 

		      if(!((std::abs(p[l]-q[l])<periodicPrecision) and (std::abs(p[m]-q[m])<periodicPrecision)))
			{
			  bool foundNewMaster=false;
			  if(globalSlaveNodesReal.count(i) == 1)
			    {
			      for(std::set<unsigned int>::iterator it = globalMasterNodesReal.begin(); it != globalMasterNodesReal.end(); ++it)
				{
				  q = d_supportPointsEigen.find(*it)->second;
				  if(((std::abs(p[l]-q[l]) < periodicPrecision) and (std::abs(p[m]-q[m]) < periodicPrecision)))
				    {
				      constraintsNoneEigen.add_line(i);
				      constraintsNoneEigen.add_entry(i, *it, 1.0);
				      foundNewMaster=true;
				      break;
				    }
				}
			    }
			  else
			    {
			      for(std::set<unsigned int>::iterator it = globalMasterNodesImag.begin(); it != globalMasterNodesImag.end(); ++it)
				{
				  q = d_supportPointsEigen.find(*it)->second;
				  if(((std::abs(p[l]-q[l]) < periodicPrecision) and (std::abs(p[m]-q[m]) < periodicPrecision)))
				    {
				      constraintsNoneEigen.add_line(i);
				      constraintsNoneEigen.add_entry(i, *it, 1.0);
				      foundNewMaster=true;
				      break;
				    }
				}
			    }

			  if(!foundNewMaster)
			    {
			      pcout << "\nError: Did not find a replacement master node for a wrong master-slave periodic pair\n";
			      exit(-1);
			    }
			}
		      else
			{
			  constraintsNoneEigen.add_line(i);
			  constraintsNoneEigen.add_entry(i, masterNode, 1.0);
			}
		    }
		  else
		    {
		      constraintsNoneEigen.add_line(i);
		      constraintsNoneEigen.add_entry(i, masterNode, 1.0);
		    }
		}
	    }
	}
    }
   
  constraintsNoneEigen.close();
  constraintsTempEigen.clear();

  //
  //modify constraintsNoneEigen to account for bug in higher order nodes for edge nodes in two-field case
  //
  ConstraintMatrix constraintsTemp1Eigen(constraintsNoneEigen); constraintsNoneEigen.clear(); 
  std::vector<unsigned int> masterNodesForLocallyOwnedSlaveNodesEigen; 

  for(types::global_dof_index i = 0; i < dofHandlerEigen.n_dofs(); ++i)
    {
      if(locally_owned_dofsEigen.is_element(i))
	{
	  if(constraintsTemp1Eigen.is_constrained(i))
	    {
	      if(constraintsTemp1Eigen.is_identity_constrained(i))
		{
		  unsigned int masterNode = (*constraintsTemp1Eigen.get_constraint_entries(i))[0].first;
		  masterNodesForLocallyOwnedSlaveNodesEigen.push_back(masterNode);
		}
	    }
	}
    }

  //
  //exchange all masterNodes across all processors
  //
  std::vector<unsigned int> globalMasterNodesVectorEigen;
  exchangeMasterNodesList(masterNodesForLocallyOwnedSlaveNodesEigen,
			  globalMasterNodesVectorEigen,
			  n_mpi_processes,
			  mpi_communicator);


  //
  //count the duplicates of each master nodeId
  //
  std::map<unsigned int, unsigned int> rvEigen;
  for(int i = 0; i < globalMasterNodesVectorEigen.size(); ++i)
    {
      rvEigen[globalMasterNodesVectorEigen[i]]++;
    }


  //
  //fill temp masterNodes and slaveNodes set
  //
  std::set<unsigned int> masterNodesEigenNew, slaveNodesEigenNew;

  //
  //fill all masters
  //
  for(types::global_dof_index i = 0; i <dofHandlerEigen.n_dofs(); ++i)
    {
      if(locally_owned_dofsEigen.is_element(i))
	{
	  if(constraintsTemp1Eigen.is_constrained(i))
	    {
	      if (constraintsTemp1Eigen.is_identity_constrained(i))
		{
		  unsigned int masterNode=(*constraintsTemp1Eigen.get_constraint_entries(i))[0].first;
		  masterNodesEigenNew.insert(masterNode);
		  slaveNodesEigenNew.insert(i);
		}
	    }
	}
    }

  std::set<unsigned int> globalMasterNodesEigenNew;
  exchangeMasterNodesList(masterNodesEigenNew,
			  globalMasterNodesEigenNew,
			  n_mpi_processes,
			  mpi_communicator);


  std::set<unsigned int> masterNodesEdgeReal, masterNodesEdgeImag, slaveNodesNewReal, slaveNodesNewImag;
  QGauss<3>  quadrature_formulaNew(C_num1DQuad<FEOrder>());
  FEValues<3> fe_valuesNew(FEEigen, quadrature_formulaNew, update_values);
  typename DoFHandler<3>::active_cell_iterator cellEigenNew = dofHandlerEigen.begin_active(), endcellEigenNew = dofHandlerEigen.end();
  for(; cellEigenNew!=endcellEigenNew; ++cellEigenNew)
    {
      if(cellEigenNew->is_locally_owned())
	{
	  fe_valuesNew.reinit(cellEigenNew);
	  cellEigenNew->get_dof_indices(local_dof_indicesEigen);
	  for(unsigned int i = 0; i < dofs_per_cell; ++i)
	    {
	      const unsigned int ck = fe_valuesNew.get_fe().system_to_component_index(i).first; //This is the component index 0(real) or 1 (imag).
	      const unsigned int globalDOF = local_dof_indicesEigen[i];
	      
	      if(globalMasterNodesEigenNew.count(globalDOF) == 1)
		{
		  if(rvEigen[globalDOF] == 3)
		    {
		      if(ck == 0)
			{
			  masterNodesEdgeReal.insert(globalDOF);
			}
		      else 
			{
			  masterNodesEdgeImag.insert(globalDOF);
			}
		    }

		}
	      else if(slaveNodesEigenNew.count(globalDOF) == 1)
		{
		  if(ck == 0)
		    {
		      slaveNodesNewReal.insert(globalDOF);
		    }
		  else 
		    {
		      slaveNodesNewImag.insert(globalDOF);
		    }

		}

	    }
	}
    }//end of cellEigen loop

  std::set<unsigned int> globalMasterNodesEdgeReal;
  std::set<unsigned int> globalMasterNodesEdgeImag;
  std::set<unsigned int> globalSlaveNodesRealNew;
  std::set<unsigned int> globalSlaveNodesImagNew;

  exchangeMasterNodesList(masterNodesEdgeReal,
			  globalMasterNodesEdgeReal,
			  n_mpi_processes,
			  mpi_communicator);

  exchangeMasterNodesList(masterNodesEdgeImag,
			  globalMasterNodesEdgeImag,
			  n_mpi_processes,
			  mpi_communicator);

  exchangeMasterNodesList(slaveNodesNewReal,
			  globalSlaveNodesRealNew,
			  n_mpi_processes,
			  mpi_communicator);

  exchangeMasterNodesList(slaveNodesNewImag,
			  globalSlaveNodesImagNew,
			  n_mpi_processes,
			  mpi_communicator);


  //
  //fix wrong master map for edge nodes
  //
  for(types::global_dof_index i = 0; i < dofHandlerEigen.n_dofs(); i++)
    {
      if(locally_relevant_dofsEigen.is_element(i))
	{
	  if(constraintsTemp1Eigen.is_constrained(i))
	    {
	      if (constraintsTemp1Eigen.is_identity_constrained(i))
		{
		  Point<3> p = d_supportPointsEigen.find(i)->second;
		  unsigned int masterNode=(*constraintsTemp1Eigen.get_constraint_entries(i))[0].first;

		  if(rvEigen[masterNode] == 3)
		    {
		      Point<3> q = d_supportPointsEigen.find(masterNode)->second;

		      //
		      //Identify the normal direction to the plane formed by the periodic edge nodes
		      //
		      int normalDirOfPlaneFormedByEdgeNodes = 0;
		      if((std::abs(std::abs(q[0]) - (domainSizeX/2.0)) < periodicPrecision) && (std::abs(std::abs(q[2]) - (domainSizeZ/2.0)) < periodicPrecision))
			normalDirOfPlaneFormedByEdgeNodes = 1;
		      else if ((std::abs(std::abs(q[0]) - (domainSizeX/2.0)) < periodicPrecision) && (std::abs(std::abs(q[1]) - (domainSizeY/2.0)) < periodicPrecision))
			normalDirOfPlaneFormedByEdgeNodes = 2;


		      //
		      //check if master node and corresponding edge slave node lie in the same plane
		      //
		      if(std::abs(p[normalDirOfPlaneFormedByEdgeNodes] - q[normalDirOfPlaneFormedByEdgeNodes]) < periodicPrecision)
			{
			  constraintsNoneEigen.add_line(i);
			  constraintsNoneEigen.add_entry(i, masterNode, 1.0);
			}
		      else
			{
			  bool foundNewMaster = false;

			  if(globalSlaveNodesRealNew.count(i) == 1)
			    {
			      for(std::set<unsigned int>::iterator it=globalMasterNodesEdgeReal.begin(); it!=globalMasterNodesEdgeReal.end(); ++it)
				{
				  Point<3> r = d_supportPointsEigen.find(*it)->second;
				  if(std::abs(r[normalDirOfPlaneFormedByEdgeNodes] - p[normalDirOfPlaneFormedByEdgeNodes]) < periodicPrecision)	
				    {
				      unsigned int correctMasterDof = *it;
				      constraintsNoneEigen.add_line(i);
				      constraintsNoneEigen.add_entry(i, correctMasterDof, 1.0);
				      foundNewMaster = true;
				      break;
				    }
				  
				}

			    }
			  else
			    {
			      for(std::set<unsigned int>::iterator it=globalMasterNodesEdgeImag.begin(); it!=globalMasterNodesEdgeImag.end(); ++it)
				{
				  Point<3> r = d_supportPointsEigen.find(*it)->second;
				  if(std::abs(r[normalDirOfPlaneFormedByEdgeNodes] - p[normalDirOfPlaneFormedByEdgeNodes]) < periodicPrecision)	
				    {
				      unsigned int correctMasterDof = *it;
				      constraintsNoneEigen.add_line(i);
				      constraintsNoneEigen.add_entry(i, correctMasterDof, 1.0);
				      foundNewMaster = true;
				      break;
				    }
				  
				}
			    }

			  if (!foundNewMaster)
			    {
			      std::cout<< " Wrong MasterNode for slave node: "<<masterNode<<" "<<i<<std::endl;
			      std::cout<< "Error: Did not find a replacement master node for a wrong master-slave periodic pair"<<" "<<masterNode<<" slaveNode: "<<i<<std::endl;
			      exit(-1);
			    }


			}

		    }
		  else
		    {
		      constraintsNoneEigen.add_line(i);
		      constraintsNoneEigen.add_entry(i, masterNode, 1.0);
		    }
		      
		}

	    }
	}
    }
  constraintsNoneEigen.close();
  constraintsTemp1Eigen.clear();
#endif

  //
  //create a constraint matrix without only hanging node constraints 
  //
  d_noConstraints.clear();d_noConstraintsEigen.clear();
  DoFTools::make_hanging_node_constraints(dofHandler, d_noConstraints);
  DoFTools::make_hanging_node_constraints(dofHandlerEigen,d_noConstraintsEigen);
  d_noConstraints.close();d_noConstraintsEigen.close();
  

  //
  //merge hanging node constraint matrix with constrains None and constraints None eigen
  //
  constraintsNone.merge(d_noConstraints,ConstraintMatrix::MergeConflictBehavior::right_object_wins);
  constraintsNoneEigen.merge(d_noConstraintsEigen,ConstraintMatrix::MergeConflictBehavior::right_object_wins);
  constraintsNone.close();
  constraintsNoneEigen.close();

  forcePtr->initUnmoved();
  computing_timer.exit_section("unmoved setup");    
}<|MERGE_RESOLUTION|>--- conflicted
+++ resolved
@@ -229,11 +229,7 @@
   //
   ConstraintMatrix constraintsTemp(constraintsNone); constraintsNone.clear(); 
   std::set<unsigned int> masterNodes;
-<<<<<<< HEAD
-  double periodicPrecision = 1.0e-4;
-=======
   double periodicPrecision = 1.0e-5;
->>>>>>> 75f64d90
 
   //
   //fill all masters
