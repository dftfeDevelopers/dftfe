--- conflicted
+++ resolved
@@ -15,87 +15,9 @@
 //
 // @author Shiva Rudraraju (2016), Phani Motamarri (2016)
 //
-<<<<<<< HEAD
-
-#include <boost/math/special_functions/spherical_harmonic.hpp>
-#include "stdafx.h"
-#include "linalg.h"
-#include "../../include/dftParameters.h"
-
-using namespace dftParameters ;
-double tolerance = 1e-12;
-double pspTail = 8.0;
-
-
-
-//some inline functions
-inline 
-void getRadialFunctionVal(const double radialCoordinate,
-			  double &splineVal,
-			  const alglib::spline1dinterpolant * spline) 
-{
-  
-  splineVal = alglib::spline1dcalc(*spline,
-				   radialCoordinate);
-  return;
-}
-
-inline
-void
-getSphericalHarmonicVal(const double theta, const double phi, const int l, const int m, double & sphericalHarmonicVal)
-{
-      
-  if(m < 0)
-    sphericalHarmonicVal = sqrt(2.0)*boost::math::spherical_harmonic_i(l,-m,theta,phi);
-      
-  else if (m == 0)
-    sphericalHarmonicVal = boost::math::spherical_harmonic_r(l,m,theta,phi);
-
-  else if (m > 0)
-    sphericalHarmonicVal = sqrt(2.0)*boost::math::spherical_harmonic_r(l,m,theta,phi);
-
-  return;
-
-}
-
-void
-convertCartesianToSpherical(double *x, double & r, double & theta, double & phi)
-{
-
-  r = sqrt(x[0]*x[0] + x[1]*x[1] + x[2]*x[2]);
- 
-  if(r == 0)
-    {
-	
-      theta = 0.0;
-      phi = 0.0;
-
-    }
-	
-  else
-    {
-
-      theta = acos(x[2]/r);
-      //
-      // check if theta = 0 or PI (i.e, whether the point is on the Z-axis)
-      // If yes, assign phi = 0.0.
-      // NOTE: In case theta = 0 or PI, phi is undetermined. The actual value 
-      // of phi doesn't matter in computing the enriched function value or 
-      // its gradient. We assign phi = 0.0 here just as a dummy value
-      //
-      if(fabs(theta - 0.0) >= tolerance && fabs(theta - M_PI) >= tolerance)
-	phi = atan2(x[1],x[0]);
-
-      else
-	phi = 0.0;
-
-    }
-
-}
-
-=======
+
 #include "pseudoUtils.cc"
->>>>>>> 2a933ba2
+
 
 //
 //Initialize rho by reading in single-atom electron-density and fit a spline
