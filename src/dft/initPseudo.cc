--- conflicted
+++ resolved
@@ -20,10 +20,8 @@
 #include "stdafx.h"
 #include "linalg.h"
 double tolerance = 1e-12;
-<<<<<<< HEAD
 double pspTail = 8.0;
-=======
->>>>>>> fa7ff1eb
+
 
 
 //some inline functions
@@ -122,14 +120,11 @@
   for(std::set<unsigned int>::iterator it=atomTypes.begin(); it!=atomTypes.end(); it++)
     {
       char pseudoFile[256];
-<<<<<<< HEAD
       if (pseudoProjector==2)
-	  sprintf(pseudoFile, "%s/data/electronicStructure/pseudoPotential/z%u/oncv/pseudoAtomData/locPot.dat", currentPath.c_str(),*it);
+	  sprintf(pseudoFile, "%s/data/electronicStructure/pseudoPotential/z%u/oncv/pseudoAtomData/locPot.dat", dftParameters::currentPath.c_str(),*it);
       else
-          sprintf(pseudoFile, "%s/data/electronicStructure/pseudoPotential/z%u/pseudoAtomData/locPot.dat", currentPath.c_str(),*it);
-=======
-      sprintf(pseudoFile, "%s/data/electronicStructure/pseudoPotential/z%u/pseudoAtomData/locPot.dat", dftParameters::currentPath.c_str(),*it);
->>>>>>> fa7ff1eb
+          sprintf(pseudoFile, "%s/data/electronicStructure/pseudoPotential/z%u/pseudoAtomData/locPot.dat", dftParameters::currentPath.c_str(),*it);
+
       pcout<<"Reading Local Pseudo-potential data from: " <<pseudoFile<<std::endl;
       dftUtils::readFile(2, pseudoPotentialData[*it], pseudoFile);
       unsigned int numRows = pseudoPotentialData[*it].size()-1;
