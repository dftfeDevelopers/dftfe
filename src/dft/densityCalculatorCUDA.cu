// ---------------------------------------------------------------------
//
// Copyright (c) 2017-2018 The Regents of the University of Michigan and DFT-FE
// authors.
//
// This file is part of the DFT-FE code.
//
// The DFT-FE code is free software; you can use it, redistribute
// it, and/or modify it under the terms of the GNU Lesser General
// Public License as published by the Free Software Foundation; either
// version 2.1 of the License, or (at your option) any later version.
// The full text of the license can be found in the file LICENSE at
// the top level of the DFT-FE distribution.
//
// ---------------------------------------------------------------------
//
// @author Sambit Das
//

// source file for electron density related computations
#include <constants.h>
#include <densityCalculatorCUDA.h>
#include <dftParameters.h>
#include <dftUtils.h>
#include <vectorUtilities.h>
#include <cuComplex.h>
#include <thrust/device_vector.h>
#include <thrust/complex.h>
#include "cudaHelpers.h"
#include "linearAlgebraOperationsCUDA.h"


namespace dftfe
{
  namespace CUDA
  {
    namespace
    {
      void
      sumRhoData(
        const dealii::DoFHandler<3> &                  dofHandler,
        std::map<dealii::CellId, std::vector<double>> *rhoValues,
        std::map<dealii::CellId, std::vector<double>> *gradRhoValues,
        std::map<dealii::CellId, std::vector<double>> *rhoValuesSpinPolarized,
        std::map<dealii::CellId, std::vector<double>>
          *             gradRhoValuesSpinPolarized,
        const bool      isGradRhoDataPresent,
        const MPI_Comm &interComm)
      {
        typename dealii::DoFHandler<3>::active_cell_iterator
          cell = dofHandler.begin_active(),
          endc = dofHandler.end();

        // gather density from inter communicator
        if (dealii::Utilities::MPI::n_mpi_processes(interComm) > 1)
          for (; cell != endc; ++cell)
            if (cell->is_locally_owned())
              {
                const dealii::CellId cellId = cell->id();

                dealii::Utilities::MPI::sum((*rhoValues)[cellId],
                                            interComm,
                                            (*rhoValues)[cellId]);
                if (isGradRhoDataPresent)
                  dealii::Utilities::MPI::sum((*gradRhoValues)[cellId],
                                              interComm,
                                              (*gradRhoValues)[cellId]);

                if (dftParameters::spinPolarized == 1)
                  {
                    dealii::Utilities::MPI::sum(
                      (*rhoValuesSpinPolarized)[cellId],
                      interComm,
                      (*rhoValuesSpinPolarized)[cellId]);
                    if (isGradRhoDataPresent)
                      dealii::Utilities::MPI::sum(
                        (*gradRhoValuesSpinPolarized)[cellId],
                        interComm,
                        (*gradRhoValuesSpinPolarized)[cellId]);
                  }
              }
      }

      template <typename NumberType>
      __global__ void
      stridedCopyToBlockKernel(const unsigned int BVec,
                               const NumberType * xVec,
                               const unsigned int M,
                               const unsigned int N,
                               NumberType *       yVec,
                               const unsigned int startingXVecId)
      {
        const unsigned int globalThreadId =
          blockIdx.x * blockDim.x + threadIdx.x;
        const unsigned int numberEntries = M * BVec;

        for (unsigned int index = globalThreadId; index < numberEntries;
             index += blockDim.x * gridDim.x)
          {
            unsigned int blockIndex      = index / BVec;
            unsigned int intraBlockIndex = index - blockIndex * BVec;
            yVec[index] =
              xVec[blockIndex * N + startingXVecId + intraBlockIndex];
          }
      }

      template <typename NumberType>
      __global__ void
      copyGlobalToCellCUDAKernel(const unsigned int contiguousBlockSize,
                                 const unsigned int numContiguousBlocks,
                                 const NumberType * copyFromVec,
                                 NumberType *       copyToVec,
                                 const dealii::types::global_dof_index
                                   *copyFromVecStartingContiguousBlockIds)
      {
        const unsigned int globalThreadId =
          blockIdx.x * blockDim.x + threadIdx.x;
        const unsigned int numberEntries =
          numContiguousBlocks * contiguousBlockSize;

        for (unsigned int index = globalThreadId; index < numberEntries;
             index += blockDim.x * gridDim.x)
          {
            unsigned int blockIndex = index / contiguousBlockSize;
            unsigned int intraBlockIndex =
              index - blockIndex * contiguousBlockSize;
            copyToVec[index] =
              copyFromVec[copyFromVecStartingContiguousBlockIds[blockIndex] +
                          intraBlockIndex];
          }
      }


      __global__ void
      copyCUDAKernel(const unsigned int size,
                     const double *     copyFromVec,
                     double *           copyToVec)
      {
        for (unsigned int index = blockIdx.x * blockDim.x + threadIdx.x;
             index < size;
             index += blockDim.x * gridDim.x)
          copyToVec[index] = copyFromVec[index];
      }

      __global__ void
      copyCUDAKernel(const unsigned int size,
                     const double *     copyFromVec,
                     cuDoubleComplex *  copyToVec)
      {
        for (unsigned int index = blockIdx.x * blockDim.x + threadIdx.x;
             index < size;
             index += blockDim.x * gridDim.x)
          {
            copyToVec[index] = make_cuDoubleComplex(copyFromVec[index], 0.0);
          }
      }

      void
      copyDoubleToNumber(const double *     copyFromVec,
                         const unsigned int size,
                         double *           copyToVec)
      {
        copyCUDAKernel<<<(size + 255) / 256, 256>>>(size,
                                                    copyFromVec,
                                                    copyToVec);
      }

      void
      copyDoubleToNumber(const double *     copyFromVec,
                         const unsigned int size,
                         cuDoubleComplex *  copyToVec)
      {
        copyCUDAKernel<<<(size + 255) / 256, 256>>>(size,
                                                    copyFromVec,
                                                    copyToVec);
      }

      __global__ void
      computeRhoGradRhoFromInterpolatedValues(
        const unsigned int numberEntries,
        double *           rhoCellsWfcContributions,
        double *           gradRhoCellsWfcContributionsX,
        double *           gradRhoCellsWfcContributionsY,
        double *           gradRhoCellsWfcContributionsZ,
        const bool         isEvaluateGradRho)
      {
        const unsigned int globalThreadId =
          blockIdx.x * blockDim.x + threadIdx.x;

        for (unsigned int index = globalThreadId; index < numberEntries;
             index += blockDim.x * gridDim.x)
          {
            const double psi                = rhoCellsWfcContributions[index];
            rhoCellsWfcContributions[index] = psi * psi;

            if (isEvaluateGradRho)
              {
                const double gradPsiX = gradRhoCellsWfcContributionsX[index];
                gradRhoCellsWfcContributionsX[index] = 2.0 * psi * gradPsiX;

                const double gradPsiY = gradRhoCellsWfcContributionsY[index];
                gradRhoCellsWfcContributionsY[index] = 2.0 * psi * gradPsiY;

                const double gradPsiZ = gradRhoCellsWfcContributionsZ[index];
                gradRhoCellsWfcContributionsZ[index] = 2.0 * psi * gradPsiZ;
              }
          }
      }

      __global__ void
      computeRhoGradRhoFromInterpolatedValues(
        const unsigned int numberEntries,
        cuDoubleComplex *  rhoCellsWfcContributions,
        cuDoubleComplex *  gradRhoCellsWfcContributionsX,
        cuDoubleComplex *  gradRhoCellsWfcContributionsY,
        cuDoubleComplex *  gradRhoCellsWfcContributionsZ,
        const bool         isEvaluateGradRho)
      {
        const unsigned int globalThreadId =
          blockIdx.x * blockDim.x + threadIdx.x;

        for (unsigned int index = globalThreadId; index < numberEntries;
             index += blockDim.x * gridDim.x)
          {
            const cuDoubleComplex psi = rhoCellsWfcContributions[index];
            rhoCellsWfcContributions[index] =
              make_cuDoubleComplex(psi.x * psi.x + psi.y * psi.y, 0.0);

            if (isEvaluateGradRho)
              {
                const cuDoubleComplex gradPsiX =
                  gradRhoCellsWfcContributionsX[index];
                gradRhoCellsWfcContributionsX[index] = make_cuDoubleComplex(
                  2.0 * (psi.x * gradPsiX.x - psi.y * gradPsiX.y), 0.0);

                const cuDoubleComplex gradPsiY =
                  gradRhoCellsWfcContributionsY[index];
                gradRhoCellsWfcContributionsY[index] = make_cuDoubleComplex(
                  2.0 * (psi.x * gradPsiY.x - psi.y * gradPsiY.y), 0.0);

                const cuDoubleComplex gradPsiZ =
                  gradRhoCellsWfcContributionsZ[index];
                gradRhoCellsWfcContributionsZ[index] = make_cuDoubleComplex(
                  2.0 * (psi.x * gradPsiZ.x - psi.y * gradPsiZ.y), 0.0);
              }
          }
      }
    } // namespace

    template <typename NumberType>
    void
    computeRhoFromPSI(
      const NumberType *                             X,
      const NumberType *                             XFrac,
      const unsigned int                             totalNumWaveFunctions,
      const unsigned int                             Nfr,
      const unsigned int                             numLocalDofs,
      const std::vector<std::vector<double>> &       eigenValues,
      const double                                   fermiEnergy,
      const double                                   fermiEnergyUp,
      const double                                   fermiEnergyDown,
      operatorDFTCUDAClass &                         operatorMatrix,
      const unsigned int                             matrixFreeDofhandlerIndex,
      const dealii::DoFHandler<3> &                  dofHandler,
      const unsigned int                             totalLocallyOwnedCells,
      const unsigned int                             numNodesPerElement,
      const unsigned int                             numQuadPoints,
      const std::vector<double> &                    kPointWeights,
      std::map<dealii::CellId, std::vector<double>> *rhoValues,
      std::map<dealii::CellId, std::vector<double>> *gradRhoValues,
      std::map<dealii::CellId, std::vector<double>> *rhoValuesSpinPolarized,
      std::map<dealii::CellId, std::vector<double>> *gradRhoValuesSpinPolarized,
      const bool                                     isEvaluateGradRho,
      const MPI_Comm &                               interpoolcomm,
      const MPI_Comm &                               interBandGroupComm,
      const bool                                     spectrumSplit,
      const bool                                     use2pPlusOneGLQuad)
    {
      if (use2pPlusOneGLQuad)
        AssertThrow(!isEvaluateGradRho, dftUtils::ExcNotImplementedYet());

      int this_process;
      MPI_Comm_rank(MPI_COMM_WORLD, &this_process);
      cudaDeviceSynchronize();
      MPI_Barrier(MPI_COMM_WORLD);
      double             gpu_time   = MPI_Wtime();
      const unsigned int numKPoints = kPointWeights.size();

      // band group parallelization data structures
      const unsigned int numberBandGroups =
        dealii::Utilities::MPI::n_mpi_processes(interBandGroupComm);
      const unsigned int bandGroupTaskId =
        dealii::Utilities::MPI::this_mpi_process(interBandGroupComm);
      std::vector<unsigned int> bandGroupLowHighPlusOneIndices;
      dftUtils::createBandParallelizationIndices(
        interBandGroupComm,
        totalNumWaveFunctions,
        bandGroupLowHighPlusOneIndices);

      const unsigned int BVec =
        std::min(dftParameters::chebyWfcBlockSize, totalNumWaveFunctions);

      const double spinPolarizedFactor =
        (dftParameters::spinPolarized == 1) ? 1.0 : 2.0;

      const NumberType zero = cudaUtils::makeNumberFromReal<NumberType>(0.0);
      const NumberType scalarCoeffAlphaRho =
        cudaUtils::makeNumberFromReal<NumberType>(1.0);
      const NumberType scalarCoeffBetaRho =
        cudaUtils::makeNumberFromReal<NumberType>(1.0);
      const NumberType scalarCoeffAlphaGradRho =
        cudaUtils::makeNumberFromReal<NumberType>(1.0);
      const NumberType scalarCoeffBetaGradRho =
        cudaUtils::makeNumberFromReal<NumberType>(1.0);

      const unsigned int cellsBlockSize = 50;
      const unsigned int numCellBlocks =
        totalLocallyOwnedCells / cellsBlockSize;
      const unsigned int remCellBlockSize =
        totalLocallyOwnedCells - numCellBlocks * cellsBlockSize;

      cudaUtils::Vector<NumberType, dftfe::MemorySpace::GPU> rhoDevice(
        totalLocallyOwnedCells * numQuadPoints, zero);
      cudaUtils::Vector<NumberType, dftfe::MemorySpace::GPU>
        rhoWfcContributionsDevice(cellsBlockSize * numQuadPoints * BVec, zero);

      cudaUtils::Vector<NumberType, dftfe::MemorySpace::GPU> gradRhoDeviceX(
        isEvaluateGradRho ? (totalLocallyOwnedCells * numQuadPoints) : 1, zero);
      cudaUtils::Vector<NumberType, dftfe::MemorySpace::GPU> gradRhoDeviceY(
        isEvaluateGradRho ? (totalLocallyOwnedCells * numQuadPoints) : 1, zero);
      cudaUtils::Vector<NumberType, dftfe::MemorySpace::GPU> gradRhoDeviceZ(
        isEvaluateGradRho ? (totalLocallyOwnedCells * numQuadPoints) : 1, zero);
      cudaUtils::Vector<NumberType, dftfe::MemorySpace::GPU>
        gradRhoWfcContributionsDeviceX(
          isEvaluateGradRho ? (cellsBlockSize * numQuadPoints * BVec) : 1,
          zero);
      cudaUtils::Vector<NumberType, dftfe::MemorySpace::GPU>
        gradRhoWfcContributionsDeviceY(
          isEvaluateGradRho ? (cellsBlockSize * numQuadPoints * BVec) : 1,
          zero);
      cudaUtils::Vector<NumberType, dftfe::MemorySpace::GPU>
        gradRhoWfcContributionsDeviceZ(
          isEvaluateGradRho ? (cellsBlockSize * numQuadPoints * BVec) : 1,
          zero);

      NumberType *shapeFunctionValuesInvertedDevice;

      cudaMalloc((void **)&shapeFunctionValuesInvertedDevice,
                 numNodesPerElement * numQuadPoints * sizeof(NumberType));
      cudaMemset(shapeFunctionValuesInvertedDevice,
                 0,
                 numNodesPerElement * numQuadPoints * sizeof(NumberType));

      copyDoubleToNumber(thrust::raw_pointer_cast(
                           &(operatorMatrix.getShapeFunctionValuesInverted(
                             use2pPlusOneGLQuad)[0])),
                         numNodesPerElement * numQuadPoints,
                         shapeFunctionValuesInvertedDevice);


      NumberType *shapeFunctionGradientValuesXInvertedDevice;
      NumberType *shapeFunctionGradientValuesYInvertedDevice;
      NumberType *shapeFunctionGradientValuesZInvertedDevice;

      if (isEvaluateGradRho)
        {
          cudaMalloc((void **)&shapeFunctionGradientValuesXInvertedDevice,
                     cellsBlockSize * numNodesPerElement * numQuadPoints *
                       sizeof(NumberType));
          cudaMemset(shapeFunctionGradientValuesXInvertedDevice,
                     0,
                     cellsBlockSize * numNodesPerElement * numQuadPoints *
                       sizeof(NumberType));

          cudaMalloc((void **)&shapeFunctionGradientValuesYInvertedDevice,
                     cellsBlockSize * numNodesPerElement * numQuadPoints *
                       sizeof(NumberType));
          cudaMemset(shapeFunctionGradientValuesYInvertedDevice,
                     0,
                     cellsBlockSize * numNodesPerElement * numQuadPoints *
                       sizeof(NumberType));

          cudaMalloc((void **)&shapeFunctionGradientValuesZInvertedDevice,
                     cellsBlockSize * numNodesPerElement * numQuadPoints *
                       sizeof(NumberType));
          cudaMemset(shapeFunctionGradientValuesZInvertedDevice,
                     0,
                     cellsBlockSize * numNodesPerElement * numQuadPoints *
                       sizeof(NumberType));
        }

      cudaUtils::Vector<NumberType, dftfe::MemorySpace::Host> partialOccupVec(
        BVec, zero);
      cudaUtils::Vector<NumberType, dftfe::MemorySpace::GPU>
        partialOccupVecDevice(BVec, zero);

      distributedGPUVec<NumberType> &cudaFlattenedArrayBlock =
        operatorMatrix.getParallelChebyBlockVectorDevice();

      const unsigned int numGhosts =
        cudaFlattenedArrayBlock.ghostFlattenedSize();

      NumberType *cellWaveFunctionMatrix =
        reinterpret_cast<NumberType *>(thrust::raw_pointer_cast(
          &operatorMatrix.getCellWaveFunctionMatrix()[0]));

      // set density to zero
      typename dealii::DoFHandler<3>::active_cell_iterator cell =
        dofHandler.begin_active();
      typename dealii::DoFHandler<3>::active_cell_iterator endc =
        dofHandler.end();
      for (; cell != endc; ++cell)
        if (cell->is_locally_owned())
          {
            const dealii::CellId cellid = cell->id();

            std::fill((*rhoValues)[cellid].begin(),
                      (*rhoValues)[cellid].end(),
                      0.0);
            if (isEvaluateGradRho)
              std::fill((*gradRhoValues)[cellid].begin(),
                        (*gradRhoValues)[cellid].end(),
                        0.0);

            if (dftParameters::spinPolarized == 1)
              {
                std::fill((*rhoValuesSpinPolarized)[cellid].begin(),
                          (*rhoValuesSpinPolarized)[cellid].end(),
                          0.0);
                if (isEvaluateGradRho)
                  std::fill((*gradRhoValuesSpinPolarized)[cellid].begin(),
                            (*gradRhoValuesSpinPolarized)[cellid].end(),
                            0.0);
              }
          }

      for (unsigned int spinIndex = 0;
           spinIndex < (1 + dftParameters::spinPolarized);
           ++spinIndex)
        {
          for (unsigned int kPoint = 0; kPoint < kPointWeights.size(); ++kPoint)
            {
              rhoDevice.set(zero);
              rhoWfcContributionsDevice.set(zero);
              gradRhoDeviceX.set(zero);
              gradRhoDeviceY.set(zero);
              gradRhoDeviceZ.set(zero);
              gradRhoWfcContributionsDeviceX.set(zero);
              gradRhoWfcContributionsDeviceY.set(zero);
              gradRhoWfcContributionsDeviceZ.set(zero);

              for (unsigned int jvec = 0; jvec < totalNumWaveFunctions;
                   jvec += BVec)
                {
                  if ((jvec + BVec) <=
                        bandGroupLowHighPlusOneIndices[2 * bandGroupTaskId +
                                                       1] &&
                      (jvec + BVec) >
                        bandGroupLowHighPlusOneIndices[2 * bandGroupTaskId])
                    {
                      if (spectrumSplit)
                        {
                          partialOccupVecDevice.set(
                            cudaUtils::makeNumberFromReal<NumberType>(
                              kPointWeights[kPoint]*spinPolarizedFactor));
                        }
                      else
                        {
                          if (dftParameters::constraintMagnetization)
                            {
                              const double fermiEnergyConstraintMag =
                                spinIndex == 0 ? fermiEnergyUp :
                                                 fermiEnergyDown;
                              for (unsigned int iEigenVec = 0; iEigenVec < BVec;
                                   ++iEigenVec)
                                {
                                  if (eigenValues[kPoint][totalNumWaveFunctions *
                                                       spinIndex +
                                                     jvec + iEigenVec] >
                                      fermiEnergyConstraintMag)
                                    *(partialOccupVec.begin() + iEigenVec) =
                                      cudaUtils::makeNumberFromReal<NumberType>(
                                        0.0);
                                  else
                                    *(partialOccupVec.begin() + iEigenVec) =
                                      cudaUtils::makeNumberFromReal<NumberType>(
                                        kPointWeights[kPoint] *spinPolarizedFactor);
                                }
                            }
                          else
                            {
                              for (unsigned int iEigenVec = 0; iEigenVec < BVec;
                                   ++iEigenVec)
                                {
                                  *(partialOccupVec.begin() + iEigenVec) =
                                    cudaUtils::makeNumberFromReal<NumberType>(
                                      dftUtils::getPartialOccupancy(
                                        eigenValues[kPoint][totalNumWaveFunctions *
                                                         spinIndex +
                                                       jvec + iEigenVec],
                                        fermiEnergy,
                                        C_kb,
                                        dftParameters::TVal) *
                                      kPointWeights[kPoint] *spinPolarizedFactor);
                                }
                            }

                          // partialOccupVecDevice = partialOccupVec;

                          cudaUtils::copyHostVecToCUDAVec(
                            partialOccupVec.begin(),
                            partialOccupVecDevice.begin(),
                            partialOccupVecDevice.size());
                        }

                      stridedCopyToBlockKernel<<<(BVec + 255) / 256 *
                                                   numLocalDofs,
                                                 256>>>(
                        BVec,
                        X + numLocalDofs * totalNumWaveFunctions * spinIndex,
                        numLocalDofs,
                        totalNumWaveFunctions,
                        cudaFlattenedArrayBlock.begin(),
                        jvec);


                      cudaFlattenedArrayBlock.updateGhostValues();

                      (operatorMatrix.getOverloadedConstraintMatrix())
                        ->distribute(cudaFlattenedArrayBlock, BVec);

                      for (int iblock = 0; iblock < (numCellBlocks + 1);
                           iblock++)
                        {
                          const unsigned int currentCellsBlockSize =
                            (iblock == numCellBlocks) ? remCellBlockSize :
                                                        cellsBlockSize;
                          if (currentCellsBlockSize > 0)
                            {
                              const unsigned int startingCellId =
                                iblock * cellsBlockSize;

                              copyGlobalToCellCUDAKernel<<<
                                (BVec + 255) / 256 * currentCellsBlockSize *
                                  numNodesPerElement,
                                256>>>(
                                BVec,
                                currentCellsBlockSize * numNodesPerElement,
                                cudaFlattenedArrayBlock.begin(),
                                cellWaveFunctionMatrix,
                                thrust::raw_pointer_cast(&(
                                  operatorMatrix
                                    .getFlattenedArrayCellLocalProcIndexIdMap()
                                      [startingCellId * numNodesPerElement])));

                              NumberType scalarCoeffAlpha =
                                cudaUtils::makeNumberFromReal<NumberType>(1.0);
                              NumberType scalarCoeffBeta =
                                cudaUtils::makeNumberFromReal<NumberType>(0.0);
                              int strideA = BVec * numNodesPerElement;
                              int strideB = 0;
                              int strideC = BVec * numQuadPoints;

                              cublasXgemmStridedBatched(
                                operatorMatrix.getCublasHandle(),
                                CUBLAS_OP_N,
                                CUBLAS_OP_N,
                                BVec,
                                numQuadPoints,
                                numNodesPerElement,
                                &scalarCoeffAlpha,
                                cellWaveFunctionMatrix,
                                BVec,
                                strideA,
                                shapeFunctionValuesInvertedDevice,
                                numNodesPerElement,
                                strideB,
                                &scalarCoeffBeta,
                                rhoWfcContributionsDevice.begin(),
                                BVec,
                                strideC,
                                currentCellsBlockSize);


                              if (isEvaluateGradRho)
                                {
                                  strideB = numNodesPerElement * numQuadPoints;

                                  copyDoubleToNumber(
                                    thrust::raw_pointer_cast(&(
                                      operatorMatrix
                                        .getShapeFunctionGradientValuesXInverted()
                                          [startingCellId * numNodesPerElement *
                                           numQuadPoints])),
                                    currentCellsBlockSize * numNodesPerElement *
                                      numQuadPoints,
                                    shapeFunctionGradientValuesXInvertedDevice);

                                  copyDoubleToNumber(
                                    thrust::raw_pointer_cast(&(
                                      operatorMatrix
                                        .getShapeFunctionGradientValuesYInverted()
                                          [startingCellId * numNodesPerElement *
                                           numQuadPoints])),
                                    currentCellsBlockSize * numNodesPerElement *
                                      numQuadPoints,
                                    shapeFunctionGradientValuesYInvertedDevice);

                                  copyDoubleToNumber(
                                    thrust::raw_pointer_cast(&(
                                      operatorMatrix
                                        .getShapeFunctionGradientValuesZInverted()
                                          [startingCellId * numNodesPerElement *
                                           numQuadPoints])),
                                    currentCellsBlockSize * numNodesPerElement *
                                      numQuadPoints,
                                    shapeFunctionGradientValuesZInvertedDevice);

                                  cublasXgemmStridedBatched(
                                    operatorMatrix.getCublasHandle(),
                                    CUBLAS_OP_N,
                                    CUBLAS_OP_N,
                                    BVec,
                                    numQuadPoints,
                                    numNodesPerElement,
                                    &scalarCoeffAlpha,
                                    cellWaveFunctionMatrix,
                                    BVec,
                                    strideA,
                                    shapeFunctionGradientValuesXInvertedDevice,
                                    numNodesPerElement,
                                    strideB,
                                    &scalarCoeffBeta,
                                    gradRhoWfcContributionsDeviceX.begin(),
                                    BVec,
                                    strideC,
                                    currentCellsBlockSize);


                                  cublasXgemmStridedBatched(
                                    operatorMatrix.getCublasHandle(),
                                    CUBLAS_OP_N,
                                    CUBLAS_OP_N,
                                    BVec,
                                    numQuadPoints,
                                    numNodesPerElement,
                                    &scalarCoeffAlpha,
                                    cellWaveFunctionMatrix,
                                    BVec,
                                    strideA,
                                    shapeFunctionGradientValuesYInvertedDevice,
                                    numNodesPerElement,
                                    strideB,
                                    &scalarCoeffBeta,
                                    gradRhoWfcContributionsDeviceY.begin(),
                                    BVec,
                                    strideC,
                                    currentCellsBlockSize);

                                  cublasXgemmStridedBatched(
                                    operatorMatrix.getCublasHandle(),
                                    CUBLAS_OP_N,
                                    CUBLAS_OP_N,
                                    BVec,
                                    numQuadPoints,
                                    numNodesPerElement,
                                    &scalarCoeffAlpha,
                                    cellWaveFunctionMatrix,
                                    BVec,
                                    strideA,
                                    shapeFunctionGradientValuesZInvertedDevice,
                                    numNodesPerElement,
                                    strideB,
                                    &scalarCoeffBeta,
                                    gradRhoWfcContributionsDeviceZ.begin(),
                                    BVec,
                                    strideC,
                                    currentCellsBlockSize);
                                }



                              computeRhoGradRhoFromInterpolatedValues<<<
                                (BVec + 255) / 256 * numQuadPoints *
                                  currentCellsBlockSize,
                                256>>>(currentCellsBlockSize * numQuadPoints *
                                         BVec,
                                       rhoWfcContributionsDevice.begin(),
                                       gradRhoWfcContributionsDeviceX.begin(),
                                       gradRhoWfcContributionsDeviceY.begin(),
                                       gradRhoWfcContributionsDeviceZ.begin(),
                                       isEvaluateGradRho);


                              cublasXgemm(operatorMatrix.getCublasHandle(),
                                          CUBLAS_OP_N,
                                          CUBLAS_OP_N,
                                          1,
                                          currentCellsBlockSize * numQuadPoints,
                                          BVec,
                                          &scalarCoeffAlphaRho,
                                          partialOccupVecDevice.begin(),
                                          1,
                                          rhoWfcContributionsDevice.begin(),
                                          BVec,
                                          &scalarCoeffBetaRho,
                                          rhoDevice.begin() +
                                            startingCellId * numQuadPoints,
                                          1);


                              if (isEvaluateGradRho)
                                {
                                  cublasXgemm(
                                    operatorMatrix.getCublasHandle(),
                                    CUBLAS_OP_N,
                                    CUBLAS_OP_N,
                                    1,
                                    currentCellsBlockSize * numQuadPoints,
                                    BVec,
                                    &scalarCoeffAlphaGradRho,
                                    partialOccupVecDevice.begin(),
                                    1,
                                    gradRhoWfcContributionsDeviceX.begin(),
                                    BVec,
                                    &scalarCoeffBetaGradRho,
                                    gradRhoDeviceX.begin() +
                                      startingCellId * numQuadPoints,
                                    1);


                                  cublasXgemm(
                                    operatorMatrix.getCublasHandle(),
                                    CUBLAS_OP_N,
                                    CUBLAS_OP_N,
                                    1,
                                    currentCellsBlockSize * numQuadPoints,
                                    BVec,
                                    &scalarCoeffAlphaGradRho,
                                    partialOccupVecDevice.begin(),
                                    1,
                                    gradRhoWfcContributionsDeviceY.begin(),
                                    BVec,
                                    &scalarCoeffBetaGradRho,
                                    gradRhoDeviceY.begin() +
                                      startingCellId * numQuadPoints,
                                    1);

                                  cublasXgemm(
                                    operatorMatrix.getCublasHandle(),
                                    CUBLAS_OP_N,
                                    CUBLAS_OP_N,
                                    1,
                                    currentCellsBlockSize * numQuadPoints,
                                    BVec,
                                    &scalarCoeffAlphaGradRho,
                                    partialOccupVecDevice.begin(),
                                    1,
                                    gradRhoWfcContributionsDeviceZ.begin(),
                                    BVec,
                                    &scalarCoeffBetaGradRho,
                                    gradRhoDeviceZ.begin() +
                                      startingCellId * numQuadPoints,
                                    1);
                                }
                            } // non-trivial cell block check
                        }     // cells block loop
                    }         // band parallelizatoin check
                }             // wave function block loop

              if (spectrumSplit)
                for (unsigned int jvec = 0; jvec < Nfr; jvec += BVec)
                  if ((jvec + totalNumWaveFunctions - Nfr + BVec) <=
                        bandGroupLowHighPlusOneIndices[2 * bandGroupTaskId +
                                                       1] &&
                      (jvec + totalNumWaveFunctions - Nfr + BVec) >
                        bandGroupLowHighPlusOneIndices[2 * bandGroupTaskId])
                    {
                      if (dftParameters::constraintMagnetization)
                        {
<<<<<<< HEAD
                          const double fermiEnergyConstraintMag =
                            spinIndex == 0 ? fermiEnergyUp : fermiEnergyDown;
                          for (unsigned int iEigenVec = 0; iEigenVec < BVec;
                               ++iEigenVec)
                            {
                              if (eigenValues[kPoint][totalNumWaveFunctions *
                                                   spinIndex +
                                                 (totalNumWaveFunctions - Nfr) +
                                                 jvec + iEigenVec] >
                                  fermiEnergyConstraintMag)
                                *(partialOccupVec.begin() + iEigenVec) =
                                  cudaUtils::makeNumberFromReal<NumberType>(
                                    kPointWeights[kPoint] *spinPolarizedFactor);
                              else
                                *(partialOccupVec.begin() + iEigenVec) =
                                  cudaUtils::makeNumberFromReal<NumberType>(
                                    0.0);
                            }
=======
                          if (eigenValues[0][totalNumWaveFunctions * spinIndex +
                                             (totalNumWaveFunctions - Nfr) +
                                             jvec + iEigenVec] >
                              fermiEnergyConstraintMag)
                            partialOccupVec[iEigenVec] = -spinPolarizedFactor;
                          else
                            partialOccupVec[iEigenVec] = 0.0;
>>>>>>> 0ead819a
                        }
                      else
                        {
                          for (unsigned int iEigenVec = 0; iEigenVec < BVec;
                               ++iEigenVec)
                            {
                              *(partialOccupVec.begin() + iEigenVec) =
                                cudaUtils::makeNumberFromReal<NumberType>(
                                  (dftUtils::getPartialOccupancy(
                                     eigenValues
                                       [kPoint][totalNumWaveFunctions * spinIndex +
                                           (totalNumWaveFunctions - Nfr) +
                                           jvec + iEigenVec],
                                     fermiEnergy,
                                     C_kb,
                                     dftParameters::TVal) -
                                   1.0) *
                                  kPointWeights[kPoint] *spinPolarizedFactor);
                            }
                        }

                      // partialOccupVecDevice = partialOccupVec;
                      cudaUtils::copyHostVecToCUDAVec(
                        partialOccupVec.begin(),
                        partialOccupVecDevice.begin(),
                        partialOccupVecDevice.size());

                      stridedCopyToBlockKernel<<<
                        (BVec + 255) / 256 * numLocalDofs,
                        256>>>(BVec,
                               XFrac + numLocalDofs * Nfr * spinIndex,
                               numLocalDofs,
                               Nfr,
                               cudaFlattenedArrayBlock.begin(),
                               jvec);


                      cudaFlattenedArrayBlock.updateGhostValues();

                      (operatorMatrix.getOverloadedConstraintMatrix())
                        ->distribute(cudaFlattenedArrayBlock, BVec);

                      for (int iblock = 0; iblock < (numCellBlocks + 1);
                           iblock++)
                        {
                          const unsigned int currentCellsBlockSize =
                            (iblock == numCellBlocks) ? remCellBlockSize :
                                                        cellsBlockSize;
                          if (currentCellsBlockSize > 0)
                            {
                              const unsigned int startingCellId =
                                iblock * cellsBlockSize;

                              copyGlobalToCellCUDAKernel<<<
                                (BVec + 255) / 256 * currentCellsBlockSize *
                                  numNodesPerElement,
                                256>>>(
                                BVec,
                                currentCellsBlockSize * numNodesPerElement,
                                cudaFlattenedArrayBlock.begin(),
                                cellWaveFunctionMatrix,
                                thrust::raw_pointer_cast(&(
                                  operatorMatrix
                                    .getFlattenedArrayCellLocalProcIndexIdMap()
                                      [startingCellId * numNodesPerElement])));

                              NumberType scalarCoeffAlpha =
                                cudaUtils::makeNumberFromReal<NumberType>(1.0);
                              NumberType scalarCoeffBeta =
                                cudaUtils::makeNumberFromReal<NumberType>(0.0);
                              int strideA = BVec * numNodesPerElement;
                              int strideB = 0;
                              int strideC = BVec * numQuadPoints;


                              cublasXgemmStridedBatched(
                                operatorMatrix.getCublasHandle(),
                                CUBLAS_OP_N,
                                CUBLAS_OP_N,
                                BVec,
                                numQuadPoints,
                                numNodesPerElement,
                                &scalarCoeffAlpha,
                                cellWaveFunctionMatrix,
                                BVec,
                                strideA,
                                shapeFunctionValuesInvertedDevice,
                                numNodesPerElement,
                                strideB,
                                &scalarCoeffBeta,
                                rhoWfcContributionsDevice.begin(),
                                BVec,
                                strideC,
                                currentCellsBlockSize);



                              if (isEvaluateGradRho)
                                {
                                  strideB = numNodesPerElement * numQuadPoints;

                                  copyDoubleToNumber(
                                    thrust::raw_pointer_cast(&(
                                      operatorMatrix
                                        .getShapeFunctionGradientValuesXInverted()
                                          [startingCellId * numNodesPerElement *
                                           numQuadPoints])),
                                    currentCellsBlockSize * numNodesPerElement *
                                      numQuadPoints,
                                    shapeFunctionGradientValuesXInvertedDevice);

                                  copyDoubleToNumber(
                                    thrust::raw_pointer_cast(&(
                                      operatorMatrix
                                        .getShapeFunctionGradientValuesYInverted()
                                          [startingCellId * numNodesPerElement *
                                           numQuadPoints])),
                                    currentCellsBlockSize * numNodesPerElement *
                                      numQuadPoints,
                                    shapeFunctionGradientValuesYInvertedDevice);

                                  copyDoubleToNumber(
                                    thrust::raw_pointer_cast(&(
                                      operatorMatrix
                                        .getShapeFunctionGradientValuesZInverted()
                                          [startingCellId * numNodesPerElement *
                                           numQuadPoints])),
                                    currentCellsBlockSize * numNodesPerElement *
                                      numQuadPoints,
                                    shapeFunctionGradientValuesZInvertedDevice);

                                  cublasXgemmStridedBatched(
                                    operatorMatrix.getCublasHandle(),
                                    CUBLAS_OP_N,
                                    CUBLAS_OP_N,
                                    BVec,
                                    numQuadPoints,
                                    numNodesPerElement,
                                    &scalarCoeffAlpha,
                                    cellWaveFunctionMatrix,
                                    BVec,
                                    strideA,
                                    shapeFunctionGradientValuesXInvertedDevice,
                                    numNodesPerElement,
                                    strideB,
                                    &scalarCoeffBeta,
                                    gradRhoWfcContributionsDeviceX.begin(),
                                    BVec,
                                    strideC,
                                    currentCellsBlockSize);


                                  cublasXgemmStridedBatched(
                                    operatorMatrix.getCublasHandle(),
                                    CUBLAS_OP_N,
                                    CUBLAS_OP_N,
                                    BVec,
                                    numQuadPoints,
                                    numNodesPerElement,
                                    &scalarCoeffAlpha,
                                    cellWaveFunctionMatrix,
                                    BVec,
                                    strideA,
                                    shapeFunctionGradientValuesYInvertedDevice,
                                    numNodesPerElement,
                                    strideB,
                                    &scalarCoeffBeta,
                                    gradRhoWfcContributionsDeviceY.begin(),
                                    BVec,
                                    strideC,
                                    currentCellsBlockSize);

                                  cublasXgemmStridedBatched(
                                    operatorMatrix.getCublasHandle(),
                                    CUBLAS_OP_N,
                                    CUBLAS_OP_N,
                                    BVec,
                                    numQuadPoints,
                                    numNodesPerElement,
                                    &scalarCoeffAlpha,
                                    cellWaveFunctionMatrix,
                                    BVec,
                                    strideA,
                                    shapeFunctionGradientValuesZInvertedDevice,
                                    numNodesPerElement,
                                    strideB,
                                    &scalarCoeffBeta,
                                    gradRhoWfcContributionsDeviceZ.begin(),
                                    BVec,
                                    strideC,
                                    currentCellsBlockSize);
                                }



                              computeRhoGradRhoFromInterpolatedValues<<<
                                (BVec + 255) / 256 * numQuadPoints *
                                  currentCellsBlockSize,
                                256>>>(currentCellsBlockSize * numQuadPoints *
                                         BVec,
                                       rhoWfcContributionsDevice.begin(),
                                       gradRhoWfcContributionsDeviceX.begin(),
                                       gradRhoWfcContributionsDeviceY.begin(),
                                       gradRhoWfcContributionsDeviceZ.begin(),
                                       isEvaluateGradRho);


                              cublasXgemm(operatorMatrix.getCublasHandle(),
                                          CUBLAS_OP_N,
                                          CUBLAS_OP_N,
                                          1,
                                          currentCellsBlockSize * numQuadPoints,
                                          BVec,
                                          &scalarCoeffAlphaRho,
                                          partialOccupVecDevice.begin(),
                                          1,
                                          rhoWfcContributionsDevice.begin(),
                                          BVec,
                                          &scalarCoeffBetaRho,
                                          rhoDevice.begin() +
                                            startingCellId * numQuadPoints,
                                          1);


                              if (isEvaluateGradRho)
                                {
                                  cublasXgemm(
                                    operatorMatrix.getCublasHandle(),
                                    CUBLAS_OP_N,
                                    CUBLAS_OP_N,
                                    1,
                                    currentCellsBlockSize * numQuadPoints,
                                    BVec,
                                    &scalarCoeffAlphaGradRho,
                                    partialOccupVecDevice.begin(),
                                    1,
                                    gradRhoWfcContributionsDeviceX.begin(),
                                    BVec,
                                    &scalarCoeffBetaGradRho,
                                    gradRhoDeviceX.begin() +
                                      startingCellId * numQuadPoints,
                                    1);


                                  cublasXgemm(
                                    operatorMatrix.getCublasHandle(),
                                    CUBLAS_OP_N,
                                    CUBLAS_OP_N,
                                    1,
                                    currentCellsBlockSize * numQuadPoints,
                                    BVec,
                                    &scalarCoeffAlphaGradRho,
                                    partialOccupVecDevice.begin(),
                                    1,
                                    gradRhoWfcContributionsDeviceY.begin(),
                                    BVec,
                                    &scalarCoeffBetaGradRho,
                                    gradRhoDeviceY.begin() +
                                      startingCellId * numQuadPoints,
                                    1);

                                  cublasXgemm(
                                    operatorMatrix.getCublasHandle(),
                                    CUBLAS_OP_N,
                                    CUBLAS_OP_N,
                                    1,
                                    currentCellsBlockSize * numQuadPoints,
                                    BVec,
                                    &scalarCoeffAlphaGradRho,
                                    partialOccupVecDevice.begin(),
                                    1,
                                    gradRhoWfcContributionsDeviceZ.begin(),
                                    BVec,
                                    &scalarCoeffBetaGradRho,
                                    gradRhoDeviceZ.begin() +
                                      startingCellId * numQuadPoints,
                                    1);
                                }
                            } // non-tivial cells block
                        }     // cells block loop
                    }         // spectrum split block


              // do cuda memcopy to host
              cudaUtils::Vector<NumberType, dftfe::MemorySpace::Host> rhoHost;
              cudaUtils::Vector<NumberType, dftfe::MemorySpace::Host>
                gradRhoHostX;
              cudaUtils::Vector<NumberType, dftfe::MemorySpace::Host>
                gradRhoHostY;
              cudaUtils::Vector<NumberType, dftfe::MemorySpace::Host>
                gradRhoHostZ;

              rhoHost.resize(totalLocallyOwnedCells * numQuadPoints, zero);
              cudaUtils::copyCUDAVecToHostVec(rhoDevice.begin(),
                                              rhoHost.begin(),
                                              totalLocallyOwnedCells *
                                                numQuadPoints);

              if (isEvaluateGradRho)
                {
                  gradRhoHostX.resize(totalLocallyOwnedCells * numQuadPoints,
                                      zero);
                  cudaUtils::copyCUDAVecToHostVec(gradRhoDeviceX.begin(),
                                                  gradRhoHostX.begin(),
                                                  totalLocallyOwnedCells *
                                                    numQuadPoints);

                  gradRhoHostY.resize(totalLocallyOwnedCells * numQuadPoints,
                                      zero);
                  cudaUtils::copyCUDAVecToHostVec(gradRhoDeviceY.begin(),
                                                  gradRhoHostY.begin(),
                                                  totalLocallyOwnedCells *
                                                    numQuadPoints);

                  gradRhoHostZ.resize(totalLocallyOwnedCells * numQuadPoints,
                                      zero);
                  cudaUtils::copyCUDAVecToHostVec(gradRhoDeviceZ.begin(),
                                                  gradRhoHostZ.begin(),
                                                  totalLocallyOwnedCells *
                                                    numQuadPoints);
                }

              unsigned int iElem = 0;
              cell               = dofHandler.begin_active();
              endc               = dofHandler.end();
              for (; cell != endc; ++cell)
                if (cell->is_locally_owned())
                  {
                    const dealii::CellId cellid = cell->id();

                    std::vector<double>  dummy(1);
                    std::vector<double> &tempRhoQuads = (*rhoValues)[cellid];
                    std::vector<double> &tempGradRhoQuads =
                      isEvaluateGradRho ? (*gradRhoValues)[cellid] : dummy;

                    std::vector<double> &tempRhoQuadsSP =
                      (dftParameters::spinPolarized == 1) ?
                        (*rhoValuesSpinPolarized)[cellid] :
                        dummy;
                    std::vector<double> &tempGradRhoQuadsSP =
                      ((dftParameters::spinPolarized == 1) &&
                       isEvaluateGradRho) ?
                        (*gradRhoValuesSpinPolarized)[cellid] :
                        dummy;

                    for (unsigned int q = 0; q < numQuadPoints; ++q)
                      {
                        if (dftParameters::spinPolarized == 1)
                          {
                            tempRhoQuadsSP[2 * q + spinIndex] +=
                              cudaUtils::makeRealFromNumber(
                                *(rhoHost.begin() + iElem * numQuadPoints + q));

                            if (isEvaluateGradRho)
                              {
                                tempGradRhoQuadsSP[6 * q + spinIndex * 3] +=
                                  cudaUtils::makeRealFromNumber(
                                    *(gradRhoHostX.begin() +
                                      iElem * numQuadPoints + q));
                                tempGradRhoQuadsSP[6 * q + 1 + spinIndex * 3] +=
                                  cudaUtils::makeRealFromNumber(
                                    *(gradRhoHostY.begin() +
                                      iElem * numQuadPoints + q));
                                tempGradRhoQuadsSP[6 * q + 2 + spinIndex * 3] +=
                                  cudaUtils::makeRealFromNumber(
                                    *(gradRhoHostZ.begin() +
                                      iElem * numQuadPoints + q));
                              }
                          }

                        tempRhoQuads[q] += cudaUtils::makeRealFromNumber(
                          *(rhoHost.begin() + iElem * numQuadPoints + q));


                        if (isEvaluateGradRho)
                          {
                            tempGradRhoQuads[3 * q] +=
                              cudaUtils::makeRealFromNumber(
                                *(gradRhoHostX.begin() + iElem * numQuadPoints +
                                  q));
                            tempGradRhoQuads[3 * q + 1] +=
                              cudaUtils::makeRealFromNumber(
                                *(gradRhoHostY.begin() + iElem * numQuadPoints +
                                  q));
                            tempGradRhoQuads[3 * q + 2] +=
                              cudaUtils::makeRealFromNumber(
                                *(gradRhoHostZ.begin() + iElem * numQuadPoints +
                                  q));
                          }
                      }
                    iElem++;
                  }
            } // kpoint loop
        }     // spin index



      // gather density from all inter communicators
      sumRhoData(dofHandler,
                 rhoValues,
                 gradRhoValues,
                 rhoValuesSpinPolarized,
                 gradRhoValuesSpinPolarized,
                 isEvaluateGradRho,
                 interBandGroupComm);

      sumRhoData(dofHandler,
                 rhoValues,
                 gradRhoValues,
                 rhoValuesSpinPolarized,
                 gradRhoValuesSpinPolarized,
                 isEvaluateGradRho,
                 interpoolcomm);

      cudaFree(shapeFunctionValuesInvertedDevice);

      if (isEvaluateGradRho)
        {
          cudaFree(shapeFunctionGradientValuesXInvertedDevice);
          cudaFree(shapeFunctionGradientValuesYInvertedDevice);
          cudaFree(shapeFunctionGradientValuesZInvertedDevice);
        }

      cudaDeviceSynchronize();
      MPI_Barrier(MPI_COMM_WORLD);
      gpu_time = MPI_Wtime() - gpu_time;

      if (this_process == 0 && dftParameters::verbosity >= 2)
        std::cout << "Time for compute rho on GPU: " << gpu_time << std::endl;
    }

    template void
    computeRhoFromPSI(
      const dataTypes::numberGPU *                   X,
      const dataTypes::numberGPU *                   XFrac,
      const unsigned int                             totalNumWaveFunctions,
      const unsigned int                             Nfr,
      const unsigned int                             numLocalDofs,
      const std::vector<std::vector<double>> &       eigenValues,
      const double                                   fermiEnergy,
      const double                                   fermiEnergyUp,
      const double                                   fermiEnergyDown,
      operatorDFTCUDAClass &                         operatorMatrix,
      const unsigned int                             matrixFreeDofhandlerIndex,
      const dealii::DoFHandler<3> &                  dofHandler,
      const unsigned int                             totalLocallyOwnedCells,
      const unsigned int                             numNodesPerElement,
      const unsigned int                             numQuadPoints,
      const std::vector<double> &                    kPointWeights,
      std::map<dealii::CellId, std::vector<double>> *rhoValues,
      std::map<dealii::CellId, std::vector<double>> *gradRhoValues,
      std::map<dealii::CellId, std::vector<double>> *rhoValuesSpinPolarized,
      std::map<dealii::CellId, std::vector<double>> *gradRhoValuesSpinPolarized,
      const bool                                     isEvaluateGradRho,
      const MPI_Comm &                               interpoolcomm,
      const MPI_Comm &                               interBandGroupComm,
      const bool                                     spectrumSplit,
      const bool                                     use2pPlusOneGLQuad);
  } // namespace CUDA
} // namespace dftfe<|MERGE_RESOLUTION|>--- conflicted
+++ resolved
@@ -778,7 +778,6 @@
                     {
                       if (dftParameters::constraintMagnetization)
                         {
-<<<<<<< HEAD
                           const double fermiEnergyConstraintMag =
                             spinIndex == 0 ? fermiEnergyUp : fermiEnergyDown;
                           for (unsigned int iEigenVec = 0; iEigenVec < BVec;
@@ -791,21 +790,12 @@
                                   fermiEnergyConstraintMag)
                                 *(partialOccupVec.begin() + iEigenVec) =
                                   cudaUtils::makeNumberFromReal<NumberType>(
-                                    kPointWeights[kPoint] *spinPolarizedFactor);
+                                    -kPointWeights[kPoint] *spinPolarizedFactor);
                               else
                                 *(partialOccupVec.begin() + iEigenVec) =
                                   cudaUtils::makeNumberFromReal<NumberType>(
                                     0.0);
                             }
-=======
-                          if (eigenValues[0][totalNumWaveFunctions * spinIndex +
-                                             (totalNumWaveFunctions - Nfr) +
-                                             jvec + iEigenVec] >
-                              fermiEnergyConstraintMag)
-                            partialOccupVec[iEigenVec] = -spinPolarizedFactor;
-                          else
-                            partialOccupVec[iEigenVec] = 0.0;
->>>>>>> 0ead819a
                         }
                       else
                         {
