// ---------------------------------------------------------------------
//
// Copyright (c) 2017 The Regents of the University of Michigan and DFT-FE authors.
//
// This file is part of the DFT-FE code.
//
// The DFT-FE code is free software; you can use it, redistribute
// it, and/or modify it under the terms of the GNU Lesser General
// Public License as published by the Free Software Foundation; either
// version 2.1 of the License, or (at your option) any later version.
// The full text of the license can be found in the file LICENSE at
// the top level of the DFT-FE distribution.
//
// ---------------------------------------------------------------------
//
// @author Shiva Rudraraju (2016), Phani Motamarri (2016)
//

//source file for all mesh reading/generation functions

//Generate triangulation.
template<unsigned int FEOrder>
void dftClass<FEOrder>::moveMeshToAtoms(Triangulation<3,3> & triangulationMove,bool isCoarserMove)
{
  meshMovementGaussianClass gaussianMove;
  gaussianMove.init(triangulationMove);

  if(!isCoarserMove)
    {
      const int numberGlobalAtoms = atomLocations.size();
      const int numberImageAtoms = d_imageIds.size();

      std::vector<Point<3>> atomPoints;
      for (unsigned int iAtom=0;iAtom <numberGlobalAtoms; iAtom++)
	{
	  Point<3> atomCoor;
	  atomCoor[0] = atomLocations[iAtom][2];
	  atomCoor[1] = atomLocations[iAtom][3];
	  atomCoor[2] = atomLocations[iAtom][4];
	  atomPoints.push_back(atomCoor);
	} 

<<<<<<< HEAD

      gaussianMove.findClosestVerticesToDestinationPoints(atomPoints,
							  closestTriaVertexToAtomsLocation,
							  distanceClosestTriaVerticesToAtoms);
=======
    gaussianMove.findClosestVerticesToDestinationPoints(atomPoints,
		                                        closestTriaVertexToAtomsLocation,
                                                        dispClosestTriaVerticesToAtoms,
                                                        d_domainBoundingVectors);
>>>>>>> 7001ae8e



      //add control point locations and displacements corresponding to images
      for(unsigned int iImage=0;iImage <numberImageAtoms; iImage++)
	{
	  Point<3> imageCoor;
	  Point<3> correspondingAtomCoor;
     
	  imageCoor[0] = d_imagePositions[iImage][0];
	  imageCoor[1] = d_imagePositions[iImage][1];
	  imageCoor[2] = d_imagePositions[iImage][2];
	  const int atomId=d_imageIds[iImage];
	  correspondingAtomCoor[0] = atomLocations[atomId][2];
	  correspondingAtomCoor[1] = atomLocations[atomId][3];
	  correspondingAtomCoor[2] = atomLocations[atomId][4];
  
<<<<<<< HEAD

	  Point<3> temp=closestTriaVertexToAtomsLocation[atomId]+(correspondingAtomCoor-imageCoor);
	  closestTriaVertexToAtomsLocation.push_back(temp);
	  distanceClosestTriaVerticesToAtoms.push_back(distanceClosestTriaVerticesToAtoms[atomId]);
	}

=======
      Point<3> temp=closestTriaVertexToAtomsLocation[atomId]+(correspondingAtomCoor-imageCoor);
      closestTriaVertexToAtomsLocation.push_back(temp);
      dispClosestTriaVerticesToAtoms.push_back(dispClosestTriaVerticesToAtoms[atomId]);
     }
>>>>>>> 7001ae8e
	
    }
 
  const double gaussianConstant=0.5;
  gaussianMove.moveMesh(closestTriaVertexToAtomsLocation,
		        dispClosestTriaVerticesToAtoms,
			gaussianConstant);

}

	
<|MERGE_RESOLUTION|>--- conflicted
+++ resolved
@@ -40,18 +40,11 @@
 	  atomPoints.push_back(atomCoor);
 	} 
 
-<<<<<<< HEAD
 
-      gaussianMove.findClosestVerticesToDestinationPoints(atomPoints,
-							  closestTriaVertexToAtomsLocation,
-							  distanceClosestTriaVerticesToAtoms);
-=======
     gaussianMove.findClosestVerticesToDestinationPoints(atomPoints,
 		                                        closestTriaVertexToAtomsLocation,
                                                         dispClosestTriaVerticesToAtoms,
                                                         d_domainBoundingVectors);
->>>>>>> 7001ae8e
-
 
 
       //add control point locations and displacements corresponding to images
@@ -68,19 +61,12 @@
 	  correspondingAtomCoor[1] = atomLocations[atomId][3];
 	  correspondingAtomCoor[2] = atomLocations[atomId][4];
   
-<<<<<<< HEAD
 
-	  Point<3> temp=closestTriaVertexToAtomsLocation[atomId]+(correspondingAtomCoor-imageCoor);
-	  closestTriaVertexToAtomsLocation.push_back(temp);
-	  distanceClosestTriaVerticesToAtoms.push_back(distanceClosestTriaVerticesToAtoms[atomId]);
-	}
-
-=======
       Point<3> temp=closestTriaVertexToAtomsLocation[atomId]+(correspondingAtomCoor-imageCoor);
       closestTriaVertexToAtomsLocation.push_back(temp);
       dispClosestTriaVerticesToAtoms.push_back(dispClosestTriaVerticesToAtoms[atomId]);
      }
->>>>>>> 7001ae8e
+
 	
     }
  
