--- conflicted
+++ resolved
@@ -1661,81 +1661,7 @@
     if (d_dftParamsPtr->meshAdaption)
       aposterioriMeshGenerate();
 
-<<<<<<< HEAD
-    if (!(d_dftParamsPtr->chkType == 1 && d_dftParamsPtr->restartFromChk &&
-          d_dftParamsPtr->ionOptSolver == "CGPRP"))
-      {
-        solve(true, true, d_isRestartGroundStateCalcFromChk);
-      }
-
-    d_isRestartGroundStateCalcFromChk = false;
-    if (d_dftParamsPtr->isIonOpt && !d_dftParamsPtr->isCellOpt)
-      {
-        d_atomLocationsInitial = atomLocations;
-        d_freeEnergyInitial    = d_freeEnergy;
-
-        geoOptIonPtr->init();
-        geoOptIonPtr->run();
-      }
-    else if (!d_dftParamsPtr->isIonOpt && d_dftParamsPtr->isCellOpt)
-      {
-        d_atomLocationsInitial = atomLocations;
-        d_freeEnergyInitial    = d_freeEnergy;
-
-        geoOptCellPtr->init();
-        geoOptCellPtr->run();
-      }
-    else if (d_dftParamsPtr->isIonOpt && d_dftParamsPtr->isCellOpt)
-      {
-        // staggered ion and cell relaxation
-
-        int ionGeoUpdates  = 100;
-        int cellGeoUpdates = 100;
-        int cycle          = 0;
-        while (ionGeoUpdates > 0 && cellGeoUpdates > 0)
-          {
-            if (d_dftParamsPtr->verbosity >= 1)
-              pcout
-                << std::endl
-                << "----------Staggered ionic and cell relaxation cycle no: "
-                << cycle << " start---------" << std::endl;
-
-            // relax ionic forces. Current forces are assumed
-            // to be already computed
-            d_atomLocationsInitial = atomLocations;
-            d_freeEnergyInitial    = d_freeEnergy;
-            geoOptIonPtr->init();
-            ionGeoUpdates = geoOptIonPtr->run();
-
-            // redo trivial solve to compute current stress
-            // as stress is not computed during ionic relaxation
-            // for efficiency gains
-            initBoundaryConditions(false);
-            noRemeshRhoDataInit();
-            solve(false, true);
-
-            // relax cell stress
-            geoOptCellPtr->init();
-            cellGeoUpdates = geoOptCellPtr->run();
-
-            if (d_dftParamsPtr->verbosity >= 1)
-              pcout
-                << std::endl
-                << "----------Staggered ionic and cell relaxation cycle no: "
-                << cycle << " end-----------" << std::endl;
-
-            cycle++;
-          }
-
-        if (d_dftParamsPtr->verbosity >= 1)
-          pcout
-            << std::endl
-            << "--------- Staggered ionic and cell relaxation cycle completed in "
-            << cycle << " cycles-------" << std::endl;
-      }
-=======
-    solve(true, true, false, d_isRestartGroundStateCalcFromChk);
->>>>>>> f2f24b9b
+    solve(true, true, d_isRestartGroundStateCalcFromChk);
 
     if (d_dftParamsPtr->writeDosFile)
       compute_tdos(eigenValues, "dosData.out");
