// ---------------------------------------------------------------------
//
// Copyright (c) 2017-2018 The Regents of the University of Michigan and DFT-FE authors.
//
// This file is part of the DFT-FE code.
//
// The DFT-FE code is free software; you can use it, redistribute
// it, and/or modify it under the terms of the GNU Lesser General
// Public License as published by the Free Software Foundation; either
// version 2.1 of the License, or (at your option) any later version.
// The full text of the license can be found in the file LICENSE at
// the top level of the DFT-FE distribution.
//
// ---------------------------------------------------------------------
//
// @author Shiva Rudraraju, Phani Motamarri, Sambit Das
//

//Include header files
#include <dft.h>
#include <kohnShamDFTOperator.h>
#include <force.h>
#include <poissonSolverProblem.h>
#include <dealiiLinearSolver.h>
#include <energyCalculator.h>
#include <densityCalculator.h>
#include <symmetry.h>
#include <geoOptIon.h>
#include <geoOptCell.h>
#include <meshMovementGaussian.h>
#include <meshMovementAffineTransform.h>
#include <fileReaders.h>
#include <dftParameters.h>
#include <dftUtils.h>
#include <chebyshevOrthogonalizedSubspaceIterationSolver.h>
#include <complex>
#include <cmath>
#include <algorithm>
#include <linalg.h>
#include <interpolateFieldsFromPreviousMesh.h>
#include <linearAlgebraOperations.h>
#include <linearAlgebraOperationsInternal.h>
#include <vectorUtilities.h>
#include <pseudoConverter.h>
#include <stdafx.h>
#include <boost/math/special_functions/spherical_harmonic.hpp>
#include <boost/math/distributions/normal.hpp>
#include <boost/random/normal_distribution.hpp>
#include <fstream>
#include <iostream>
#include <sstream>
#include <iomanip>
#include <limits>
#include <sys/stat.h>

#ifdef DFTFE_WITH_GPU
#include <kohnShamDFTOperatorCUDA.h>
#include <densityCalculatorCUDA.h>
#include <linearAlgebraOperationsCUDA.h>
#endif

#ifdef DFTFE_WITH_ELPA
extern "C"
{
#include <elpa.hh>
}
#endif


namespace dftfe {

  //Include cc files
#include "pseudoUtils.cc"
#include "moveMeshToAtoms.cc"
#include "initUnmovedTriangulation.cc"
#include "initBoundaryConditions.cc"
#include "initElectronicFields.cc"
#include "initPseudo.cc"
#include "initPseudo-OV.cc"
#include "femUtilityFunctions.cc"
#include "initRho.cc"
#include "dos.cc"
#include "localizationLength.cc"
#include "publicMethods.cc"
#include "generateImageCharges.cc"
#include "psiInitialGuess.cc"
#include "fermiEnergy.cc"
#include "charge.cc"
#include "density.cc"
#include "mixingschemes.cc"
#include "nodalDensityMixingSchemes.cc"
#include "pRefinedDoFHandler.cc"
#include "kohnShamEigenSolve.cc"
#include "moveAtoms.cc"
#include "restart.cc"
#include "nscf.cc"
#include "electrostaticHRefinedEnergy.cc"
#include "electrostaticPRefinedEnergy.cc"

  //
  //dft constructor
  //
  template<unsigned int FEOrder>
    dftClass<FEOrder>::dftClass(const MPI_Comm & mpi_comm_replica,
        const MPI_Comm &_interpoolcomm,
        const MPI_Comm & _interBandGroupComm):
      FE (FE_Q<3>(QGaussLobatto<1>(FEOrder+1)), 1),
#ifdef USE_COMPLEX
      FEEigen (FE_Q<3>(QGaussLobatto<1>(FEOrder+1)), 2),
#else
      FEEigen (FE_Q<3>(QGaussLobatto<1>(FEOrder+1)), 1),
#endif
      mpi_communicator (mpi_comm_replica),
      interpoolcomm (_interpoolcomm),
      interBandGroupComm(_interBandGroupComm),
      n_mpi_processes (Utilities::MPI::n_mpi_processes(mpi_comm_replica)),
      this_mpi_process (Utilities::MPI::this_mpi_process(mpi_comm_replica)),
      numElectrons(0),
      numLevels(0),
      d_autoMesh(1),
      d_mesh(mpi_comm_replica,_interpoolcomm,_interBandGroupComm,FEOrder),
      d_affineTransformMesh(mpi_comm_replica),
      d_gaussianMovePar(mpi_comm_replica),
      d_vselfBinsManager(mpi_comm_replica),
      pcout (std::cout, (Utilities::MPI::this_mpi_process(MPI_COMM_WORLD) == 0)),
      d_elpaScala(mpi_comm_replica),
      computing_timer (mpi_comm_replica,
          pcout,
          dftParameters::reproducible_output
          || dftParameters::verbosity<4? TimerOutput::never : TimerOutput::summary,
          TimerOutput::wall_times),
      computingTimerStandard(mpi_comm_replica,
          pcout,
          dftParameters::reproducible_output
          || dftParameters::verbosity<1? TimerOutput::never : TimerOutput::every_call_and_summary,
          TimerOutput::wall_times)
      {
        forcePtr= new forceClass<FEOrder>(this, mpi_comm_replica);
        symmetryPtr= new symmetryClass<FEOrder>(this, mpi_comm_replica, _interpoolcomm);
        geoOptIonPtr= new geoOptIon<FEOrder>(this, mpi_comm_replica);

#ifdef USE_COMPLEX
        geoOptCellPtr= new geoOptCell<FEOrder>(this, mpi_comm_replica);
#endif
        d_mdPtr= new molecularDynamics<FEOrder>(this, mpi_comm_replica);

        d_isRestartGroundStateCalcFromChk=false;
#ifdef DFTFE_WITH_ELPA
        int error;

        if (elpa_init(ELPA_API_VERSION) != ELPA_OK) {
          fprintf(stderr, "Error: ELPA API version not supported. Use API version 20181113.");
          exit(1);
        }
#endif
      }

  template<unsigned int FEOrder>
    dftClass<FEOrder>::~dftClass()
    {
      delete symmetryPtr;
      matrix_free_data.clear();
      delete forcePtr;
      delete geoOptIonPtr;
#ifdef USE_COMPLEX
      delete geoOptCellPtr;
#endif

#ifdef DFTFE_WITH_ELPA
      if (dftParameters::useELPA)
        d_elpaScala.elpaDeallocateHandles(d_numEigenValues,
            d_numEigenValuesRR);

      int error;
      elpa_uninit(& error);
      AssertThrow(error == ELPA_OK,
          dealii::ExcMessage("DFT-FE Error: elpa error."));
#endif
    }

  namespace internaldft
  {

    void convertToCellCenteredCartesianCoordinates(std::vector<std::vector<double> > & atomLocations,
        const std::vector<std::vector<double> > & latticeVectors)
    {
      std::vector<double> cartX(atomLocations.size(),0.0);
      std::vector<double> cartY(atomLocations.size(),0.0);
      std::vector<double> cartZ(atomLocations.size(),0.0);

      //
      //convert fractional atomic coordinates to cartesian coordinates
      //
      for(int i = 0; i < atomLocations.size(); ++i)
      {
        cartX[i] = atomLocations[i][2]*latticeVectors[0][0] + atomLocations[i][3]*latticeVectors[1][0] + atomLocations[i][4]*latticeVectors[2][0];
        cartY[i] = atomLocations[i][2]*latticeVectors[0][1] + atomLocations[i][3]*latticeVectors[1][1] + atomLocations[i][4]*latticeVectors[2][1];
        cartZ[i] = atomLocations[i][2]*latticeVectors[0][2] + atomLocations[i][3]*latticeVectors[1][2] + atomLocations[i][4]*latticeVectors[2][2];
      }

      //
      //define cell centroid (confirm whether it will work for non-orthogonal lattice vectors)
      //
      double cellCentroidX = 0.5*(latticeVectors[0][0] + latticeVectors[1][0] + latticeVectors[2][0]);
      double cellCentroidY = 0.5*(latticeVectors[0][1] + latticeVectors[1][1] + latticeVectors[2][1]);
      double cellCentroidZ = 0.5*(latticeVectors[0][2] + latticeVectors[1][2] + latticeVectors[2][2]);

      for(int i = 0; i < atomLocations.size(); ++i)
      {
        atomLocations[i][2] = cartX[i] - cellCentroidX;
        atomLocations[i][3] = cartY[i] - cellCentroidY;
        atomLocations[i][4] = cartZ[i] - cellCentroidZ;
      }
    }
  }

  template<unsigned int FEOrder>
    double dftClass<FEOrder>::computeVolume(const dealii::DoFHandler<3> & _dofHandler)
    {
      double domainVolume=0;
      QGauss<3>  quadrature(C_num1DQuad<FEOrder>());
      FEValues<3> fe_values (_dofHandler.get_fe(), quadrature, update_JxW_values);

      typename DoFHandler<3>::active_cell_iterator cell = _dofHandler.begin_active(), endc = _dofHandler.end();
      for (; cell!=endc; ++cell)
        if (cell->is_locally_owned())
        {
          fe_values.reinit (cell);
          for (unsigned int q_point = 0; q_point < quadrature.size(); ++q_point)
            domainVolume+=fe_values.JxW (q_point);
        }

      domainVolume= Utilities::MPI::sum(domainVolume, mpi_communicator);
      if (dftParameters::verbosity>=1)
        pcout<< "Volume of the domain (Bohr^3): "<< domainVolume<<std::endl;
      return domainVolume;
    }

  template<unsigned int FEOrder>
    void dftClass<FEOrder>::set()
    {
      computingTimerStandard.enter_section("Atomic system initialization");
      if (dftParameters::verbosity>=4)
        dftUtils::printCurrentMemoryUsage(mpi_communicator,
            "Entered call to set");
      //
      //read coordinates
      //
      unsigned int numberColumnsCoordinatesFile =dftParameters::useMeshSizesFromAtomsFile?7:5;

      if (dftParameters::periodicX || dftParameters::periodicY || dftParameters::periodicZ)
      {
        //
        //read fractionalCoordinates of atoms in periodic case
        //
        dftUtils::readFile(numberColumnsCoordinatesFile, atomLocations, dftParameters::coordinatesFile);
        AssertThrow(dftParameters::natoms==atomLocations.size(),ExcMessage("DFT-FE Error: The number atoms"
              "read from the atomic coordinates file (input through ATOMIC COORDINATES FILE) doesn't"
              "match the NATOMS input. Please check your atomic coordinates file. Sometimes an extra"
              "blank row at the end can cause this issue too."));
        pcout << "number of atoms: " << atomLocations.size() << "\n";
        atomLocationsFractional.resize(atomLocations.size()) ;
        //
        //find unique atom types
        //
        for (std::vector<std::vector<double> >::iterator it=atomLocations.begin(); it<atomLocations.end(); it++)
        {
          atomTypes.insert((unsigned int)((*it)[0]));

          if (!dftParameters::isPseudopotential)
            AssertThrow((*it)[0]<=50,ExcMessage("DFT-FE Error: One of the atomic numbers exceeds 50."
                  "Currently, for all-electron calculations we have single atom wavefunction and electron-density"
                  "initial guess data till atomic number 50 only. Data for the remaining atomic numbers will be"
                  "added in the next release. In the mean time, you could also contact the developers of DFT-FE, who can provide"
                  "you the data for the single atom wavefunction and electron-density data for"
                  "atomic numbers beyond 50."));
        }

        //
        //print fractional coordinates
        //
        for(int i = 0; i < atomLocations.size(); ++i)
        {
          atomLocationsFractional[i] = atomLocations[i] ;
        }
      }
      else
      {
        dftUtils::readFile(numberColumnsCoordinatesFile, atomLocations, dftParameters::coordinatesFile);

        AssertThrow(dftParameters::natoms==atomLocations.size(),ExcMessage("DFT-FE Error: The number atoms"
              "read from the atomic coordinates file (input through ATOMIC COORDINATES FILE) doesn't"
              "match the NATOMS input. Please check your atomic coordinates file. Sometimes an extra"
              "blank row at the end can cause this issue too."));
        pcout << "number of atoms: " << atomLocations.size() << "\n";

        //
        //find unique atom types
        //
        for (std::vector<std::vector<double> >::iterator it=atomLocations.begin(); it<atomLocations.end(); it++)
        {
          atomTypes.insert((unsigned int)((*it)[0]));

          if (!dftParameters::isPseudopotential)
            AssertThrow((*it)[0]<=50,ExcMessage("DFT-FE Error: One of the atomic numbers exceeds 50."
                  "Currently, for all-electron calculations we have single atom wavefunction and electron-density"
                  "initial guess data till atomic number 50 only. Data for the remaining atomic numbers will be"
                  "added in the next release. You could also contact the developers of DFT-FE, who can provide"
                  "you with the code to generate the single atom wavefunction and electron-density data for"
                  "atomic numbers beyond 50."));
        }
      }

      //
      //read Gaussian atomic displacements
      //
      std::vector<std::vector<double> > atomsDisplacementsGaussian;
      d_atomsDisplacementsGaussianRead.resize(atomLocations.size(),Tensor<1,3,double>());
      d_gaussianMovementAtomsNetDisplacements.resize(atomLocations.size(),Tensor<1,3,double>());
      if (dftParameters::coordinatesGaussianDispFile!="")
      {
        dftUtils::readFile(3,
            atomsDisplacementsGaussian,
            dftParameters::coordinatesGaussianDispFile);

        for(int i = 0; i < atomsDisplacementsGaussian.size(); ++i)
          for(int j = 0; j < 3; ++j)
            d_atomsDisplacementsGaussianRead[i][j] = atomsDisplacementsGaussian[i][j];

        d_isAtomsGaussianDisplacementsReadFromFile=true;
      }

      //
      //read domain bounding Vectors
      //
      unsigned int numberColumnsLatticeVectorsFile = 3;
      dftUtils::readFile(numberColumnsLatticeVectorsFile,d_domainBoundingVectors,dftParameters::domainBoundingVectorsFile);

      AssertThrow(d_domainBoundingVectors.size()==3,ExcMessage("DFT-FE Error: The number of domain bounding"
            "vectors read from input file (input through DOMAIN VECTORS FILE) should be 3. Please check"
            "your domain vectors file. Sometimes an extra blank row at the end can cause this issue too."));

      //
      //evaluate cross product of
      //
      std::vector<double> cross;
      dftUtils::cross_product(d_domainBoundingVectors[0],
          d_domainBoundingVectors[1],
          cross);

      double scalarConst = d_domainBoundingVectors[2][0]*cross[0] + d_domainBoundingVectors[2][1]*cross[1] + d_domainBoundingVectors[2][2]*cross[2];
      AssertThrow(scalarConst>0,ExcMessage("DFT-FE Error: Domain bounding vectors or lattice vectors read from"
            "input file (input through DOMAIN VECTORS FILE) should form a right-handed coordinate system."
            "Please check your domain vectors file. This is usually fixed by changing the order of the"
            "vectors in the domain vectors file."));

      pcout << "number of atoms types: " << atomTypes.size() << "\n";


      //
      //determine number of electrons
      //
      for(unsigned int iAtom = 0; iAtom < atomLocations.size(); iAtom++)
      {
        const unsigned int Z = atomLocations[iAtom][0];
        const unsigned int valenceZ = atomLocations[iAtom][1];

        if(dftParameters::isPseudopotential)
          numElectrons += valenceZ;
        else
          numElectrons += Z;
      }

      if(dftParameters::numberEigenValues <= numElectrons/2.0)
      {
        if(dftParameters::verbosity >= 1)
        {
          pcout <<" Warning: User has requested the number of Kohn-Sham wavefunctions to be less than or"
            "equal to half the number of electrons in the system. Setting the Kohn-Sham wavefunctions"
            "to half the number of electrons with a 20 percent buffer to avoid convergence issues in"
            "SCF iterations"<<std::endl;
        }
        d_numEigenValues = (numElectrons/2.0) + std::max(0.2*(numElectrons/2.0),20.0);

        // start with 17% buffer to leave room for additional modifications due to block size restrictions
#ifdef DFTFE_WITH_GPU
        if (dftParameters::useGPU && dftParameters::autoGPUBlockSizes)
          d_numEigenValues = (numElectrons/2.0) + std::max(0.17*(numElectrons/2.0),20.0);
#endif

        if(dftParameters::verbosity >= 1)
        {
          pcout <<" Setting the number of Kohn-Sham wave functions to be "<<d_numEigenValues<<std::endl;
        }
      }

      if (dftParameters::algoType=="FAST")
        dftParameters::numCoreWfcRR=0.93*numElectrons/2.0;


#ifdef DFTFE_WITH_GPU
      if (dftParameters::useGPU && dftParameters::autoGPUBlockSizes)
      {

        const unsigned int numberBandGroups=
          dealii::Utilities::MPI::n_mpi_processes(interBandGroupComm);


        d_numEigenValues=std::ceil(d_numEigenValues/(numberBandGroups*1.0))*numberBandGroups;

        AssertThrow((d_numEigenValues%numberBandGroups==0 || d_numEigenValues/numberBandGroups==0)
            ,ExcMessage("DFT-FE Error: TOTAL NUMBER OF KOHN-SHAM WAVEFUNCTIONS must be exactly divisible by NPBAND for GPU run."));

        const unsigned int bandGroupTaskId = dealii::Utilities::MPI::this_mpi_process(interBandGroupComm);
        std::vector<unsigned int> bandGroupLowHighPlusOneIndices;
        dftUtils::createBandParallelizationIndices(interBandGroupComm,
            d_numEigenValues,
            bandGroupLowHighPlusOneIndices);

        const unsigned int eigenvaluesInBandGroup=bandGroupLowHighPlusOneIndices[1];

        if (eigenvaluesInBandGroup<=200)
        {
          dftParameters::chebyWfcBlockSize=eigenvaluesInBandGroup;
          dftParameters::wfcBlockSize=eigenvaluesInBandGroup;
        }
        else if (eigenvaluesInBandGroup<=600)
        {
          std::vector<int> temp1(4,0);
          std::vector<int> temp2(4,0);
          temp1[0]=std::ceil(eigenvaluesInBandGroup/150.0)*150.0*numberBandGroups;
          temp1[1]=std::ceil(eigenvaluesInBandGroup/160.0)*160.0*numberBandGroups;
          temp1[2]=std::ceil(eigenvaluesInBandGroup/170.0)*170.0*numberBandGroups;
          temp1[3]=std::ceil(eigenvaluesInBandGroup/180.0)*180.0*numberBandGroups;

          temp2[0]=150;
          temp2[1]=160;
          temp2[2]=170;
          temp2[3]=180;

          int minElementIndex = std::min_element(temp1.begin(),temp1.end()) - temp1.begin();
          int minElement = *std::min_element(temp1.begin(), temp1.end());

          d_numEigenValues=minElement; 
          dftParameters::chebyWfcBlockSize=temp2[minElementIndex];
          dftParameters::wfcBlockSize=temp2[minElementIndex];
        }
        else if (eigenvaluesInBandGroup<=2000)
        {
          std::vector<int> temp1(4,0);
          std::vector<int> temp2(4,0);
          temp1[0]=std::ceil(eigenvaluesInBandGroup/160.0)*160.0*numberBandGroups;
          temp1[1]=std::ceil(eigenvaluesInBandGroup/180.0)*180.0*numberBandGroups;
          temp1[2]=std::ceil(eigenvaluesInBandGroup/200.0)*200.0*numberBandGroups;
          temp1[3]=std::ceil(eigenvaluesInBandGroup/220.0)*220.0*numberBandGroups;

          temp2[0]=160;
          temp2[1]=180;
          temp2[2]=200;
          temp2[3]=220;

          int minElementIndex = std::min_element(temp1.begin(),temp1.end()) - temp1.begin();
          int minElement = *std::min_element(temp1.begin(), temp1.end());

          d_numEigenValues=minElement;                            
          dftParameters::chebyWfcBlockSize=temp2[minElementIndex];
          dftParameters::wfcBlockSize=temp2[minElementIndex];
        }
        else
        {
          std::vector<int> temp1(4,0);
          std::vector<int> temp2(4,0);
          temp1[0]=std::ceil(eigenvaluesInBandGroup/360.0)*360.0*numberBandGroups;
          temp1[1]=std::ceil(eigenvaluesInBandGroup/380.0)*380.0*numberBandGroups;
          temp1[2]=std::ceil(eigenvaluesInBandGroup/400.0)*400.0*numberBandGroups;
          temp1[3]=std::ceil(eigenvaluesInBandGroup/440.0)*440.0*numberBandGroups;

          temp2[0]=360;
          temp2[1]=380;
          temp2[2]=400;
          temp2[3]=440;

          int minElementIndex = std::min_element(temp1.begin(),temp1.end()) - temp1.begin();
          int minElement = *std::min_element(temp1.begin(), temp1.end());

          d_numEigenValues=minElement;
          dftParameters::chebyWfcBlockSize=numberBandGroups>1?temp2[minElementIndex]:temp2[minElementIndex]/2;
          dftParameters::wfcBlockSize=temp2[minElementIndex];
        }

        if (dftParameters::algoType=="FAST")
          dftParameters::numCoreWfcRR=std::floor(dftParameters::numCoreWfcRR/dftParameters::wfcBlockSize)*dftParameters::wfcBlockSize;

        if(dftParameters::verbosity >= 1)
        {
          pcout <<" Setting the number of Kohn-Sham wave functions for GPU run to be: "<<d_numEigenValues<<std::endl;
          pcout <<" Setting CHEBY WFC BLOCK SIZE for GPU run to be "<<dftParameters::chebyWfcBlockSize<<std::endl;
          pcout <<" Setting WFC BLOCK SIZE for GPU run to be "<<dftParameters::wfcBlockSize<<std::endl;
          if (dftParameters::algoType=="FAST")
            pcout <<" Setting SPECTRUM SPLIT CORE EIGENSTATES for GPU run to be "<<dftParameters::numCoreWfcRR<<std::endl;
        }
      }
#endif

      if (dftParameters::constraintMagnetization)
      {
        numElectronsUp = std::ceil(static_cast<double>(numElectrons)/2.0);
        numElectronsDown = numElectrons - numElectronsUp;
        //
        int netMagnetization = std::round(2.0 * static_cast<double>(numElectrons) * dftParameters::start_magnetization ) ;
        //
        while ( (numElectronsUp-numElectronsDown) < std::abs(netMagnetization))
        {
          numElectronsDown -=1 ;
          numElectronsUp +=1 ;
        }
        //
        if(dftParameters::verbosity >= 1)
        {
          pcout <<" Number of spin up electrons "<<numElectronsUp<<std::endl;
          pcout <<" Number of spin down electrons "<<numElectronsDown<<std::endl;
        }
      }

      //estimate total number of wave functions from atomic orbital filling
      if (dftParameters::startingWFCType=="ATOMIC")
        determineOrbitalFilling();

      AssertThrow(dftParameters::numCoreWfcRR<=d_numEigenValues
          ,ExcMessage("DFT-FE Error: Incorrect input value used- SPECTRUM SPLIT CORE EIGENSTATES should be less than the total number of wavefunctions."));
      d_numEigenValuesRR=d_numEigenValues-dftParameters::numCoreWfcRR;


#ifdef USE_COMPLEX
      generateMPGrid();
#else
      d_kPointCoordinates.resize(3,0.0);
      d_kPointWeights.resize(1,1.0);
#endif

      //set size of eigenvalues and eigenvectors data structures
      eigenValues.resize(d_kPointWeights.size());
      eigenValuesRRSplit.resize(d_kPointWeights.size());

      a0.resize((dftParameters::spinPolarized+1)*d_kPointWeights.size(),dftParameters::lowerEndWantedSpectrum);
      bLow.resize((dftParameters::spinPolarized+1)*d_kPointWeights.size(),0.0);

      d_eigenVectorsFlattenedSTL.resize((1+dftParameters::spinPolarized)*d_kPointWeights.size());
      d_eigenVectorsRotFracDensityFlattenedSTL.resize((1+dftParameters::spinPolarized)*d_kPointWeights.size());

      for(unsigned int kPoint = 0; kPoint < d_kPointWeights.size(); ++kPoint)
      {
        eigenValues[kPoint].resize((dftParameters::spinPolarized+1)*d_numEigenValues);
        eigenValuesRRSplit[kPoint].resize((dftParameters::spinPolarized+1)*d_numEigenValuesRR);
      }

      //convert pseudopotential files in upf format to dftfe format
      if(dftParameters::verbosity>=1)
      {
        pcout<<std::endl<<"Reading Pseudo-potential data for each atom from the list given in : " <<dftParameters::pseudoPotentialFile<<std::endl;
      }

      if(Utilities::MPI::this_mpi_process(MPI_COMM_WORLD) == 0 && dftParameters::isPseudopotential == true)
        pseudoUtils::convert(dftParameters::pseudoPotentialFile);

      d_elpaScala.processGridOptionalELPASetup(d_numEigenValues,
          d_numEigenValuesRR);

      MPI_Barrier(MPI_COMM_WORLD);
      computingTimerStandard.exit_section("Atomic system initialization");
    }

  //dft pseudopotential init
  template<unsigned int FEOrder>
    void dftClass<FEOrder>::initPseudoPotentialAll(const bool meshOnlyDeformed)
    {
      if(dftParameters::isPseudopotential)
      {
        //std::string fileName = "sample_text";


        TimerOutput::Scope scope (computing_timer, "psp init");
        pcout<<std::endl<<"Pseudopotential initalization...."<<std::endl;
        QGauss<3>  quadrature(C_num1DQuad<FEOrder>());

        /*
           double init_psplocal;
           MPI_Barrier(MPI_COMM_WORLD);
           init_psplocal = MPI_Wtime();

           initLocalPseudoPotential(dofHandler,
           quadrature,
           d_pseudoVLoc,
           d_gradPseudoVLoc,
           d_gradPseudoVLocAtoms);

           MPI_Barrier(MPI_COMM_WORLD);
           init_psplocal = MPI_Wtime() - init_psplocal;
           if (dftParameters::verbosity>=1)
           pcout<<"updateAtomPositionsAndMoveMesh: initPseudoPotentialAll: Time taken for local psp init: "<<init_psplocal<<std::endl;
           */

        if (!meshOnlyDeformed)
        {
          double init_nonlocal1;
          MPI_Barrier(MPI_COMM_WORLD);
          init_nonlocal1 = MPI_Wtime();

          computeSparseStructureNonLocalProjectors_OV();

          MPI_Barrier(MPI_COMM_WORLD);
          init_nonlocal1 = MPI_Wtime() - init_nonlocal1;
          if (dftParameters::verbosity>=1)
            pcout<<"updateAtomPositionsAndMoveMesh: initPseudoPotentialAll: Time taken for computeSparseStructureNonLocalProjectors_OV: "<<init_nonlocal1<<std::endl;
        }

        double init_nonlocal2;
        MPI_Barrier(MPI_COMM_WORLD);
        init_nonlocal2 = MPI_Wtime();

        computeElementalOVProjectorKets();

        forcePtr->initPseudoData();

        MPI_Barrier(MPI_COMM_WORLD);
        init_nonlocal2 = MPI_Wtime() - init_nonlocal2;
        if (dftParameters::verbosity>=1)
          pcout<<"updateAtomPositionsAndMoveMesh: initPseudoPotentialAll: Time taken for non local psp init: "<<init_nonlocal2<<std::endl;
      }
    }


  // generate image charges and update k point cartesian coordinates based on current lattice vectors
  template<unsigned int FEOrder>
    void dftClass<FEOrder>::initImageChargesUpdateKPoints(bool flag)
    {
      TimerOutput::Scope scope (computing_timer, "image charges and k point generation");
      pcout<<"-----------Simulation Domain bounding vectors (lattice vectors in fully periodic case)-------------"<<std::endl;
      for(int i = 0; i < d_domainBoundingVectors.size(); ++i)
      {
        pcout<<"v"<< i+1<<" : "<< d_domainBoundingVectors[i][0]<<" "<<d_domainBoundingVectors[i][1]<<" "<<d_domainBoundingVectors[i][2]<<std::endl;
      }
      pcout<<"-----------------------------------------------------------------------------------------"<<std::endl;

      if (dftParameters::periodicX || dftParameters::periodicY || dftParameters::periodicZ)
      {
        pcout<<"-----Fractional coordinates of atoms------ "<<std::endl;
        for(unsigned int i = 0; i < atomLocations.size(); ++i)
        {
          atomLocations[i] = atomLocationsFractional[i] ;
          pcout<<"AtomId "<<i <<":  "<<atomLocationsFractional[i][2]<<" "<<atomLocationsFractional[i][3]<<" "<<atomLocationsFractional[i][4]<<"\n";
        }
        pcout<<"-----------------------------------------------------------------------------------------"<<std::endl;
        //sanity check on fractional coordinates
        std::vector<bool> periodicBc(3,false);
        periodicBc[0]=dftParameters::periodicX;periodicBc[1]=dftParameters::periodicY;periodicBc[2]=dftParameters::periodicZ;
        const double tol=1e-6;

        if(flag)
        {
          for(unsigned int i = 0; i < atomLocationsFractional.size(); ++i)
          {
            for(unsigned int idim = 0; idim < 3; ++idim)
            {
              if (periodicBc[idim])
                AssertThrow(atomLocationsFractional[i][2+idim]>-tol && atomLocationsFractional[i][2+idim]<1.0+tol,ExcMessage("DFT-FE Error: periodic direction fractional coordinates doesn't lie in [0,1]. Please check input"
                      "fractional coordinates, or if this is an ionic relaxation step, please check the corresponding"
                      "algorithm."));
              if (!periodicBc[idim])
                AssertThrow(atomLocationsFractional[i][2+idim]>tol && atomLocationsFractional[i][2+idim]<1.0-tol,ExcMessage("DFT-FE Error: non-periodic direction fractional coordinates doesn't lie in (0,1). Please check"
                      "input fractional coordinates, or if this is an ionic relaxation step, please check the"
                      "corresponding algorithm."));
            }
          }
        }

        generateImageCharges(d_pspCutOff,
            d_imageIds,
            d_imageCharges,
            d_imagePositions,
            d_globalChargeIdToImageIdMap);

        generateImageCharges(d_pspCutOffTrunc,
            d_imageIdsTrunc,
            d_imageChargesTrunc,
            d_imagePositionsTrunc,
            d_globalChargeIdToImageIdMapTrunc);

        if ((dftParameters::verbosity>=4 || dftParameters::reproducible_output))
          pcout<<"Number Image Charges  "<<d_imageIds.size()<<std::endl;

        internaldft::convertToCellCenteredCartesianCoordinates(atomLocations,
            d_domainBoundingVectors);
#ifdef USE_COMPLEX
        recomputeKPointCoordinates();
#endif
        if (dftParameters::verbosity>=4)
        {
          //FIXME: Print all k points across all pools
          pcout<<"-------------------k points cartesian coordinates and weights-----------------------------"<<std::endl;
          for(unsigned int i = 0; i < d_kPointWeights.size(); ++i)
          {
            pcout<<" ["<< d_kPointCoordinates[3*i+0] <<", "<< d_kPointCoordinates[3*i+1]<<", "<< d_kPointCoordinates[3*i+2]<<"] "<<d_kPointWeights[i]<<std::endl;
          }
          pcout<<"-----------------------------------------------------------------------------------------"<<std::endl;
        }
      }
      else
      {
        //
        //print cartesian coordinates
        //
        pcout<<"------------Cartesian coordinates of atoms (origin at center of domain)------------------"<<std::endl;
        for(unsigned int i = 0; i < atomLocations.size(); ++i)
        {
          pcout<<"AtomId "<<i <<":  "<<atomLocations[i][2]<<" "<<atomLocations[i][3]<<" "<<atomLocations[i][4]<<"\n";
        }
        pcout<<"-----------------------------------------------------------------------------------------"<<std::endl;

        //
        //redundant call (check later)
        //
        generateImageCharges(d_pspCutOff,
            d_imageIds,
            d_imageCharges,
            d_imagePositions,
            d_globalChargeIdToImageIdMap);

        generateImageCharges(d_pspCutOffTrunc,
            d_imageIdsTrunc,
            d_imageChargesTrunc,
            d_imagePositionsTrunc,
            d_globalChargeIdToImageIdMapTrunc);
      }
    }

  //dft init
  template<unsigned int FEOrder>
    void dftClass<FEOrder>::init (const unsigned int usePreviousGroundStateFields)
    {
      computingTimerStandard.enter_section("KSDFT problem initialization");

      if (dftParameters::verbosity>=4)
        dftUtils::printCurrentMemoryUsage(mpi_communicator,
            "Entering init");

      initImageChargesUpdateKPoints();

      computing_timer.enter_section("mesh generation");
      //
      //generate mesh (both parallel and serial)
      //while parallel meshes are always generated, serial meshes are only generated
      //for following three cases: symmetrization is on, ionic optimization is on as well
      //as reuse wfcs and density from previous ionic step is on, or if serial constraints
      //generation is on.
      //
      if ((dftParameters::chkType==2 || dftParameters::chkType==3)  && (dftParameters::restartFromChk || dftParameters::restartMdFromChk))
      {
        d_mesh.generateCoarseMeshesForRestart(atomLocations,
            d_imagePositionsTrunc,
            d_imageIdsTrunc,
            d_domainBoundingVectors,
            dftParameters::useSymm
            || ((dftParameters::isIonOpt && (dftParameters::reuseWfcGeoOpt || dftParameters::reuseDensityGeoOpt)) || (dftParameters::isBOMD && dftParameters::autoMeshStepInterpolateBOMD))
            || dftParameters::createConstraintsFromSerialDofhandler);

        if (dftParameters::chkType==2)
          loadTriaInfoAndRhoData();
        else if (dftParameters::chkType==3)
          loadTriaInfoAndRhoNodalData(); 
      }
      else
      {
        d_mesh.generateSerialUnmovedAndParallelMovedUnmovedMesh(atomLocations,
            d_imagePositionsTrunc,
            d_imageIdsTrunc,
            d_domainBoundingVectors,
            dftParameters::useSymm
            || ((dftParameters::isIonOpt && (dftParameters::reuseWfcGeoOpt || dftParameters::reuseDensityGeoOpt)) || (dftParameters::isBOMD && dftParameters::autoMeshStepInterpolateBOMD))
            || dftParameters::createConstraintsFromSerialDofhandler,
            dftParameters::electrostaticsHRefinement);

      }
      computing_timer.exit_section("mesh generation");

      if (dftParameters::verbosity>=4)
        dftUtils::printCurrentMemoryUsage(mpi_communicator,
            "Mesh generation completed");
      //
      //get access to triangulation objects from meshGenerator class
      //
      parallel::distributed::Triangulation<3> & triangulationPar = d_mesh.getParallelMeshMoved();

      //
      //initialize dofHandlers and hanging-node constraints and periodic constraints on the unmoved Mesh
      //
      initUnmovedTriangulation(triangulationPar);

      if (dftParameters::verbosity>=4)
        dftUtils::printCurrentMemoryUsage(mpi_communicator,
            "initUnmovedTriangulation completed");
#ifdef USE_COMPLEX
      if (dftParameters::useSymm)
        symmetryPtr->initSymmetry() ;
#endif




      //
      //move triangulation to have atoms on triangulation vertices
      //
      moveMeshToAtoms(triangulationPar,
          d_mesh.getSerialMeshUnmoved());


      if (dftParameters::verbosity>=4)
        dftUtils::printCurrentMemoryUsage(mpi_communicator,
            "moveMeshToAtoms completed");
      //
      //initialize dirichlet BCs for total potential and vSelf poisson solutions
      //
      initBoundaryConditions();


      if (dftParameters::verbosity>=4)
        dftUtils::printCurrentMemoryUsage(mpi_communicator,
            "initBoundaryConditions completed");
      //
      //initialize guesses for electron-density and wavefunctions
      //
      initElectronicFields(usePreviousGroundStateFields);

      if (dftParameters::chkType==3 && dftParameters::restartFromChk)
      {
        if (!d_isAtomsGaussianDisplacementsReadFromFile)
        {
          for (unsigned int i = 0; i < d_rhoInNodalValues.local_size(); i++)
            d_rhoInNodalValues.local_element(i)=d_rhoInNodalValuesRead.local_element(i);

          d_rhoInNodalValues.update_ghost_values();
          interpolateNodalDataToQuadratureData(d_matrixFreeDataPRefined,
              d_rhoInNodalValues,
              *(rhoInValues),
              *(gradRhoInValues),
              *(gradRhoInValues),
              dftParameters::xc_id == 4);

          normalizeRho();
        }

        d_isRestartGroundStateCalcFromChk=true;
      }

      if (dftParameters::verbosity>=4)
        dftUtils::printCurrentMemoryUsage(mpi_communicator,
            "initElectronicFields completed");
      //
      //initialize pseudopotential data for both local and nonlocal part
      //
      initPseudoPotentialAll();

      if (dftParameters::verbosity>=4)
        dftUtils::printCurrentMemoryUsage(mpi_communicator,
            "initPseudopotential completed");

      //
      //Apply Gaussian displacments to atoms and mesh if input gaussian displacments
      //are read from file. When restarting a relaxation, this must be done only once
      //at the begining- this is why the flag is to false after the Gaussian movement.
      //The last flag to updateAtomPositionsAndMoveMesh is set to true to force use of
      //single atom solutions.
      //
      if (d_isAtomsGaussianDisplacementsReadFromFile)
      {
        updateAtomPositionsAndMoveMesh(d_atomsDisplacementsGaussianRead,
            1e+4,
            true,
            false);
        d_isAtomsGaussianDisplacementsReadFromFile=false;

        if (dftParameters::chkType==3 && dftParameters::restartFromChk)
        {
          for (unsigned int i = 0; i < d_rhoInNodalValues.local_size(); i++)
            d_rhoInNodalValues.local_element(i)=d_rhoInNodalValuesRead.local_element(i);

          d_rhoInNodalValues.update_ghost_values();
          interpolateNodalDataToQuadratureData(d_matrixFreeDataPRefined,
              d_rhoInNodalValues,
              *(rhoInValues),
              *(gradRhoInValues),
              *(gradRhoInValues),
              dftParameters::xc_id == 4);

          normalizeRho();
        }
      }

      computingTimerStandard.exit_section("KSDFT problem initialization");
    }

  template<unsigned int FEOrder>
    void dftClass<FEOrder>::initNoRemesh(const bool updateImageKPoints,
        const bool useSingleAtomSolution,
        const bool useAtomicRhoSplitDensityUpdate)
    {
      computingTimerStandard.enter_section("KSDFT problem initialization");
      if(updateImageKPoints)
        initImageChargesUpdateKPoints();

      // update mesh and other data structures required for interpolating solution fields from previous
      // atomic configuration mesh to the current atomic configuration during an automesh step. Currently
      // this is only required if reuseWfcGeoOpt or reuseDensityGeoOpt is on.
      if(dftParameters::isIonOpt && (dftParameters::reuseWfcGeoOpt || dftParameters::reuseDensityGeoOpt))
        updatePrevMeshDataStructures();
      //
      //reinitialize dirichlet BCs for total potential and vSelf poisson solutions
      //
      double init_bc;
      MPI_Barrier(MPI_COMM_WORLD);
      init_bc = MPI_Wtime();

      initBoundaryConditions(true);

      MPI_Barrier(MPI_COMM_WORLD);
      init_bc = MPI_Wtime() - init_bc;
      if (dftParameters::verbosity>=1)
        pcout<<"updateAtomPositionsAndMoveMesh: Time taken for initBoundaryConditions: "<<init_bc<<std::endl;

      double init_rho;
      MPI_Barrier(MPI_COMM_WORLD);
      init_rho = MPI_Wtime();

      if (useSingleAtomSolution)
      {
        readPSI();
        initRho();
      }
      else
      {
        //
        //rho init (use previous ground state electron density)
        //
        //if(dftParameters::mixingMethod != "ANDERSON_WITH_KERKER")
        //   solveNoSCF();

        noRemeshRhoDataInit();

        if (useAtomicRhoSplitDensityUpdate && (dftParameters::isIonOpt || dftParameters::isCellOpt))
        {
          double charge = totalCharge(d_matrixFreeDataPRefined,
              d_rhoOutNodalValuesSplit);

          d_rhoOutNodalValuesSplit.add(-charge/d_domainVolume);

          initAtomicRho(d_atomicRho);
          d_rhoOutNodalValuesSplit+=d_atomicRho;

          d_rhoOutNodalValuesSplit.update_ghost_values();
          interpolateNodalDataToQuadratureData(d_matrixFreeDataPRefined,
              d_rhoOutNodalValuesSplit,
              *(rhoInValues),
              *(gradRhoInValues),
              *(gradRhoInValues),
              dftParameters::xc_id == 4);	
          normalizeRho();
        }
      }

      MPI_Barrier(MPI_COMM_WORLD);
      init_rho = MPI_Wtime() - init_rho;
      if (dftParameters::verbosity>=1)
        pcout<<"updateAtomPositionsAndMoveMesh: Time taken for initRho: "<<init_rho<<std::endl;

      //
      //reinitialize pseudopotential related data structures
      //
      double init_pseudo;
      MPI_Barrier(MPI_COMM_WORLD);
      init_pseudo = MPI_Wtime();

      initPseudoPotentialAll(true);

      MPI_Barrier(MPI_COMM_WORLD);
      init_pseudo = MPI_Wtime() - init_pseudo;
      if (dftParameters::verbosity>=1)
        pcout<<"updateAtomPositionsAndMoveMesh: Time taken for initPseudoPotentialAll: "<<init_pseudo<<std::endl;

      computingTimerStandard.exit_section("KSDFT problem initialization");
    }

  //
  // deform domain and call appropriate reinits
  //
  template<unsigned int FEOrder>
    void dftClass<FEOrder>::deformDomain(const Tensor<2,3,double> & deformationGradient)
    {
      d_affineTransformMesh.initMoved(d_domainBoundingVectors);
      d_affineTransformMesh.transform(deformationGradient);

      dftUtils::transformDomainBoundingVectors(d_domainBoundingVectors,deformationGradient);

      initNoRemesh();
    }


  //
  //generate a-posteriori mesh
  //
  template<unsigned int FEOrder>
    void dftClass<FEOrder>::aposterioriMeshGenerate()
    {
      //
      //get access to triangulation objects from meshGenerator class
      //
      parallel::distributed::Triangulation<3> & triangulationPar = d_mesh.getParallelMeshMoved();
      unsigned int numberLevelRefinements = dftParameters::numLevels;
      unsigned int numberWaveFunctionsErrorEstimate = dftParameters::numberWaveFunctionsForEstimate;
      bool refineFlag = true;
      unsigned int countLevel = 0;
      double traceXtKX = computeTraceXtKX(numberWaveFunctionsErrorEstimate);
      double traceXtKXPrev = traceXtKX;

      while(refineFlag)
      {
        if(numberLevelRefinements > 0)
        {
          distributedCPUVec<double> tempVec;
          matrix_free_data.initialize_dof_vector(tempVec);

          std::vector<distributedCPUVec<double> > eigenVectorsArray(numberWaveFunctionsErrorEstimate);

          for(unsigned int i = 0; i < numberWaveFunctionsErrorEstimate; ++i)
            eigenVectorsArray[i].reinit(tempVec);


          vectorTools::copyFlattenedSTLVecToSingleCompVec(d_eigenVectorsFlattenedSTL[0],
              d_numEigenValues,
              std::make_pair(0,numberWaveFunctionsErrorEstimate),
              eigenVectorsArray);


          for(unsigned int i= 0; i < numberWaveFunctionsErrorEstimate; ++i)
          {
            constraintsNone.distribute(eigenVectorsArray[i]);
            eigenVectorsArray[i].update_ghost_values();
          }


          d_mesh.generateAutomaticMeshApriori(dofHandler,
              triangulationPar,
              eigenVectorsArray,
              FEOrder,
              dftParameters::electrostaticsHRefinement);

        }


        //
        //initialize dofHandlers of refined mesh and move triangulation
        //
        initUnmovedTriangulation(triangulationPar);
        moveMeshToAtoms(triangulationPar,
            d_mesh.getSerialMeshUnmoved());
        initBoundaryConditions();
        initElectronicFields();
        initPseudoPotentialAll();

        //
        //compute Tr(XtHX) for each level of mesh
        //
        //dataTypes::number traceXtHX = computeTraceXtHX(numberWaveFunctionsErrorEstimate);
        //pcout<<" Tr(XtHX) value for Level: "<<countLevel<<" "<<traceXtHX<<std::endl;

        //
        //compute Tr(XtKX) for each level of mesh
        //
        traceXtKX = computeTraceXtKX(numberWaveFunctionsErrorEstimate);
        if(dftParameters::verbosity>0)
          pcout<<" Tr(XtKX) value for Level: "<<countLevel<<" "<<traceXtKX<<std::endl;

        //compute change in traceXtKX
        double deltaKinetic = std::abs(traceXtKX - traceXtKXPrev)/atomLocations.size();

        //reset traceXtkXPrev to traceXtKX
        traceXtKXPrev = traceXtKX;

        //
        //set refineFlag
        //
        countLevel += 1;
        if(countLevel >= numberLevelRefinements || deltaKinetic <= dftParameters::toleranceKinetic)
          refineFlag = false;

      }

    }


  //
  //dft run
  //
  template<unsigned int FEOrder>
    void dftClass<FEOrder>::run()
    {
      if(dftParameters::meshAdaption)
        aposterioriMeshGenerate();

      if (dftParameters::isBOMD)
      {
        if (dftParameters::xlbomdStepTimingRun)
          d_mdPtr->timingRun();
        else
          d_mdPtr->run();
      }
      else
      {
        if (true)
        {
          kohnShamDFTOperatorClass<FEOrder> kohnShamDFTEigenOperator(this,mpi_communicator);
#ifdef DFTFE_WITH_GPU
          kohnShamDFTOperatorCUDAClass<FEOrder> kohnShamDFTEigenOperatorCUDA(this,mpi_communicator);
#endif

          solve(kohnShamDFTEigenOperator,
#ifdef DFTFE_WITH_GPU
              kohnShamDFTEigenOperatorCUDA,
#endif
              false,
              true,
              false,
              d_isRestartGroundStateCalcFromChk);
        }

        d_isRestartGroundStateCalcFromChk=false;
        if (dftParameters::isIonOpt && !dftParameters::isCellOpt)
        {
          d_atomLocationsInitial = atomLocations;
          d_groundStateEnergyInitial = d_groundStateEnergy;

          geoOptIonPtr->init();
          geoOptIonPtr->run();
        }
        else if (!dftParameters::isIonOpt && dftParameters::isCellOpt)
        {
          d_atomLocationsInitial = atomLocations;
          d_groundStateEnergyInitial = d_groundStateEnergy;

#ifdef USE_COMPLEX
          geoOptCellPtr->init();
          geoOptCellPtr->run();
#else
          AssertThrow(false,ExcMessage("CELL OPT cannot be set to true for fully non-periodic domain."));
#endif
        }
        else if (dftParameters::isIonOpt && dftParameters::isCellOpt)
        {
          d_atomLocationsInitial = atomLocations;
          d_groundStateEnergyInitial = d_groundStateEnergy;

#ifdef USE_COMPLEX
          //first relax ion positions in the starting cell configuration
          geoOptIonPtr->init();
          geoOptIonPtr->run();

          //start cell relaxation, where for each cell relaxation update the ion positions are again relaxed
          geoOptCellPtr->init();
          geoOptCellPtr->run();
#else
          AssertThrow(false,ExcMessage("CELL OPT cannot be set to true for fully non-periodic domain."));
#endif
        }
      }

      if(dftParameters::writeDosFile)
        compute_tdos(eigenValues,
            "dosData.out");

      if(dftParameters::writeLdosFile)
        compute_ldos(eigenValues,
            "ldosData.out");

      if(dftParameters::writePdosFile)
        compute_pdos(eigenValues,
            "pdosData");

      if(dftParameters::writeLocalizationLengths)
        compute_localizationLength("localizationLengths.out");


      if (dftParameters::verbosity>=1)
        pcout << std::endl<< "------------------DFT-FE ground-state solve completed---------------------------"<<std::endl;
    }


  //
  //initialize
  //
  template<unsigned int FEOrder>
    void dftClass<FEOrder>::initializeKohnShamDFTOperator(kohnShamDFTOperatorClass<FEOrder> & kohnShamDFTEigenOperator
#ifdef DFTFE_WITH_GPU
        ,
        kohnShamDFTOperatorCUDAClass<FEOrder> & kohnShamDFTEigenOperatorCUDA
#endif
        ,
        const bool initializeCUDAScala)
    {
      if (!dftParameters::useGPU)
      {
        kohnShamDFTEigenOperator.init();

        kohnShamDFTEigenOperator.processGridOptionalELPASetup(d_numEigenValues,
            d_numEigenValuesRR);
      }

#ifdef DFTFE_WITH_GPU
      if (dftParameters::useGPU)
      {
        kohnShamDFTEigenOperatorCUDA.init();

        if (initializeCUDAScala)
        {
          kohnShamDFTEigenOperatorCUDA.createCublasHandle();

          kohnShamDFTEigenOperatorCUDA.processGridSetup(d_numEigenValues,
              d_numEigenValuesRR);
        }

        AssertThrow((d_numEigenValues%dftParameters::chebyWfcBlockSize==0 || d_numEigenValues/dftParameters::chebyWfcBlockSize==0)
            ,ExcMessage("DFT-FE Error: total number wavefunctions must be exactly divisible by cheby wfc block size for GPU run."));


        AssertThrow((d_numEigenValues%dftParameters::wfcBlockSize==0 || d_numEigenValues/dftParameters::wfcBlockSize==0)
            ,ExcMessage("DFT-FE Error: total number wavefunctions must be exactly divisible by wfc block size for GPU run."));

        AssertThrow((dftParameters::wfcBlockSize%dftParameters::chebyWfcBlockSize==0 && dftParameters::wfcBlockSize/dftParameters::chebyWfcBlockSize>=0)
            ,ExcMessage("DFT-FE Error: wfc block size must be exactly divisible by cheby wfc block size and also larger for GPU run."));

        if (d_numEigenValuesRR!=d_numEigenValues)
          AssertThrow((d_numEigenValuesRR%dftParameters::wfcBlockSize==0 || d_numEigenValuesRR/dftParameters::wfcBlockSize==0)
              ,ExcMessage("DFT-FE Error: total number RR wavefunctions must be exactly divisible by wfc block size for GPU run."));

        AssertThrow((dftParameters::mixedPrecXtHXFracStates%dftParameters::wfcBlockSize==0
              || dftParameters::mixedPrecXtHXFracStates/dftParameters::wfcBlockSize==0)
            ,ExcMessage("DFT-FE Error: MIXED PREC XTHX FRAC STATES must be exactly divisible by WFC BLOCK SIZE for GPU run."));

        //band group parallelization data structures
        const unsigned int numberBandGroups=
          dealii::Utilities::MPI::n_mpi_processes(interBandGroupComm);

        AssertThrow((d_numEigenValues%numberBandGroups==0 || d_numEigenValues/numberBandGroups==0)
            ,ExcMessage("DFT-FE Error: TOTAL NUMBER OF KOHN-SHAM WAVEFUNCTIONS must be exactly divisible by NPBAND for GPU run."));

        const unsigned int bandGroupTaskId = dealii::Utilities::MPI::this_mpi_process(interBandGroupComm);
        std::vector<unsigned int> bandGroupLowHighPlusOneIndices;
        dftUtils::createBandParallelizationIndices(interBandGroupComm,
            d_numEigenValues,
            bandGroupLowHighPlusOneIndices);

        AssertThrow((bandGroupLowHighPlusOneIndices[1]%dftParameters::chebyWfcBlockSize==0)
            ,ExcMessage("DFT-FE Error: band parallelization group size must be exactly divisible by CHEBY WFC BLOCK SIZE for GPU run."));

        AssertThrow((bandGroupLowHighPlusOneIndices[1]%dftParameters::wfcBlockSize==0)
            ,ExcMessage("DFT-FE Error: band parallelization group size must be exactly divisible by WFC BLOCK SIZE for GPU run."));

        kohnShamDFTEigenOperatorCUDA.reinit(std::min(dftParameters::chebyWfcBlockSize,
              d_numEigenValues),
            true);
      }
#endif
    }


  //
  //re-initialize (significantly cheaper than initialize)
  //
  template<unsigned int FEOrder>
    void dftClass<FEOrder>::reInitializeKohnShamDFTOperator(kohnShamDFTOperatorClass<FEOrder> & kohnShamDFTEigenOperator
#ifdef DFTFE_WITH_GPU
        ,
        kohnShamDFTOperatorCUDAClass<FEOrder> & kohnShamDFTEigenOperatorCUDA
#endif
        )
    {
      if (!dftParameters::useGPU)
      {
        kohnShamDFTEigenOperator.init();
      }

#ifdef DFTFE_WITH_GPU
      if (dftParameters::useGPU)
      {
        kohnShamDFTEigenOperatorCUDA.init();

        kohnShamDFTEigenOperatorCUDA.reinitNoRemesh(std::min(dftParameters::chebyWfcBlockSize,
              d_numEigenValues));
      }
#endif
    }

  //
  //finalize
  //
  template<unsigned int FEOrder>
    void dftClass<FEOrder>::finalizeKohnShamDFTOperator(kohnShamDFTOperatorClass<FEOrder> & kohnShamDFTEigenOperator
#ifdef DFTFE_WITH_GPU
        ,
        kohnShamDFTOperatorCUDAClass<FEOrder> & kohnShamDFTEigenOperatorCUDA
#endif
        )
    {
#ifdef DFTFE_WITH_GPU
      if (dftParameters::useGPU)
        kohnShamDFTEigenOperatorCUDA.destroyCublasHandle();
#endif

#ifdef DFTFE_WITH_ELPA
      if (dftParameters::useELPA && !dftParameters::useGPU)
        kohnShamDFTEigenOperator.elpaDeallocateHandles(d_numEigenValues,
            d_numEigenValuesRR);
#endif
    }

  //
  //dft solve
  //
  template<unsigned int FEOrder>
    void dftClass<FEOrder>::computeDensityPerturbation(kohnShamDFTOperatorClass<FEOrder> & kohnShamDFTEigenOperatorD,
#ifdef DFTFE_WITH_GPU
        kohnShamDFTOperatorCUDAClass<FEOrder> & kohnShamDFTEigenOperatorCUDAD,
#endif
        const bool kohnShamDFTOperatorsInitialized)
    {
      kohnShamDFTOperatorClass<FEOrder> kohnShamDFTEigenOperator(this,mpi_communicator);
#ifdef DFTFE_WITH_GPU
      kohnShamDFTOperatorCUDAClass<FEOrder> kohnShamDFTEigenOperatorCUDA(this,mpi_communicator);
#endif

      QGauss<3>  quadrature(C_num1DQuad<FEOrder>()); 

      //computingTimerStandard.enter_section("Total scf solve");
      computingTimerStandard.enter_section("Kohn-sham dft operator init");
      energyCalculator energyCalc(mpi_communicator, interpoolcomm,interBandGroupComm);



      //set up linear solver
      dealiiLinearSolver dealiiCGSolver(mpi_communicator, dealiiLinearSolver::CG);

      //set up solver functions for Poisson
      poissonSolverProblem<FEOrder> phiTotalSolverProblem(mpi_communicator);


      if (!kohnShamDFTOperatorsInitialized || true)
        initializeKohnShamDFTOperator(kohnShamDFTEigenOperator
#ifdef DFTFE_WITH_GPU
            ,
            kohnShamDFTEigenOperatorCUDA
#endif
            );
      else
        reInitializeKohnShamDFTOperator(kohnShamDFTEigenOperator
#ifdef DFTFE_WITH_GPU
            ,
            kohnShamDFTEigenOperatorCUDA
#endif
            );

      //
      //precompute shapeFunctions and shapeFunctionGradients and shapeFunctionGradientIntegrals
      //
      computing_timer.enter_section("shapefunction data");
      if (!dftParameters::useGPU)
        kohnShamDFTEigenOperator.preComputeShapeFunctionGradientIntegrals();
#ifdef DFTFE_WITH_GPU
      if (dftParameters::useGPU)
        kohnShamDFTEigenOperatorCUDA.preComputeShapeFunctionGradientIntegrals();
#endif
      computing_timer.exit_section("shapefunction data");

      if(dftParameters::rrGEPFullMassMatrix && !dftParameters::useGPU)
        kohnShamDFTEigenOperator.computeMassMatrix();

      if (dftParameters::verbosity>=4)
        dftUtils::printCurrentMemoryUsage(mpi_communicator,
            "Precompute shapefunction grad integrals, just before starting scf solve");

      if (dftParameters::verbosity>=4)
        dftUtils::printCurrentMemoryUsage(mpi_communicator,
            "Kohn-sham dft operator init called");

      computingTimerStandard.exit_section("Kohn-sham dft operator init");



      computingTimerStandard.enter_section("Density perturbation computation");
      computing_timer.enter_section("Density perturbation computation");
      //
      //create eigen solver object
      //
      chebyshevOrthogonalizedSubspaceIterationSolver subspaceIterationSolver(mpi_communicator,
          dftParameters::lowerEndWantedSpectrum,
          0.0);
#ifdef DFTFE_WITH_GPU
      chebyshevOrthogonalizedSubspaceIterationSolverCUDA subspaceIterationSolverCUDA(mpi_communicator,
          dftParameters::lowerEndWantedSpectrum,
          0.0);
#endif

      computingTimerStandard.enter_section("phiTotalSolverProblem init");

      phiTotalSolverProblem.reinit(matrix_free_data,
          d_phiTotRhoIn,
          *d_constraintsVector[phiTotDofHandlerIndex],
          phiTotDofHandlerIndex,
          d_atomNodeIdToChargeMap,
          d_bQuadValuesAllAtoms,
          *rhoInValues,
          true,
          dftParameters::periodicX && dftParameters::periodicY && dftParameters::periodicZ && !dftParameters::pinnedNodeForPBC,
          dftParameters::smearedNuclearCharges);

      computingTimerStandard.exit_section("phiTotalSolverProblem init");

      dealiiCGSolver.solve(phiTotalSolverProblem,
          dftParameters::absLinearSolverTolerance,
          dftParameters::maxLinearSolverIterations,
          dftParameters::verbosity);

      //check integral phi equals 0
      if(dftParameters::periodicX && dftParameters::periodicY && dftParameters::periodicZ && !dftParameters::pinnedNodeForPBC)
      {
        if (dftParameters::verbosity>=2)
          pcout<<"Value of integPhiIn: "<<totalCharge(dofHandler,d_phiTotRhoIn)<<std::endl;
      }

      if (dftParameters::spinPolarized==1)
      {

        std::vector<std::vector<std::vector<double> > >
          eigenValuesSpins(2,
              std::vector<std::vector<double> >(d_kPointWeights.size(),
                std::vector<double>(d_numEigenValuesRR)));

        std::vector<std::vector<std::vector<double>>>
          residualNormWaveFunctionsAllkPointsSpins
          (2,
           std::vector<std::vector<double> >(d_kPointWeights.size(),
             std::vector<double>(d_numEigenValuesRR)));

        for(unsigned int s=0; s<2; ++s)
        {
          if(dftParameters::xc_id < 4)
          {
            computing_timer.enter_section("VEff Computation");
#ifdef DFTFE_WITH_GPU
            if (dftParameters::useGPU)
              kohnShamDFTEigenOperatorCUDA.computeVEffSpinPolarized(rhoInValuesSpinPolarized, d_phiTotRhoIn, d_phiExt, s, d_pseudoVLoc);
#endif
            if (!dftParameters::useGPU)
              kohnShamDFTEigenOperator.computeVEffSpinPolarized(rhoInValuesSpinPolarized, d_phiTotRhoIn, d_phiExt, s, d_pseudoVLoc);
            computing_timer.exit_section("VEff Computation");
          }
          else if (dftParameters::xc_id == 4)
          {
            computing_timer.enter_section("VEff Computation");
#ifdef DFTFE_WITH_GPU
            if (dftParameters::useGPU)
              kohnShamDFTEigenOperatorCUDA.computeVEffSpinPolarized(rhoInValuesSpinPolarized, gradRhoInValuesSpinPolarized, d_phiTotRhoIn, d_phiExt, s, d_pseudoVLoc);
#endif
            if (!dftParameters::useGPU)
              kohnShamDFTEigenOperator.computeVEffSpinPolarized(rhoInValuesSpinPolarized, gradRhoInValuesSpinPolarized, d_phiTotRhoIn, d_phiExt, s, d_pseudoVLoc);
            computing_timer.exit_section("VEff Computation");
          }
          for (unsigned int kPoint = 0; kPoint < d_kPointWeights.size(); ++kPoint)
          {
#ifdef DFTFE_WITH_GPU
            if (dftParameters::useGPU)
              kohnShamDFTEigenOperatorCUDA.reinitkPointIndex(kPoint);
#endif
            if (!dftParameters::useGPU)
              kohnShamDFTEigenOperator.reinitkPointIndex(kPoint);

            computing_timer.enter_section("Hamiltonian Matrix Computation");
#ifdef DFTFE_WITH_GPU
            if (dftParameters::useGPU)
              kohnShamDFTEigenOperatorCUDA.computeHamiltonianMatrix(kPoint);
#endif
            if (!dftParameters::useGPU)
              kohnShamDFTEigenOperator.computeHamiltonianMatrix(kPoint);
            computing_timer.exit_section("Hamiltonian Matrix Computation");

            if (dftParameters::verbosity>=4)
              dftUtils::printCurrentMemoryUsage(mpi_communicator,
                  "Hamiltonian Matrix computed");

            for(unsigned int j = 0; j < 1; ++j)
            {
#ifdef DFTFE_WITH_GPU
              if (dftParameters::useGPU)
                kohnShamEigenSpaceOnlyRRCompute(s,
                    kPoint,
                    kohnShamDFTEigenOperatorCUDA,
                    d_elpaScala,
                    subspaceIterationSolverCUDA,
                    true,
                    true);
#endif
            }
          }
        }


        for(unsigned int s=0; s<2; ++s)
          for (unsigned int kPoint = 0; kPoint < d_kPointWeights.size(); ++kPoint)
          {
            for (unsigned int i = 0; i<d_numEigenValuesRR; ++i)
              eigenValuesSpins[s][kPoint][i]=eigenValuesRRSplit[kPoint][d_numEigenValuesRR*s+i];
          }
        //
        //fermi energy
        //
        if (dftParameters::constraintMagnetization)
          compute_fermienergy_constraintMagnetization(eigenValues) ;
        else
          compute_fermienergy(eigenValues,
              numElectrons);

        if(dftParameters::verbosity>=1)
        {
          pcout  << "Fermi Energy computed: "<<fermiEnergy<<std::endl;
        }

      }
      else
      {

        std::vector<std::vector<double>> residualNormWaveFunctionsAllkPoints;
        residualNormWaveFunctionsAllkPoints.resize(d_kPointWeights.size());
        for(unsigned int kPoint = 0; kPoint < d_kPointWeights.size(); ++kPoint)
          residualNormWaveFunctionsAllkPoints[kPoint].resize(d_numEigenValuesRR);

        if(dftParameters::xc_id < 4)
        {
          computing_timer.enter_section("VEff Computation");
#ifdef DFTFE_WITH_GPU
          if (dftParameters::useGPU)
            kohnShamDFTEigenOperatorCUDA.computeVEff(rhoInValues, d_phiTotRhoIn, d_phiExt, d_pseudoVLoc);
#endif
          if (!dftParameters::useGPU)
            kohnShamDFTEigenOperator.computeVEff(rhoInValues, d_phiTotRhoIn, d_phiExt, d_pseudoVLoc);
          computing_timer.exit_section("VEff Computation");
        }
        else if (dftParameters::xc_id == 4)
        {
          computing_timer.enter_section("VEff Computation");
#ifdef DFTFE_WITH_GPU
          if (dftParameters::useGPU)
            kohnShamDFTEigenOperatorCUDA.computeVEff(rhoInValues, gradRhoInValues, d_phiTotRhoIn, d_phiExt, d_pseudoVLoc);
#endif
          if (!dftParameters::useGPU)
            kohnShamDFTEigenOperator.computeVEff(rhoInValues, gradRhoInValues, d_phiTotRhoIn, d_phiExt, d_pseudoVLoc);
          computing_timer.exit_section("VEff Computation");
        }

        for (unsigned int kPoint = 0; kPoint < d_kPointWeights.size(); ++kPoint)
        {
#ifdef DFTFE_WITH_GPU
          if (dftParameters::useGPU)
            kohnShamDFTEigenOperatorCUDA.reinitkPointIndex(kPoint);
#endif
          if (!dftParameters::useGPU)
            kohnShamDFTEigenOperator.reinitkPointIndex(kPoint);

          computing_timer.enter_section("Hamiltonian Matrix Computation");
#ifdef DFTFE_WITH_GPU
          if (dftParameters::useGPU)
            kohnShamDFTEigenOperatorCUDA.computeHamiltonianMatrix(kPoint);
#endif
          if (!dftParameters::useGPU)
            kohnShamDFTEigenOperator.computeHamiltonianMatrix(kPoint);
          computing_timer.exit_section("Hamiltonian Matrix Computation");

          if (dftParameters::verbosity>=4)
            dftUtils::printCurrentMemoryUsage(mpi_communicator,
                "Hamiltonian Matrix computed");
          for(unsigned int j = 0; j < 1; ++j)
          {
#ifdef DFTFE_WITH_GPU
            if (dftParameters::useGPU)
              kohnShamEigenSpaceOnlyRRCompute(0,
                  kPoint,
                  kohnShamDFTEigenOperatorCUDA,
                  d_elpaScala,
                  subspaceIterationSolverCUDA,
                  true,
                  true);
#endif
          }
        }

        //
        //fermi energy
        //
        if (dftParameters::constraintMagnetization)
          compute_fermienergy_constraintMagnetization(eigenValues) ;
        else
          compute_fermienergy(eigenValues,
              numElectrons);


        if(dftParameters::verbosity>=1)
        {
          pcout  << "Fermi Energy computed: "<<fermiEnergy<<std::endl;
        } 
      }
      computing_timer.enter_section("compute rho");


#ifdef DFTFE_WITH_GPU
      compute_rhoOut(kohnShamDFTEigenOperatorCUDA,
          true,
          true);
#else
      compute_rhoOut(true,
          true);
#endif
      computing_timer.exit_section("compute rho");


      computing_timer.exit_section("Density perturbation computation");
      computingTimerStandard.exit_section("Density perturbation computation");


      if (!kohnShamDFTOperatorsInitialized || true)
        finalizeKohnShamDFTOperator(kohnShamDFTEigenOperator
#ifdef DFTFE_WITH_GPU
            ,
            kohnShamDFTEigenOperatorCUDA
#endif
            );
    }


  //
  //dft solve
  //
  template<unsigned int FEOrder>
    void dftClass<FEOrder>::solve(kohnShamDFTOperatorClass<FEOrder> & kohnShamDFTEigenOperatorD,
#ifdef DFTFE_WITH_GPU
        kohnShamDFTOperatorCUDAClass<FEOrder> & kohnShamDFTEigenOperatorCUDAD,
#endif
        const bool kohnShamDFTOperatorsInitialized,
        const bool computeForces,
        const bool solveLinearizedKS,
        const bool isRestartGroundStateCalcFromChk,
        const bool skipVselfSolveInitLocalPSP,
        const bool rayleighRitzAvoidancePassesXLBOMD,
        const bool isPerturbationSolveXLBOMD)
    {
      kohnShamDFTOperatorClass<FEOrder> kohnShamDFTEigenOperator(this,mpi_communicator);
#ifdef DFTFE_WITH_GPU
      kohnShamDFTOperatorCUDAClass<FEOrder> kohnShamDFTEigenOperatorCUDA(this,mpi_communicator);
#endif

      QGauss<3>  quadrature(C_num1DQuad<FEOrder>());
      QGauss<3>  quadratureSmearedCharge(C_num1DQuadSmearedCharge<FEOrder>());

      //computingTimerStandard.enter_section("Total scf solve");
      computingTimerStandard.enter_section("Kohn-sham dft operator init");
      energyCalculator energyCalc(mpi_communicator, interpoolcomm,interBandGroupComm);
      DensityCalculator<FEOrder> densityCalc;



      //set up linear solver
      dealiiLinearSolver dealiiCGSolver(mpi_communicator, dealiiLinearSolver::CG);

      //set up solver functions for Poisson
      poissonSolverProblem<FEOrder> phiTotalSolverProblem(mpi_communicator);

      //
      //set up solver functions for Helmholtz to be used only when Kerker mixing is on
      //use 2p dofHandler
      //
      kerkerSolverProblem<C_num1DKerkerPoly<FEOrder>()> kerkerPreconditionedResidualSolverProblem(mpi_communicator);
      if(dftParameters::mixingMethod=="ANDERSON_WITH_KERKER")
        kerkerPreconditionedResidualSolverProblem.init(d_matrixFreeDataPRefined,
            d_constraintsPRefined,
            d_preCondResidualVector,
            dftParameters::kerkerParameter);

      if (!kohnShamDFTOperatorsInitialized || true)
        initializeKohnShamDFTOperator(kohnShamDFTEigenOperator
#ifdef DFTFE_WITH_GPU
            ,
            kohnShamDFTEigenOperatorCUDA
#endif
            );
      else
        reInitializeKohnShamDFTOperator(kohnShamDFTEigenOperator
#ifdef DFTFE_WITH_GPU
            ,
            kohnShamDFTEigenOperatorCUDA
#endif
            );

      //
      //precompute shapeFunctions and shapeFunctionGradients and shapeFunctionGradientIntegrals
      //
      computing_timer.enter_section("shapefunction data");
      if (!dftParameters::useGPU)
        kohnShamDFTEigenOperator.preComputeShapeFunctionGradientIntegrals();
#ifdef DFTFE_WITH_GPU
      if (dftParameters::useGPU)
        kohnShamDFTEigenOperatorCUDA.preComputeShapeFunctionGradientIntegrals();
#endif
      computing_timer.exit_section("shapefunction data");

      if(dftParameters::rrGEPFullMassMatrix && !dftParameters::useGPU)
        kohnShamDFTEigenOperator.computeMassMatrix();

      if (dftParameters::verbosity>=4)
        dftUtils::printCurrentMemoryUsage(mpi_communicator,
            "Precompute shapefunction grad integrals, just before starting scf solve");

      if (dftParameters::verbosity>=4)
        dftUtils::printCurrentMemoryUsage(mpi_communicator,
            "Kohn-sham dft operator init called");

      computingTimerStandard.exit_section("Kohn-sham dft operator init");

      //
      //solve vself in bins
      //
      if (!skipVselfSolveInitLocalPSP)
      {
        computing_timer.enter_section("Nuclear self-potential solve");
        computingTimerStandard.enter_section("Nuclear self-potential solve");
#ifdef DFTFE_WITH_GPU
        if (dftParameters::useGPU)
          d_vselfBinsManager.solveVselfInBinsGPU(matrix_free_data,
              2,
              kohnShamDFTEigenOperatorCUDA,
              constraintsNone,
              d_imagePositions,
              d_imageIds,
              d_imageCharges,
              d_localVselfs,
              d_bQuadValuesAllAtoms,
              std::min(d_smearedChargeWidthMin,d_generatorFlatTopWidth),
              dftParameters::smearedNuclearCharges);
        else
          d_vselfBinsManager.solveVselfInBins(matrix_free_data,
              2,
              constraintsNone,
              d_imagePositions,
              d_imageIds,
              d_imageCharges,
              d_localVselfs,
              d_bQuadValuesAllAtoms,
              std::min(d_smearedChargeWidthMin,d_generatorFlatTopWidth),
              dftParameters::smearedNuclearCharges);
#else
        d_vselfBinsManager.solveVselfInBins(matrix_free_data,
            2,
            constraintsNone,
            d_imagePositions,
            d_imageIds,
            d_imageCharges,
            d_localVselfs,
            d_bQuadValuesAllAtoms,
            std::min(d_smearedChargeWidthMin,d_generatorFlatTopWidth),
            dftParameters::smearedNuclearCharges);
#endif
        computingTimerStandard.exit_section("Nuclear self-potential solve");
        computing_timer.exit_section("Nuclear self-potential solve");
      }


      if(dftParameters::isPseudopotential && !skipVselfSolveInitLocalPSP)
      {
        double init_psplocal;
        MPI_Barrier(MPI_COMM_WORLD);
        init_psplocal = MPI_Wtime();
        initLocalPseudoPotential(dofHandler,
            quadrature,
            matrix_free_data,
            phiExtDofHandlerIndex,
            d_noConstraints,
            d_supportPoints,
            d_vselfBinsManager,
            d_pseudoVLoc,
            d_gradPseudoVLoc,
            d_gradPseudoVLocAtoms);

        MPI_Barrier(MPI_COMM_WORLD);
        init_psplocal = MPI_Wtime() - init_psplocal;
        if (dftParameters::verbosity>=1)
          pcout<<"updateAtomPositionsAndMoveMesh: initPseudoPotentialAll: Time taken for local psp init: "<<init_psplocal<<std::endl;
      }


      computingTimerStandard.enter_section("Total scf solve");

      //
      //create eigen solver object
      //
      chebyshevOrthogonalizedSubspaceIterationSolver subspaceIterationSolver(mpi_communicator,
          dftParameters::lowerEndWantedSpectrum,
          0.0);
#ifdef DFTFE_WITH_GPU
      chebyshevOrthogonalizedSubspaceIterationSolverCUDA subspaceIterationSolverCUDA(mpi_communicator,
          dftParameters::lowerEndWantedSpectrum,
          0.0);
#endif

      //
      //solve
      //
      computing_timer.enter_section("scf solve");

      const bool performExtraNoMixedPrecNoSpectrumSplitPassInCaseOfXlBOMD=((dftParameters::useMixedPrecXTHXSpectrumSplit || dftParameters::mixedPrecXtHXFracStates!=0) && solveLinearizedKS)?true:false;
      const bool rrPassesNoMixedPrecXlBOMD=((dftParameters::useMixedPrecPGS_SR
            || dftParameters::useMixedPrecPGS_O
            || dftParameters::useMixedPrecXTHXSpectrumSplit
            || dftParameters::useMixedPrecSubspaceRotRR
            || dftParameters::useMixedPrecCheby
            || dftParameters::useMixedPrecChebyNonLocal
            || dftParameters::useSinglePrecXtHXOffDiag)
          && (solveLinearizedKS && !isPerturbationSolveXLBOMD)
          && (!dftParameters::xlbomdRRPassMixedPrec))?true:false;

      double firstScfChebyTol=dftParameters::mixingMethod=="ANDERSON_WITH_KERKER"?1e-2:2e-2;

      if (dftParameters::isBOMD && dftParameters::isXLBOMD && solveLinearizedKS)
        firstScfChebyTol=dftParameters::chebyshevFilterTolXLBOMD;
      else if (dftParameters::isBOMD)
        firstScfChebyTol=dftParameters::chebyshevTolerance>1e-4?1e-4:dftParameters::chebyshevTolerance;
      else if (dftParameters::isIonOpt || dftParameters::isCellOpt)
        firstScfChebyTol=dftParameters::chebyshevTolerance>1e-3?1e-3:dftParameters::chebyshevTolerance;

      //
      //Begin SCF iteration
      //
      unsigned int scfIter=0;
      double norm = 1.0;
      //CAUTION: Choosing a looser tolerance might lead to failed tests
      const double adaptiveChebysevFilterPassesTol = dftParameters::chebyshevTolerance;
      bool scfConverged=false;
      pcout<<std::endl;
      if (dftParameters::verbosity==0)
        pcout<<"Starting SCF iterations...."<<std::endl;
      while ((norm > dftParameters::selfConsistentSolverTolerance) && (scfIter < dftParameters::numSCFIterations))
      {

        dealii::Timer local_timer(MPI_COMM_WORLD,true);
        if (dftParameters::verbosity>=1)
          pcout<<"************************Begin Self-Consistent-Field Iteration: "<<std::setw(2)<<scfIter+1<<" ***********************"<<std::endl;
        //
        //Mixing scheme
        //
        computing_timer.enter_section("density mixing");
        if(scfIter > 0 && !(isRestartGroundStateCalcFromChk && dftParameters::chkType==2))
        {
          if (scfIter==1)
          {
            if (dftParameters::spinPolarized==1)
            {
              norm = sqrt(mixing_simple_spinPolarized());
            }
            else
            {
              if(dftParameters::mixingMethod=="ANDERSON_WITH_KERKER")
                norm = sqrt(nodalDensity_mixing_simple(kerkerPreconditionedResidualSolverProblem,
                      dealiiCGSolver));
              else
                norm = sqrt(mixing_simple());
            }

            if (dftParameters::verbosity>=1)
              pcout<<"Simple mixing, L2 norm of electron-density difference: "<< norm<< std::endl;
          }
          else
          {
            if (dftParameters::spinPolarized==1)
            {
              if (dftParameters::mixingMethod=="ANDERSON" )
                norm = sqrt(mixing_anderson_spinPolarized());
              else if (dftParameters::mixingMethod=="BROYDEN" )
                norm = sqrt(mixing_broyden_spinPolarized());
              else if (dftParameters::mixingMethod=="ANDERSON_WITH_KERKER")
                AssertThrow(false,ExcMessage("Kerker is not implemented for spin-polarized problems yet"));
            }
            else
            {
              if(dftParameters::mixingMethod=="ANDERSON")
                norm = sqrt(mixing_anderson());
              else if(dftParameters::mixingMethod=="BROYDEN")
                norm = sqrt(mixing_broyden());
              else if(dftParameters::mixingMethod=="ANDERSON_WITH_KERKER")
                norm = sqrt(nodalDensity_mixing_anderson(kerkerPreconditionedResidualSolverProblem,
                      dealiiCGSolver));
            }

            if (dftParameters::verbosity>=1)
              pcout<<"Anderson mixing, L2 norm of electron-density difference: "<< norm<< std::endl;
          }

          if (dftParameters::computeEnergyEverySCF && d_numEigenValuesRR==d_numEigenValues)
            d_phiTotRhoIn = d_phiTotRhoOut;
        }
        else if (isRestartGroundStateCalcFromChk && dftParameters::chkType==2)
        {
          if (dftParameters::spinPolarized==1)
          {
            if (dftParameters::mixingMethod=="ANDERSON")
              norm = sqrt(mixing_anderson_spinPolarized());
            else if (dftParameters::mixingMethod=="BROYDEN")
              norm = sqrt(mixing_broyden_spinPolarized());
            else if (dftParameters::mixingMethod=="ANDERSON_WITH_KERKER")
              AssertThrow(false,ExcMessage("Kerker is not implemented for spin-polarized problems"));
          }
          else
            if(dftParameters::mixingMethod.compare("ANDERSON_WITH_KERKER"))
              norm = sqrt(nodalDensity_mixing_anderson(kerkerPreconditionedResidualSolverProblem,
                    dealiiCGSolver));
            else if (dftParameters::mixingMethod=="ANDERSON")
              norm = sqrt(mixing_anderson());
            else if (dftParameters::mixingMethod=="BROYDEN")
              norm = sqrt(mixing_broyden());

          if (dftParameters::verbosity>=1)
            pcout<<"Anderson Mixing, L2 norm of electron-density difference: "<< norm<< std::endl;
          if (dftParameters::computeEnergyEverySCF && d_numEigenValuesRR==d_numEigenValues)
            d_phiTotRhoIn = d_phiTotRhoOut;
        }
        computing_timer.exit_section("density mixing");

        if (!(norm > dftParameters::selfConsistentSolverTolerance))
          scfConverged=true;
        //
        //phiTot with rhoIn
        //
        if (dftParameters::verbosity>=2)
          pcout<< std::endl<<"Poisson solve for total electrostatic potential (rhoIn+b): ";

        computingTimerStandard.enter_section("phiTotalSolverProblem init");

        if (scfIter>0)
          phiTotalSolverProblem.reinit(matrix_free_data,
              d_phiTotRhoIn,
              *d_constraintsVector[phiTotDofHandlerIndex],
              phiTotDofHandlerIndex,
              d_atomNodeIdToChargeMap,
              d_bQuadValuesAllAtoms,
              *rhoInValues,
              false,
              false,
              dftParameters::smearedNuclearCharges);
        else
          phiTotalSolverProblem.reinit(matrix_free_data,
              d_phiTotRhoIn,
              *d_constraintsVector[phiTotDofHandlerIndex],
              phiTotDofHandlerIndex,
              d_atomNodeIdToChargeMap,
              d_bQuadValuesAllAtoms,
              *rhoInValues,
              true,
              dftParameters::periodicX && dftParameters::periodicY && dftParameters::periodicZ && !dftParameters::pinnedNodeForPBC,
              dftParameters::smearedNuclearCharges);

        computingTimerStandard.exit_section("phiTotalSolverProblem init");

        computing_timer.enter_section("phiTot solve");

        dealiiCGSolver.solve(phiTotalSolverProblem,
            dftParameters::absLinearSolverTolerance,
            dftParameters::maxLinearSolverIterations,
            dftParameters::verbosity);

        //
        //impose integral phi equals 0
        //
        if(dftParameters::periodicX && dftParameters::periodicY && dftParameters::periodicZ && !dftParameters::pinnedNodeForPBC)
        {
          if (dftParameters::verbosity>=2)
            pcout<<"Value of integPhiIn: "<<totalCharge(dofHandler,d_phiTotRhoIn)<<std::endl;
        }

        computing_timer.exit_section("phiTot solve");

        unsigned int numberChebyshevSolvePasses=0;
        //
        //eigen solve
        //
        if (dftParameters::spinPolarized==1)
        {

          std::vector<std::vector<std::vector<double> > >
            eigenValuesSpins(2,
                std::vector<std::vector<double> >(d_kPointWeights.size(),
                  std::vector<double>((scfIter<dftParameters::spectrumSplitStartingScfIter || scfConverged)?
                    d_numEigenValues:d_numEigenValuesRR)));

          std::vector<std::vector<std::vector<double>>>
            residualNormWaveFunctionsAllkPointsSpins
            (2,
             std::vector<std::vector<double> >(d_kPointWeights.size(),
               std::vector<double>((scfIter<dftParameters::spectrumSplitStartingScfIter || scfConverged)?
                 d_numEigenValues:d_numEigenValuesRR)));

          for(unsigned int s=0; s<2; ++s)
          {
            if(dftParameters::xc_id < 4)
            {
              computing_timer.enter_section("VEff Computation");
#ifdef DFTFE_WITH_GPU
              if (dftParameters::useGPU)
                kohnShamDFTEigenOperatorCUDA.computeVEffSpinPolarized(rhoInValuesSpinPolarized, d_phiTotRhoIn, d_phiExt, s, d_pseudoVLoc);
#endif
              if (!dftParameters::useGPU)
                kohnShamDFTEigenOperator.computeVEffSpinPolarized(rhoInValuesSpinPolarized, d_phiTotRhoIn, d_phiExt, s, d_pseudoVLoc);
              computing_timer.exit_section("VEff Computation");
            }
            else if (dftParameters::xc_id == 4)
            {
              computing_timer.enter_section("VEff Computation");
#ifdef DFTFE_WITH_GPU
              if (dftParameters::useGPU)
                kohnShamDFTEigenOperatorCUDA.computeVEffSpinPolarized(rhoInValuesSpinPolarized, gradRhoInValuesSpinPolarized, d_phiTotRhoIn, d_phiExt, s, d_pseudoVLoc);
#endif
              if (!dftParameters::useGPU)
                kohnShamDFTEigenOperator.computeVEffSpinPolarized(rhoInValuesSpinPolarized, gradRhoInValuesSpinPolarized, d_phiTotRhoIn, d_phiExt, s, d_pseudoVLoc);
              computing_timer.exit_section("VEff Computation");
            }
            for (unsigned int kPoint = 0; kPoint < d_kPointWeights.size(); ++kPoint)
            {
#ifdef DFTFE_WITH_GPU
              if (dftParameters::useGPU)
                kohnShamDFTEigenOperatorCUDA.reinitkPointIndex(kPoint);
#endif
              if (!dftParameters::useGPU)
                kohnShamDFTEigenOperator.reinitkPointIndex(kPoint);

              computing_timer.enter_section("Hamiltonian Matrix Computation");
#ifdef DFTFE_WITH_GPU
              if (dftParameters::useGPU)
                kohnShamDFTEigenOperatorCUDA.computeHamiltonianMatrix(kPoint);
#endif
              if (!dftParameters::useGPU)
                kohnShamDFTEigenOperator.computeHamiltonianMatrix(kPoint);
              computing_timer.exit_section("Hamiltonian Matrix Computation");

              if (dftParameters::verbosity>=4)
                dftUtils::printCurrentMemoryUsage(mpi_communicator,
                    "Hamiltonian Matrix computed");

              for(unsigned int j = 0; j < 1; ++j)
              {
                if (dftParameters::verbosity>=2)
                {
                  if (rayleighRitzAvoidancePassesXLBOMD && dftParameters::numberPassesRRSkippedXLBOMD>0)
                    pcout<<"Beginning no RR XL-BOMD Chebyshev filter passes with total such passes: "<< dftParameters::numberPassesRRSkippedXLBOMD<< " for spin "<< s+1<<std::endl;
                  else
                    pcout<<"Beginning Chebyshev filter pass "<< j+1<< " for spin "<< s+1<<std::endl;
                }

#ifdef DFTFE_WITH_GPU
                if (dftParameters::useGPU)
                  kohnShamEigenSpaceCompute(s,
                      kPoint,
                      kohnShamDFTEigenOperatorCUDA,
                      d_elpaScala,
                      subspaceIterationSolverCUDA,
                      residualNormWaveFunctionsAllkPointsSpins[s][kPoint],
                      solveLinearizedKS,
                      rayleighRitzAvoidancePassesXLBOMD?dftParameters::numberPassesRRSkippedXLBOMD:0,
                      (scfIter<dftParameters::spectrumSplitStartingScfIter || scfConverged)?false:true,
                      scfConverged?false:true,
                      scfIter==0,
                      (scfConverged && dftParameters::rrGEPFullMassMatrix && dftParameters::rrGEP)?true:false);
#endif
                if (!dftParameters::useGPU)
                  kohnShamEigenSpaceCompute(s,
                      kPoint,
                      kohnShamDFTEigenOperator,
                      d_elpaScala,
                      subspaceIterationSolver,
                      residualNormWaveFunctionsAllkPointsSpins[s][kPoint],
                      (scfIter<dftParameters::spectrumSplitStartingScfIter || scfConverged)?false:true,
                      scfConverged?false:true,
                      scfIter==0,
                      (scfConverged && dftParameters::rrGEPFullMassMatrix && dftParameters::rrGEP)?true:false);
              }
            }
          }

          if (!(rayleighRitzAvoidancePassesXLBOMD && dftParameters::numberPassesRRSkippedXLBOMD>0))
          {
            for(unsigned int s=0; s<2; ++s)
              for (unsigned int kPoint = 0; kPoint < d_kPointWeights.size(); ++kPoint)
              {
                if (scfIter<dftParameters::spectrumSplitStartingScfIter || scfConverged)
                  for (unsigned int i = 0; i<d_numEigenValues; ++i)
                    eigenValuesSpins[s][kPoint][i]=eigenValues[kPoint][d_numEigenValues*s+i];
                else
                  for (unsigned int i = 0; i<d_numEigenValuesRR; ++i)
                    eigenValuesSpins[s][kPoint][i]=eigenValuesRRSplit[kPoint][d_numEigenValuesRR*s+i];
              }
            //
            //fermi energy
            //
            if (dftParameters::constraintMagnetization)
              compute_fermienergy_constraintMagnetization(eigenValues) ;
            else
              compute_fermienergy(eigenValues,
                  numElectrons);
          }

          unsigned int count=(rayleighRitzAvoidancePassesXLBOMD && dftParameters::numberPassesRRSkippedXLBOMD>0)?numberPassesRRSkippedXLBOMD:1;

          if (!scfConverged)
          {

            //maximum of the residual norm of the state closest to and below the Fermi level among all k points,
            //and also the maximum between the two spins
            double maxRes =(rayleighRitzAvoidancePassesXLBOMD && dftParameters::numberPassesRRSkippedXLBOMD>0)?1e+6:std::max(computeMaximumHighestOccupiedStateResidualNorm
                (residualNormWaveFunctionsAllkPointsSpins[0],
                 eigenValuesSpins[0],
                 fermiEnergy),
                computeMaximumHighestOccupiedStateResidualNorm
                (residualNormWaveFunctionsAllkPointsSpins[1],
                 eigenValuesSpins[1],
                 fermiEnergy));

            if (dftParameters::verbosity>=2 && !rayleighRitzAvoidancePassesXLBOMD)
            {
              pcout << "Maximum residual norm of the state closest to and below Fermi level: "<< maxRes << std::endl;
            }

            //if the residual norm is greater than adaptiveChebysevFilterPassesTol (a heuristic value)
            // do more passes of chebysev filter till the check passes.
            // This improves the scf convergence performance.

            const double filterPassTol=(scfIter==0
                && isRestartGroundStateCalcFromChk
                && (dftParameters::chkType==2 || dftParameters::chkType==3))? 1.0e-8
              :((scfIter==0 && adaptiveChebysevFilterPassesTol>firstScfChebyTol)?firstScfChebyTol:adaptiveChebysevFilterPassesTol);
            while (maxRes>filterPassTol && count<100)
            {
              for(unsigned int s=0; s<2; ++s)
              {
                if(dftParameters::xc_id < 4)
                {
                  computing_timer.enter_section("VEff Computation");
#ifdef DFTFE_WITH_GPU
                  if (dftParameters::useGPU)
                    kohnShamDFTEigenOperatorCUDA.computeVEffSpinPolarized(rhoInValuesSpinPolarized, d_phiTotRhoIn, d_phiExt, s, d_pseudoVLoc);
#endif
                  if (!dftParameters::useGPU)
                    kohnShamDFTEigenOperator.computeVEffSpinPolarized(rhoInValuesSpinPolarized, d_phiTotRhoIn, d_phiExt, s, d_pseudoVLoc);
                  computing_timer.exit_section("VEff Computation");
                }
                else if (dftParameters::xc_id == 4)
                {
                  computing_timer.enter_section("VEff Computation");
#ifdef DFTFE_WITH_GPU
                  if (dftParameters::useGPU)
                    kohnShamDFTEigenOperatorCUDA.computeVEffSpinPolarized(rhoInValuesSpinPolarized, gradRhoInValuesSpinPolarized, d_phiTotRhoIn, d_phiExt, s, d_pseudoVLoc);
#endif
                  if (!dftParameters::useGPU)
                    kohnShamDFTEigenOperator.computeVEffSpinPolarized(rhoInValuesSpinPolarized, gradRhoInValuesSpinPolarized, d_phiTotRhoIn, d_phiExt, s, d_pseudoVLoc);
                  computing_timer.exit_section("VEff Computation");
                }

                for(unsigned int kPoint = 0; kPoint < d_kPointWeights.size(); ++kPoint)
                {
                  if (dftParameters::verbosity>=2)
                    pcout<< "Beginning Chebyshev filter pass "<< 1+count<< " for spin "<< s+1<<std::endl;;

#ifdef DFTFE_WITH_GPU
                  if (dftParameters::useGPU)
                    kohnShamDFTEigenOperatorCUDA.reinitkPointIndex(kPoint);
#endif
                  if (!dftParameters::useGPU)
                    kohnShamDFTEigenOperator.reinitkPointIndex(kPoint);

                  computing_timer.enter_section("Hamiltonian Matrix Computation");
#ifdef DFTFE_WITH_GPU
                  if (dftParameters::useGPU)
                    kohnShamDFTEigenOperatorCUDA.computeHamiltonianMatrix(kPoint);
#endif
                  if (!dftParameters::useGPU)
                    kohnShamDFTEigenOperator.computeHamiltonianMatrix(kPoint);
                  computing_timer.exit_section("Hamiltonian Matrix Computation");

                  if (dftParameters::verbosity>=4)
                    dftUtils::printCurrentMemoryUsage(mpi_communicator,
                        "Hamiltonian Matrix computed");


#ifdef DFTFE_WITH_GPU
                  if (dftParameters::useGPU)
                    kohnShamEigenSpaceCompute(s,
                        kPoint,
                        kohnShamDFTEigenOperatorCUDA,
                        d_elpaScala,
                        subspaceIterationSolverCUDA,
                        residualNormWaveFunctionsAllkPointsSpins[s][kPoint],
                        solveLinearizedKS,
                        0, 
                        (scfIter<dftParameters::spectrumSplitStartingScfIter)?false:true,
                        rrPassesNoMixedPrecXlBOMD?false:true,
                        scfIter==0);
#endif
                  if (!dftParameters::useGPU)
                    kohnShamEigenSpaceCompute(s,
                        kPoint,
                        kohnShamDFTEigenOperator,
                        d_elpaScala,
                        subspaceIterationSolver,
                        residualNormWaveFunctionsAllkPointsSpins[s][kPoint],
                        (scfIter<dftParameters::spectrumSplitStartingScfIter)?false:true,
                        rrPassesNoMixedPrecXlBOMD?false:true,
                        scfIter==0);

                }
              }

              for(unsigned int s=0; s<2; ++s)
                for (unsigned int kPoint = 0; kPoint < d_kPointWeights.size(); ++kPoint)
                {
                  if (scfIter<dftParameters::spectrumSplitStartingScfIter || scfConverged)
                    for (unsigned int i = 0; i<d_numEigenValues; ++i)
                      eigenValuesSpins[s][kPoint][i]=eigenValues[kPoint][d_numEigenValues*s+i];
                  else
                    for (unsigned int i = 0; i<d_numEigenValuesRR; ++i)
                      eigenValuesSpins[s][kPoint][i]=eigenValuesRRSplit[kPoint][d_numEigenValuesRR*s+i];
                }
              //
              if (dftParameters::constraintMagnetization)
                compute_fermienergy_constraintMagnetization(eigenValues) ;
              else
                compute_fermienergy(eigenValues,
                    numElectrons);
              //
              maxRes =std::max(computeMaximumHighestOccupiedStateResidualNorm
                  (residualNormWaveFunctionsAllkPointsSpins[0],
                   eigenValuesSpins[0],
                   fermiEnergy),
                  computeMaximumHighestOccupiedStateResidualNorm
                  (residualNormWaveFunctionsAllkPointsSpins[1],
                   eigenValuesSpins[1],
                   fermiEnergy));
              if (dftParameters::verbosity>=2)
                pcout << "Maximum residual norm of the state closest to and below Fermi level: "<< maxRes << std::endl;
            }

            count++;
          }

          if(dftParameters::verbosity>=1)
          {
            pcout  << "Fermi Energy computed: "<<fermiEnergy<<std::endl;
          }

          numberChebyshevSolvePasses=count;
        }
        else
        {

          std::vector<std::vector<double>> residualNormWaveFunctionsAllkPoints;
          residualNormWaveFunctionsAllkPoints.resize(d_kPointWeights.size());
          for(unsigned int kPoint = 0; kPoint < d_kPointWeights.size(); ++kPoint)
            residualNormWaveFunctionsAllkPoints[kPoint].resize((scfIter<dftParameters::spectrumSplitStartingScfIter || scfConverged || performExtraNoMixedPrecNoSpectrumSplitPassInCaseOfXlBOMD)?d_numEigenValues:d_numEigenValuesRR);

          if(dftParameters::xc_id < 4)
          {
            computing_timer.enter_section("VEff Computation");
#ifdef DFTFE_WITH_GPU
            if (dftParameters::useGPU)
              kohnShamDFTEigenOperatorCUDA.computeVEff(rhoInValues, d_phiTotRhoIn, d_phiExt, d_pseudoVLoc);
#endif
            if (!dftParameters::useGPU)
              kohnShamDFTEigenOperator.computeVEff(rhoInValues, d_phiTotRhoIn, d_phiExt, d_pseudoVLoc);
            computing_timer.exit_section("VEff Computation");
          }
          else if (dftParameters::xc_id == 4)
          {
            computing_timer.enter_section("VEff Computation");
#ifdef DFTFE_WITH_GPU
            if (dftParameters::useGPU)
              kohnShamDFTEigenOperatorCUDA.computeVEff(rhoInValues, gradRhoInValues, d_phiTotRhoIn, d_phiExt, d_pseudoVLoc);
#endif
            if (!dftParameters::useGPU)
              kohnShamDFTEigenOperator.computeVEff(rhoInValues, gradRhoInValues, d_phiTotRhoIn, d_phiExt, d_pseudoVLoc);
            computing_timer.exit_section("VEff Computation");
          }

          for (unsigned int kPoint = 0; kPoint < d_kPointWeights.size(); ++kPoint)
          {
#ifdef DFTFE_WITH_GPU
            if (dftParameters::useGPU)
              kohnShamDFTEigenOperatorCUDA.reinitkPointIndex(kPoint);
#endif
            if (!dftParameters::useGPU)
              kohnShamDFTEigenOperator.reinitkPointIndex(kPoint);

            computing_timer.enter_section("Hamiltonian Matrix Computation");
#ifdef DFTFE_WITH_GPU
            if (dftParameters::useGPU)
              kohnShamDFTEigenOperatorCUDA.computeHamiltonianMatrix(kPoint);
#endif
            if (!dftParameters::useGPU)
              kohnShamDFTEigenOperator.computeHamiltonianMatrix(kPoint);
            computing_timer.exit_section("Hamiltonian Matrix Computation");

            if (dftParameters::verbosity>=4)
              dftUtils::printCurrentMemoryUsage(mpi_communicator,
                  "Hamiltonian Matrix computed");
            for(unsigned int j = 0; j < 1; ++j)
            {
              if (dftParameters::verbosity>=2)
              {
                if (rayleighRitzAvoidancePassesXLBOMD && dftParameters::numberPassesRRSkippedXLBOMD>0)
                  pcout<<"Beginning no RR XL-BOMD Chebyshev filter passes with total such passes: "<< dftParameters::numberPassesRRSkippedXLBOMD<<std::endl;
                else
                  pcout<< "Beginning Chebyshev filter pass "<< j+1<<std::endl;
              }


#ifdef DFTFE_WITH_GPU
              if (dftParameters::useGPU)
                kohnShamEigenSpaceCompute(0,
                    kPoint,
                    kohnShamDFTEigenOperatorCUDA,
                    d_elpaScala,
                    subspaceIterationSolverCUDA,
                    residualNormWaveFunctionsAllkPoints[kPoint],
                    solveLinearizedKS,
                    rayleighRitzAvoidancePassesXLBOMD?dftParameters::numberPassesRRSkippedXLBOMD:0,
                    (scfIter<dftParameters::spectrumSplitStartingScfIter || scfConverged)?false:true,
                    scfConverged?false:true,
                    scfIter==0,
                    (scfConverged && dftParameters::rrGEPFullMassMatrix && dftParameters::rrGEP)?true:false);
#endif
              if (!dftParameters::useGPU)
                kohnShamEigenSpaceCompute(0,
                    kPoint,
                    kohnShamDFTEigenOperator,
                    d_elpaScala,
                    subspaceIterationSolver,
                    residualNormWaveFunctionsAllkPoints[kPoint],
                    (scfIter<dftParameters::spectrumSplitStartingScfIter || scfConverged)?false:true,
                    scfConverged?false:true,
                    scfIter==0,
                    (scfConverged && dftParameters::rrGEPFullMassMatrix && dftParameters::rrGEP)?true:false);
            }
          }

          if (!(rayleighRitzAvoidancePassesXLBOMD && dftParameters::numberPassesRRSkippedXLBOMD>0))
          {
            //
            //fermi energy
            //
            if (dftParameters::constraintMagnetization)
              compute_fermienergy_constraintMagnetization(eigenValues) ;
            else
              compute_fermienergy(eigenValues,
                  numElectrons);
          }

          unsigned int count=(rayleighRitzAvoidancePassesXLBOMD && dftParameters::numberPassesRRSkippedXLBOMD>0)?dftParameters::numberPassesRRSkippedXLBOMD:1;

          if (!scfConverged)
          {
            //
            //maximum of the residual norm of the state closest to and below the Fermi level among all k points
            //
            double maxRes = (rayleighRitzAvoidancePassesXLBOMD && dftParameters::numberPassesRRSkippedXLBOMD>0)?1e+6:computeMaximumHighestOccupiedStateResidualNorm
              (residualNormWaveFunctionsAllkPoints,
               (scfIter<dftParameters::spectrumSplitStartingScfIter)?eigenValues:eigenValuesRRSplit,
               fermiEnergy);
            if (dftParameters::verbosity>=2 && !rayleighRitzAvoidancePassesXLBOMD)
              pcout << "Maximum residual norm of the state closest to and below Fermi level: "<< maxRes << std::endl;

            //if the residual norm is greater than adaptiveChebysevFilterPassesTol (a heuristic value)
            // do more passes of chebysev filter till the check passes.
            // This improves the scf convergence performance.

            const double filterPassTol=(scfIter==0
                && isRestartGroundStateCalcFromChk
                && (dftParameters::chkType==2 || dftParameters::chkType==3))? 1.0e-8
              :((scfIter==0 && adaptiveChebysevFilterPassesTol>firstScfChebyTol)?firstScfChebyTol:adaptiveChebysevFilterPassesTol);
            while (maxRes>filterPassTol && count<100)
            {

              for (unsigned int kPoint = 0; kPoint < d_kPointWeights.size(); ++kPoint)
              {
                if (dftParameters::verbosity>=2)
                  pcout<< "Beginning Chebyshev filter pass "<< 1+count<<std::endl;

#ifdef DFTFE_WITH_GPU
                if (dftParameters::useGPU)
                  kohnShamDFTEigenOperatorCUDA.reinitkPointIndex(kPoint);
#endif
                if (!dftParameters::useGPU)
                  kohnShamDFTEigenOperator.reinitkPointIndex(kPoint);

                computing_timer.enter_section("Hamiltonian Matrix Computation");
#ifdef DFTFE_WITH_GPU
                if (dftParameters::useGPU)
                  kohnShamDFTEigenOperatorCUDA.computeHamiltonianMatrix(kPoint);
#endif
                if (!dftParameters::useGPU)
                  kohnShamDFTEigenOperator.computeHamiltonianMatrix(kPoint);
                computing_timer.exit_section("Hamiltonian Matrix Computation");

                if(dftParameters::verbosity>=4)
                  dftUtils::printCurrentMemoryUsage(mpi_communicator,
                      "Hamiltonian Matrix computed");
#ifdef DFTFE_WITH_GPU
                if (dftParameters::useGPU)
                  kohnShamEigenSpaceCompute(0,
                      kPoint,
                      kohnShamDFTEigenOperatorCUDA,
                      d_elpaScala,
                      subspaceIterationSolverCUDA,
                      residualNormWaveFunctionsAllkPoints[kPoint],
                      solveLinearizedKS,
                      0,
                      (scfIter<dftParameters::spectrumSplitStartingScfIter)?false:true,
                      rrPassesNoMixedPrecXlBOMD?false:true,
                      scfIter==0);

#endif
                if (!dftParameters::useGPU)
                  kohnShamEigenSpaceCompute(0,
                      kPoint,
                      kohnShamDFTEigenOperator,
                      d_elpaScala,
                      subspaceIterationSolver,
                      residualNormWaveFunctionsAllkPoints[kPoint],
                      (scfIter<dftParameters::spectrumSplitStartingScfIter)?false:true,
                      rrPassesNoMixedPrecXlBOMD?false:true,
                      scfIter==0);

              }

              //
              if (dftParameters::constraintMagnetization)
                compute_fermienergy_constraintMagnetization(eigenValues) ;
              else
                compute_fermienergy(eigenValues,
                    numElectrons);
              //
              maxRes = computeMaximumHighestOccupiedStateResidualNorm
                (residualNormWaveFunctionsAllkPoints,
                 (scfIter<dftParameters::spectrumSplitStartingScfIter || scfConverged)?eigenValues:eigenValuesRRSplit,
                 fermiEnergy);
              if (dftParameters::verbosity>=2)
                pcout << "Maximum residual norm of the state closest to and below Fermi level: "<< maxRes << std::endl;

              count++;
            }

            if (performExtraNoMixedPrecNoSpectrumSplitPassInCaseOfXlBOMD)
            {

              for (unsigned int kPoint = 0; kPoint < d_kPointWeights.size(); ++kPoint)
              {
                if (dftParameters::verbosity>=2)
                  pcout<< "Perform extra pass for xlbomd mixed precison spectrum splitting case "<< 1+count<<std::endl;

#ifdef DFTFE_WITH_GPU
                if (dftParameters::useGPU)
                  kohnShamDFTEigenOperatorCUDA.reinitkPointIndex(kPoint);
#endif
                if (!dftParameters::useGPU)
                  kohnShamDFTEigenOperator.reinitkPointIndex(kPoint);

                computing_timer.enter_section("Hamiltonian Matrix Computation");
#ifdef DFTFE_WITH_GPU
                if (dftParameters::useGPU)
                  kohnShamDFTEigenOperatorCUDA.computeHamiltonianMatrix(kPoint);
#endif
                if (!dftParameters::useGPU)
                  kohnShamDFTEigenOperator.computeHamiltonianMatrix(kPoint);
                computing_timer.exit_section("Hamiltonian Matrix Computation");

                if(dftParameters::verbosity>=4)
                  dftUtils::printCurrentMemoryUsage(mpi_communicator,
                      "Hamiltonian Matrix computed");
#ifdef DFTFE_WITH_GPU
                if (dftParameters::useGPU)
                  kohnShamEigenSpaceCompute(0,
                      kPoint,
                      kohnShamDFTEigenOperatorCUDA,
                      d_elpaScala,
                      subspaceIterationSolverCUDA,
                      residualNormWaveFunctionsAllkPoints[kPoint],
                      solveLinearizedKS,
                      0,
                      false,
                      false,
                      scfIter==0);

#endif
                if (!dftParameters::useGPU)
                  kohnShamEigenSpaceCompute(0,
                      kPoint,
                      kohnShamDFTEigenOperator,
                      d_elpaScala,
                      subspaceIterationSolver,
                      residualNormWaveFunctionsAllkPoints[kPoint],
                      false,
                      false,
                      scfIter==0);

              }
              count++;
              //
              if (dftParameters::constraintMagnetization)
                compute_fermienergy_constraintMagnetization(eigenValues) ;
              else
                compute_fermienergy(eigenValues,
                    numElectrons);
              //
              maxRes = computeMaximumHighestOccupiedStateResidualNorm
                (residualNormWaveFunctionsAllkPoints,
                 eigenValues,
                 fermiEnergy);
              if (dftParameters::verbosity>=2)
                pcout << "Maximum residual norm of the state closest to and below Fermi level: "<< maxRes << std::endl;
            }
          }

          numberChebyshevSolvePasses=count;

          if(dftParameters::verbosity>=1)
          {
            pcout  << "Fermi Energy computed: "<<fermiEnergy<<std::endl;
          }
        }
        computing_timer.enter_section("compute rho");
#ifdef USE_COMPLEX
        if(dftParameters::useSymm){
          symmetryPtr->computeLocalrhoOut();
          symmetryPtr->computeAndSymmetrize_rhoOut();
        }
        else
          compute_rhoOut((scfIter<dftParameters::spectrumSplitStartingScfIter || scfConverged || performExtraNoMixedPrecNoSpectrumSplitPassInCaseOfXlBOMD)?false:true,
              scfConverged);
#else

#ifdef DFTFE_WITH_GPU
        compute_rhoOut(kohnShamDFTEigenOperatorCUDA,
            (scfIter<dftParameters::spectrumSplitStartingScfIter || scfConverged || performExtraNoMixedPrecNoSpectrumSplitPassInCaseOfXlBOMD)?false:true,
            scfConverged);
#else
<<<<<<< HEAD
        compute_rhoOut((scfIter<dftParameters::spectrumSplitStartingScfIter || scfConverged || performExtraNoMixedPrecNoSpectrumSplitPassInCaseOfXlBOMD)?false:true,
            scfConverged);
#endif
#endif
        computing_timer.exit_section("compute rho");

        //
        //compute integral rhoOut
        //
        const double integralRhoValue=totalCharge(dofHandler,
            rhoOutValues);

        if (dftParameters::verbosity>=2){
          pcout<< std::endl<<"number of electrons: "<< integralRhoValue<<std::endl;
          if (dftParameters::spinPolarized==1)
            pcout<< std::endl<<"net magnetization: "<< totalMagnetization(rhoOutValuesSpinPolarized) << std::endl;
        }
        //
        //phiTot with rhoOut
        //
        if (dftParameters::computeEnergyEverySCF && d_numEigenValuesRR==d_numEigenValues)
        {
          if(dftParameters::verbosity>=2)
            pcout<< std::endl<<"Poisson solve for total electrostatic potential (rhoOut+b): ";

          computing_timer.enter_section("phiTot solve");

          phiTotalSolverProblem.reinit(matrix_free_data,
              d_phiTotRhoOut,
              *d_constraintsVector[phiTotDofHandlerIndex],
              phiTotDofHandlerIndex,
              d_atomNodeIdToChargeMap,
              d_bQuadValuesAllAtoms,
              *rhoOutValues,
              false,
              false,
              dftParameters::smearedNuclearCharges);


          dealiiCGSolver.solve(phiTotalSolverProblem,
              dftParameters::absLinearSolverTolerance,
              dftParameters::maxLinearSolverIterations,
              dftParameters::verbosity);


          //
          //impose integral phi equals 0
          //
          if(dftParameters::periodicX && dftParameters::periodicY && dftParameters::periodicZ && !dftParameters::pinnedNodeForPBC)
          {
            if(dftParameters::verbosity>=2)
              pcout<<"Value of integPhiOut: "<<totalCharge(dofHandler,d_phiTotRhoOut);
          }

          computing_timer.exit_section("phiTot solve");

          QGauss<3>  quadrature(C_num1DQuad<FEOrder>());
          const double totalEnergy = dftParameters::spinPolarized==0 ?
            energyCalc.computeEnergy(dofHandler,
                dofHandler,
                quadrature,
                quadrature,
                quadratureSmearedCharge,
                eigenValues,
                d_kPointWeights,
                fermiEnergy,
                funcX,
                funcC,
                d_phiTotRhoIn,
                d_phiTotRhoOut,
                d_phiExt,
                d_phiExt,
                *rhoInValues,
                *rhoOutValues,
                *rhoOutValues,
                *gradRhoInValues,
                *gradRhoOutValues,
                d_bQuadValuesAllAtoms,
                d_localVselfs,
                d_pseudoVLoc,
                d_pseudoVLoc,
                d_atomNodeIdToChargeMap,
                atomLocations.size(),
                lowerBoundKindex,
                0,
                dftParameters::verbosity>=2,
                dftParameters::smearedNuclearCharges) :
                  energyCalc.computeEnergySpinPolarized(dofHandler,
                      dofHandler,
                      quadrature,
                      quadrature,
                      quadratureSmearedCharge,
                      eigenValues,
                      d_kPointWeights,
                      fermiEnergy,
                      fermiEnergyUp,
                      fermiEnergyDown,
                      funcX,
                      funcC,
                      d_phiTotRhoIn,
                      d_phiTotRhoOut,
                      d_phiExt,
                      d_phiExt,
                      *rhoInValues,
                      *rhoOutValues,
                      *rhoOutValues,
                      *gradRhoInValues,
                      *gradRhoOutValues,
                      *rhoInValuesSpinPolarized,
                      *rhoOutValuesSpinPolarized,
                      *gradRhoInValuesSpinPolarized,
                      *gradRhoOutValuesSpinPolarized,
                      d_bQuadValuesAllAtoms,
                      d_localVselfs,
                      d_pseudoVLoc,
                      d_pseudoVLoc,
                      d_atomNodeIdToChargeMap,
                      atomLocations.size(),
                      lowerBoundKindex,
                      0,
                      dftParameters::verbosity>=2,
                      dftParameters::smearedNuclearCharges);
          if (dftParameters::verbosity==1)
            pcout<<"Total energy  : " << totalEnergy << std::endl;
        }
        else
        {
          if (d_numEigenValuesRR!=d_numEigenValues && dftParameters::computeEnergyEverySCF && dftParameters::verbosity>=1)
            pcout<<"DFT-FE Message: energy computation is not performed at the end of each scf iteration step\n"<<"if SPECTRUM SPLIT CORE EIGENSTATES is set to a non-zero value."<< std::endl;
        }

        if (dftParameters::verbosity>=1)
          pcout<<"***********************Self-Consistent-Field Iteration: "<<std::setw(2)<<scfIter+1<<" complete**********************"<<std::endl;

        local_timer.stop();
        if (dftParameters::verbosity>=1)
          pcout << "Wall time for the above scf iteration: " << local_timer.wall_time() << " seconds\n"<<
            "Number of Chebyshev filtered subspace iterations: "<< numberChebyshevSolvePasses<<std::endl<<std::endl;
        //
        scfIter++;

        if (dftParameters::chkType==2 && scfIter%10 == 0)
          saveTriaInfoAndRhoData();


        if (dftParameters::isBOMD && dftParameters::isXLBOMD && solveLinearizedKS)
          break;
      }

      if (!(dftParameters::isBOMD && dftParameters::isXLBOMD && solveLinearizedKS))
      {
        if(scfIter==dftParameters::numSCFIterations)
          pcout<<"DFT-FE Warning: SCF iterations did not converge to the specified tolerance after: "<<scfIter<<" iterations."<<std::endl;
        else
          pcout<<"SCF iterations converged to the specified tolerance after: "<<scfIter<<" iterations."<<std::endl;
      }

      if ((!dftParameters::computeEnergyEverySCF || d_numEigenValuesRR!=d_numEigenValues)
          && !(dftParameters::isBOMD && dftParameters::isXLBOMD && solveLinearizedKS))
      {
        if(dftParameters::verbosity>=2)
          pcout<< std::endl<<"Poisson solve for total electrostatic potential (rhoOut+b): ";

        computing_timer.enter_section("phiTot solve");

        phiTotalSolverProblem.reinit(matrix_free_data,
            d_phiTotRhoOut,
            *d_constraintsVector[phiTotDofHandlerIndex],
            phiTotDofHandlerIndex,
            d_atomNodeIdToChargeMap,
            d_bQuadValuesAllAtoms,
            *rhoOutValues,
            false,
            false,
            dftParameters::smearedNuclearCharges);


        dealiiCGSolver.solve(phiTotalSolverProblem,
            dftParameters::absLinearSolverTolerance,
            dftParameters::maxLinearSolverIterations,
            dftParameters::verbosity);

        computing_timer.exit_section("phiTot solve");
      }

      distributedCPUVec<double> phiRhoMinusApproxRho;
      phiRhoMinusApproxRho.reinit(d_phiTotRhoIn); 
      if (dftParameters::isBOMD && dftParameters::isXLBOMD && solveLinearizedKS && computeForces)
      {
        if(dftParameters::verbosity>=2)
          pcout<< std::endl<<"Poisson solve for (rho_min-n): ";

        computing_timer.enter_section("Poisson solve for (rho_min-approx_rho)");

        std::map<dealii::CellId, std::vector<double> > rhoMinMinusApproxRho;
        std::map<dealii::CellId, std::vector<double> > dummy;
        DoFHandler<3>::active_cell_iterator
          cell = dofHandler.begin_active(),
               endc = dofHandler.end();
        for (; cell!=endc; ++cell) 
          if (cell->is_locally_owned())
          {
            std::vector<double> & temp= rhoMinMinusApproxRho[cell->id()];
            const std::vector<double> & rhoOut=(*rhoOutValues).find(cell->id())->second;
            const std::vector<double> & rhoIn=(*rhoInValues).find(cell->id())->second;
            temp.resize(quadrature.size());
            for (unsigned int q_point=0; q_point<quadrature.size(); ++q_point)
              temp[q_point]=rhoOut[q_point]-rhoIn[q_point];

          }

        phiTotalSolverProblem.reinit(matrix_free_data,
            phiRhoMinusApproxRho,
            *d_constraintsVector[phiTotDofHandlerIndex],
            phiTotDofHandlerIndex,
            std::map<dealii::types::global_dof_index, double>(),
            dummy,
            rhoMinMinusApproxRho,
            false);


        dealiiCGSolver.solve(phiTotalSolverProblem,
            dftParameters::absLinearSolverTolerance,
            dftParameters::maxLinearSolverIterations,
            dftParameters::verbosity);

        computing_timer.exit_section("Poisson solve for (rho_min-approx_rho)");
      }

      //
      // compute and print ground state energy or energy after max scf iterations
      //
      if ((!dftParameters::electrostaticsHRefinement || dftParameters::verbosity>=4 || dftParameters::reproducible_output)
          && !(dftParameters::isBOMD && dftParameters::isXLBOMD && solveLinearizedKS))
      {
        const double totalEnergy = dftParameters::spinPolarized==0 ?
          energyCalc.computeEnergy(dofHandler,
              dofHandler,
              quadrature,
              quadrature,
              quadratureSmearedCharge,
              eigenValues,
              d_kPointWeights,
              fermiEnergy,
              funcX,
              funcC,
              d_phiTotRhoIn,
              d_phiTotRhoOut,
              d_phiExt,
              d_phiExt,
              *rhoInValues,
              *rhoOutValues,
              *rhoOutValues,
              *gradRhoInValues,
              *gradRhoOutValues,
              d_bQuadValuesAllAtoms,
              d_localVselfs,
              d_pseudoVLoc,
              d_pseudoVLoc,
              d_atomNodeIdToChargeMap,
              atomLocations.size(),
              lowerBoundKindex,
              1,
              true,
              dftParameters::smearedNuclearCharges) :
                energyCalc.computeEnergySpinPolarized(dofHandler,
                    dofHandler,
                    quadrature,
                    quadrature,
                    quadratureSmearedCharge,
                    eigenValues,
                    d_kPointWeights,
                    fermiEnergy,
                    fermiEnergyUp,
                    fermiEnergyDown,
                    funcX,
                    funcC,
                    d_phiTotRhoIn,
                    d_phiTotRhoOut,
                    d_phiExt,
                    d_phiExt,
                    *rhoInValues,
                    *rhoOutValues,
                    *rhoOutValues,
                    *gradRhoInValues,
                    *gradRhoOutValues,
                    *rhoInValuesSpinPolarized,
                    *rhoOutValuesSpinPolarized,
                    *gradRhoInValuesSpinPolarized,
                    *gradRhoOutValuesSpinPolarized,
                    d_bQuadValuesAllAtoms,
                    d_localVselfs,
                    d_pseudoVLoc,
                    d_pseudoVLoc,
                    d_atomNodeIdToChargeMap,
                    atomLocations.size(),
                    lowerBoundKindex,
                    1,
                    true,
                    dftParameters::smearedNuclearCharges);

        d_groundStateEnergy = totalEnergy;

      }

      MPI_Barrier(interpoolcomm);

      if (dftParameters::isBOMD)
        d_entropicEnergy=energyCalc.computeEntropicEnergy(eigenValues,
            d_kPointWeights,
            fermiEnergy,
            fermiEnergyUp,
            fermiEnergyDown,
            dftParameters::spinPolarized==1,
            dftParameters::constraintMagnetization,
            dftParameters::TVal);

      if (dftParameters::isBOMD && dftParameters::isXLBOMD && solveLinearizedKS && !isPerturbationSolveXLBOMD)
      {
        d_shadowPotentialEnergy =
          energyCalc.computeShadowPotentialEnergyExtendedLagrangian(dofHandler,
              dofHandler,
              quadrature,
              quadrature,
              quadratureSmearedCharge,
              eigenValues,
              d_kPointWeights,
              fermiEnergy,
              funcX,
              funcC,
              d_phiTotRhoIn,
              d_phiTotRhoIn,
              d_phiExt,
              d_phiExt,
              *rhoInValues,
              *rhoOutValues,
              *rhoInValues,
              *gradRhoInValues,
              *gradRhoOutValues,
              d_bQuadValuesAllAtoms,
              d_localVselfs,
              d_pseudoVLoc,
              d_pseudoVLoc,
              d_atomNodeIdToChargeMap,
              atomLocations.size(),
              lowerBoundKindex,
              dftParameters::smearedNuclearCharges);
      }

      //This step is required for interpolating rho from current mesh to the new
      //mesh in case of atomic relaxation
      //computeNodalRhoFromQuadData();

      computing_timer.exit_section("scf solve");
      computingTimerStandard.exit_section("Total scf solve");

      if (dftParameters::chkType==3 && !(dftParameters::isBOMD && dftParameters::isXLBOMD))
      {
        writeDomainAndAtomCoordinates();
        saveTriaInfoAndRhoNodalData();
      }

#ifdef DFTFE_WITH_GPU
      if (dftParameters::useGPU && (dftParameters::isCellStress || dftParameters::spinPolarized==1))
        for(unsigned int kPoint = 0; kPoint < (1+dftParameters::spinPolarized)*d_kPointWeights.size(); ++kPoint)
        {
          vectorToolsCUDA::copyCUDAVecToHostVec(d_eigenVectorsFlattenedCUDA.begin()+kPoint*d_eigenVectorsFlattenedSTL[0].size(),
              &d_eigenVectorsFlattenedSTL[kPoint][0],
              d_eigenVectorsFlattenedSTL[kPoint].size());
        }
#endif

      const unsigned int numberBandGroups=
        dealii::Utilities::MPI::n_mpi_processes(interBandGroupComm);

      const unsigned int localVectorSize = d_eigenVectorsFlattenedSTL[0].size()/d_numEigenValues;
=======
				compute_rhoOut((scfIter<dftParameters::spectrumSplitStartingScfIter || scfConverged || performExtraNoMixedPrecNoSpectrumSplitPassInCaseOfXlBOMD)?false:true,
						scfConverged);
#endif
#endif
				computing_timer.exit_section("compute rho");

				//
				//compute integral rhoOut
				//
				const double integralRhoValue=totalCharge(dofHandler,
						rhoOutValues);

				if (dftParameters::verbosity>=2){
					pcout<< std::endl<<"number of electrons: "<< integralRhoValue<<std::endl;
					if (dftParameters::spinPolarized==1)
						pcout<< std::endl<<"net magnetization: "<< totalMagnetization(rhoOutValuesSpinPolarized) << std::endl;
				}
				//
				//phiTot with rhoOut
				//
				if (dftParameters::computeEnergyEverySCF && d_numEigenValuesRR==d_numEigenValues)
				{
					if(dftParameters::verbosity>=2)
						pcout<< std::endl<<"Poisson solve for total electrostatic potential (rhoOut+b): ";

					computing_timer.enter_section("phiTot solve");


					phiTotalSolverProblem.reinit(matrix_free_data,
							d_phiTotRhoOut,
							*d_constraintsVector[phiTotDofHandlerIndex],
							phiTotDofHandlerIndex,
							d_atomNodeIdToChargeMap,
							*rhoOutValues,
							false);


					dealiiCGSolver.solve(phiTotalSolverProblem,
							dftParameters::absLinearSolverTolerance,
							dftParameters::maxLinearSolverIterations,
							dftParameters::verbosity);


					//
					//impose integral phi equals 0
					//
					if(dftParameters::periodicX && dftParameters::periodicY && dftParameters::periodicZ && !dftParameters::pinnedNodeForPBC)
					{
						if(dftParameters::verbosity>=2)
							pcout<<"Value of integPhiOut: "<<totalCharge(dofHandler,d_phiTotRhoOut);
					}

					computing_timer.exit_section("phiTot solve");

					QGauss<3>  quadrature(C_num1DQuad<FEOrder>());
					const double totalEnergy = dftParameters::spinPolarized==0 ?
						energyCalc.computeEnergy(dofHandler,
								dofHandler,
								quadrature,
								quadrature,
								eigenValues,
								d_kPointWeights,
								fermiEnergy,
								funcX,
								funcC,
								d_phiTotRhoIn,
								d_phiTotRhoOut,
								d_phiExt,
								d_phiExt,
								*rhoInValues,
								*rhoOutValues,
								*rhoOutValues,
								*gradRhoInValues,
								*gradRhoOutValues,
								d_localVselfs,
								d_pseudoVLoc,
								d_pseudoVLoc,
								d_atomNodeIdToChargeMap,
								atomLocations.size(),
								lowerBoundKindex,
								0,
								dftParameters::verbosity>=2) :
									energyCalc.computeEnergySpinPolarized(dofHandler,
											dofHandler,
											quadrature,
											quadrature,
											eigenValues,
											d_kPointWeights,
											fermiEnergy,
											fermiEnergyUp,
											fermiEnergyDown,
											funcX,
											funcC,
											d_phiTotRhoIn,
											d_phiTotRhoOut,
											d_phiExt,
											d_phiExt,
											*rhoInValues,
											*rhoOutValues,
											*rhoOutValues,
											*gradRhoInValues,
											*gradRhoOutValues,
											*rhoInValuesSpinPolarized,
											*rhoOutValuesSpinPolarized,
											*gradRhoInValuesSpinPolarized,
											*gradRhoOutValuesSpinPolarized,
											d_localVselfs,
											d_pseudoVLoc,
											d_pseudoVLoc,
											d_atomNodeIdToChargeMap,
											atomLocations.size(),
											lowerBoundKindex,
											0,
											dftParameters::verbosity>=2);
					if (dftParameters::verbosity==1)
						pcout<<"Total energy  : " << totalEnergy << std::endl;
				}
				else
				{
					if (d_numEigenValuesRR!=d_numEigenValues && dftParameters::computeEnergyEverySCF && dftParameters::verbosity>=1)
						pcout<<"DFT-FE Message: energy computation is not performed at the end of each scf iteration step\n"<<"if SPECTRUM SPLIT CORE EIGENSTATES is set to a non-zero value."<< std::endl;
				}

				if (dftParameters::verbosity>=1)
					pcout<<"***********************Self-Consistent-Field Iteration: "<<std::setw(2)<<scfIter+1<<" complete**********************"<<std::endl;

				local_timer.stop();
				if (dftParameters::verbosity>=1)
					pcout << "Wall time for the above scf iteration: " << local_timer.wall_time() << " seconds\n"<<
						"Number of Chebyshev filtered subspace iterations: "<< numberChebyshevSolvePasses<<std::endl<<std::endl;
				//
				scfIter++;

				if (dftParameters::chkType==2 && scfIter%10 == 0)
					saveTriaInfoAndRhoData();


				if (dftParameters::isBOMD && dftParameters::isXLBOMD && solveLinearizedKS)
					break;
			}

			if (!(dftParameters::isBOMD && dftParameters::isXLBOMD && solveLinearizedKS))
			{
				if(scfIter==dftParameters::numSCFIterations)
					pcout<<"DFT-FE Warning: SCF iterations did not converge to the specified tolerance after: "<<scfIter<<" iterations."<<std::endl;
				else
					pcout<<"SCF iterations converged to the specified tolerance after: "<<scfIter<<" iterations."<<std::endl;
			}

			if ((!dftParameters::computeEnergyEverySCF || d_numEigenValuesRR!=d_numEigenValues)
					&& !(dftParameters::isBOMD && dftParameters::isXLBOMD && solveLinearizedKS))
			{
				if(dftParameters::verbosity>=2)
					pcout<< std::endl<<"Poisson solve for total electrostatic potential (rhoOut+b): ";

				computing_timer.enter_section("phiTot solve");


				phiTotalSolverProblem.reinit(matrix_free_data,
						d_phiTotRhoOut,
						*d_constraintsVector[phiTotDofHandlerIndex],
						phiTotDofHandlerIndex,
						d_atomNodeIdToChargeMap,
						*rhoOutValues,
						false);


				dealiiCGSolver.solve(phiTotalSolverProblem,
						dftParameters::absLinearSolverTolerance,
						dftParameters::maxLinearSolverIterations,
						dftParameters::verbosity);

				computing_timer.exit_section("phiTot solve");
			}

			distributedCPUVec<double> phiRhoMinusApproxRho;
			phiRhoMinusApproxRho.reinit(d_phiTotRhoIn); 
			if (dftParameters::isBOMD && dftParameters::isXLBOMD && solveLinearizedKS && computeForces)
			{
				if(dftParameters::verbosity>=2)
					pcout<< std::endl<<"Poisson solve for (rho_min-n): ";

				computing_timer.enter_section("Poisson solve for (rho_min-approx_rho)");

				QGauss<3>  quadrature_formula(C_num1DQuad<FEOrder>());
				const unsigned int n_q_points    = quadrature_formula.size();

				std::map<dealii::CellId, std::vector<double> > rhoMinMinusApproxRho;
				DoFHandler<3>::active_cell_iterator
					cell = dofHandler.begin_active(),
					     endc = dofHandler.end();
				for (; cell!=endc; ++cell) 
					if (cell->is_locally_owned())
					{
						std::vector<double> & temp= rhoMinMinusApproxRho[cell->id()];
						const std::vector<double> & rhoOut=(*rhoOutValues).find(cell->id())->second;
						const std::vector<double> & rhoIn=(*rhoInValues).find(cell->id())->second;
						temp.resize(n_q_points);
						for (unsigned int q_point=0; q_point<n_q_points; ++q_point)
							temp[q_point]=rhoOut[q_point]-rhoIn[q_point];

					}

				phiTotalSolverProblem.reinit(matrix_free_data,
						phiRhoMinusApproxRho,
						*d_constraintsVector[phiTotDofHandlerIndex],
						phiTotDofHandlerIndex,
						std::map<dealii::types::global_dof_index, double>(),
						rhoMinMinusApproxRho,
						false);


				dealiiCGSolver.solve(phiTotalSolverProblem,
						dftParameters::absLinearSolverTolerance,
						dftParameters::maxLinearSolverIterations,
						dftParameters::verbosity);

				computing_timer.exit_section("Poisson solve for (rho_min-approx_rho)");
			}

			//
			// compute and print ground state energy or energy after max scf iterations
			//
			//QGauss<3>  quadrature(C_num1DQuad<FEOrder>());
			if ((!dftParameters::electrostaticsHRefinement || dftParameters::verbosity>=4 || dftParameters::reproducible_output)
					&& !(dftParameters::isBOMD && dftParameters::isXLBOMD && solveLinearizedKS))
			{
				const double totalEnergy = dftParameters::spinPolarized==0 ?
					energyCalc.computeEnergy(dofHandler,
							dofHandler,
							quadrature,
							quadrature,
							eigenValues,
							d_kPointWeights,
							fermiEnergy,
							funcX,
							funcC,
							d_phiTotRhoIn,
							d_phiTotRhoOut,
							d_phiExt,
							d_phiExt,
							*rhoInValues,
							*rhoOutValues,
							*rhoOutValues,
							*gradRhoInValues,
							*gradRhoOutValues,
							d_localVselfs,
							d_pseudoVLoc,
							d_pseudoVLoc,
							d_atomNodeIdToChargeMap,
							atomLocations.size(),
							lowerBoundKindex,
							1,
							true) :
								energyCalc.computeEnergySpinPolarized(dofHandler,
										dofHandler,
										quadrature,
										quadrature,
										eigenValues,
										d_kPointWeights,
										fermiEnergy,
										fermiEnergyUp,
										fermiEnergyDown,
										funcX,
										funcC,
										d_phiTotRhoIn,
										d_phiTotRhoOut,
										d_phiExt,
										d_phiExt,
										*rhoInValues,
										*rhoOutValues,
										*rhoOutValues,
										*gradRhoInValues,
										*gradRhoOutValues,
										*rhoInValuesSpinPolarized,
										*rhoOutValuesSpinPolarized,
										*gradRhoInValuesSpinPolarized,
										*gradRhoOutValuesSpinPolarized,
										d_localVselfs,
										d_pseudoVLoc,
										d_pseudoVLoc,
										d_atomNodeIdToChargeMap,
										atomLocations.size(),
										lowerBoundKindex,
										1,
										true);

				d_groundStateEnergy = totalEnergy;

			}

			MPI_Barrier(interpoolcomm);

			if (dftParameters::isBOMD)
				d_entropicEnergy=energyCalc.computeEntropicEnergy(eigenValues,
						d_kPointWeights,
						fermiEnergy,
						fermiEnergyUp,
						fermiEnergyDown,
						dftParameters::spinPolarized==1,
						dftParameters::constraintMagnetization,
						dftParameters::TVal);

			if (dftParameters::isBOMD && dftParameters::isXLBOMD && solveLinearizedKS && !isPerturbationSolveXLBOMD)
			{
				d_shadowPotentialEnergy =
					energyCalc.computeShadowPotentialEnergyExtendedLagrangian(dofHandler,
							dofHandler,
							quadrature,
							quadrature,
							eigenValues,
							d_kPointWeights,
							fermiEnergy,
							funcX,
							funcC,
							d_phiTotRhoIn,
							d_phiTotRhoIn,
							d_phiExt,
							d_phiExt,
							*rhoInValues,
							*rhoOutValues,
							*rhoInValues,
							*gradRhoInValues,
							*gradRhoOutValues,
							d_localVselfs,
							d_pseudoVLoc,
							d_pseudoVLoc,
							d_atomNodeIdToChargeMap,
							atomLocations.size(),
							lowerBoundKindex);
			}

			//This step is required for interpolating rho from current mesh to the new
			//mesh in case of atomic relaxation
			//computeNodalRhoFromQuadData();

			computing_timer.exit_section("scf solve");
			computingTimerStandard.exit_section("Total scf solve");

			if (dftParameters::chkType==3 && !(dftParameters::isBOMD && dftParameters::isXLBOMD))
			{
				writeDomainAndAtomCoordinates();
				saveTriaInfoAndRhoNodalData();
			}

#ifdef DFTFE_WITH_GPU
			if (dftParameters::useGPU && (dftParameters::isCellStress || dftParameters::spinPolarized==1 || dftParameters::writeWfcSolutionFields || dftParameters::writeLdosFile || dftParameters::writePdosFile))
				for(unsigned int kPoint = 0; kPoint < (1+dftParameters::spinPolarized)*d_kPointWeights.size(); ++kPoint)
				{
					vectorToolsCUDA::copyCUDAVecToHostVec(d_eigenVectorsFlattenedCUDA.begin()+kPoint*d_eigenVectorsFlattenedSTL[0].size(),
							&d_eigenVectorsFlattenedSTL[kPoint][0],
							d_eigenVectorsFlattenedSTL[kPoint].size());
				}
#endif

			const unsigned int numberBandGroups=
				dealii::Utilities::MPI::n_mpi_processes(interBandGroupComm);

			const unsigned int localVectorSize = d_eigenVectorsFlattenedSTL[0].size()/d_numEigenValues;
>>>>>>> 2bd8f501

#ifndef USE_COMPLEX
      if (numberBandGroups>1)
        for(unsigned int kPoint = 0; kPoint < (1+dftParameters::spinPolarized)*d_kPointWeights.size(); ++kPoint)
          MPI_Allreduce(MPI_IN_PLACE,
              &d_eigenVectorsFlattenedSTL[kPoint][0],
              localVectorSize*d_numEigenValues,
              dataTypes::mpi_type_id(&d_eigenVectorsFlattenedSTL[kPoint][0]),
              MPI_SUM,
              interBandGroupComm);
#endif

      //
      //move this to a common routine
      //
      if(dftParameters::electrostaticsHRefinement || ((dftParameters::isIonForce || dftParameters::isCellStress) && solveLinearizedKS))
      {
        const unsigned int n_q_points = quadrature.size();
        if (!(dftParameters::xc_id == 4))
        {
          gradRhoOutVals.push_back(std::map<dealii::CellId, std::vector<double> >());
          if (dftParameters::spinPolarized==1)
            gradRhoOutValsSpinPolarized.push_back(std::map<dealii::CellId, std::vector<double> >());

          gradRhoOutValues=&gradRhoOutVals.back();
          if (dftParameters::spinPolarized==1)
            gradRhoOutValuesSpinPolarized=&gradRhoOutValsSpinPolarized.back();

          typename DoFHandler<3>::active_cell_iterator cell = dofHandler.begin_active(), endc = dofHandler.end();
          for (; cell!=endc; ++cell)
            if (cell->is_locally_owned())
            {
              const dealii::CellId cellId=cell->id();
              (*rhoOutValues)[cellId] = std::vector<double>(n_q_points,0.0);
              (*gradRhoOutValues)[cellId] = std::vector<double>(3*n_q_points,0.0);

              if (dftParameters::spinPolarized==1)
              {
                (*rhoOutValuesSpinPolarized)[cellId]
                  = std::vector<double>(2*n_q_points,0.0);
                (*gradRhoOutValuesSpinPolarized)[cellId]
                  = std::vector<double>(6*n_q_points,0.0);
              }
            }

#ifdef DFTFE_WITH_GPU
          if (dftParameters::useGPU)
            CUDA::computeRhoFromPSI(
                d_eigenVectorsFlattenedCUDA.begin(),
                d_eigenVectorsRotFracFlattenedCUDA.begin(),
                d_numEigenValues,
                d_numEigenValuesRR,
                d_eigenVectorsFlattenedSTL[0].size()/d_numEigenValues,
                eigenValues,
                fermiEnergy,
                fermiEnergyUp,
                fermiEnergyDown,
                kohnShamDFTEigenOperatorCUDA,
                dofHandler,
                matrix_free_data.n_physical_cells(),
                matrix_free_data.get_dofs_per_cell(),
                QGauss<3>(C_num1DQuad<FEOrder>()).size(),
                d_kPointWeights,
                rhoOutValues,
                gradRhoOutValues,
                rhoOutValuesSpinPolarized,
                gradRhoOutValuesSpinPolarized,
                true,
                interpoolcomm,
                interBandGroupComm,
                false);

          else
            densityCalc.computeRhoFromPSI(
                d_eigenVectorsFlattenedSTL,
                d_eigenVectorsRotFracDensityFlattenedSTL,
                d_numEigenValues,
                d_numEigenValuesRR,
                eigenValues,
                fermiEnergy,
                fermiEnergyUp,
                fermiEnergyDown,
                dofHandler,
                constraintsNone,
                matrix_free_data,
                eigenDofHandlerIndex,
                0,
                localProc_dof_indicesReal,
                localProc_dof_indicesImag,        
                d_kPointWeights,
                rhoOutValues,
                gradRhoOutValues,
                rhoOutValuesSpinPolarized,
                gradRhoOutValuesSpinPolarized,
                true,
                interpoolcomm,
                interBandGroupComm,
                false,
                false);
#else
          densityCalc.computeRhoFromPSI(
              d_eigenVectorsFlattenedSTL,
              d_eigenVectorsRotFracDensityFlattenedSTL,
              d_numEigenValues,
              d_numEigenValuesRR,
              eigenValues,
              fermiEnergy,
              fermiEnergyUp,
              fermiEnergyDown,
              dofHandler,
              constraintsNone,
              matrix_free_data,
              eigenDofHandlerIndex,
              0,
              localProc_dof_indicesReal,
              localProc_dof_indicesImag,
              d_kPointWeights,
              rhoOutValues,
              gradRhoOutValues,
              rhoOutValuesSpinPolarized,
              gradRhoOutValuesSpinPolarized,
              true,
              interpoolcomm,
              interBandGroupComm,
              false,
              false);
#endif
        }
      }

      if(dftParameters::isCellStress)
      {
        //
        //Create the full dealii partitioned array
        //
        d_eigenVectorsFlattened.resize((1+dftParameters::spinPolarized)*d_kPointWeights.size());

        for(unsigned int kPoint = 0; kPoint < (1+dftParameters::spinPolarized)*d_kPointWeights.size(); ++kPoint)
        {
          vectorTools::createDealiiVector<dataTypes::number>(matrix_free_data.get_vector_partitioner(),
              d_numEigenValues,
              d_eigenVectorsFlattened[kPoint]);


          d_eigenVectorsFlattened[kPoint] = dataTypes::number(0.0);

        }


        Assert(d_eigenVectorsFlattened[0].local_size()==d_eigenVectorsFlattenedSTL[0].size(),
            dealii::ExcMessage("Incorrect local sizes of STL and dealii arrays"));

        constraintsNoneDataInfo.precomputeMaps(matrix_free_data.get_vector_partitioner(),
            d_eigenVectorsFlattened[0].get_partitioner(),
            d_numEigenValues);

        for(unsigned int kPoint = 0; kPoint < (1+dftParameters::spinPolarized)*d_kPointWeights.size(); ++kPoint)
        {
          for(unsigned int iNode = 0; iNode < localVectorSize; ++iNode)
          {
            for(unsigned int iWave = 0; iWave < d_numEigenValues; ++iWave)
            {
              d_eigenVectorsFlattened[kPoint].local_element(iNode*d_numEigenValues+iWave)
                = d_eigenVectorsFlattenedSTL[kPoint][iNode*d_numEigenValues+iWave];
            }
          }

          constraintsNoneDataInfo.distribute(d_eigenVectorsFlattened[kPoint],
              d_numEigenValues);

        }

        /*
           for(unsigned int kPoint = 0; kPoint < (1+dftParameters::spinPolarized)*d_kPointWeights.size(); ++kPoint)
           {
           d_eigenVectorsFlattenedSTL[kPoint].clear();
           std::vector<dataTypes::number>().swap(d_eigenVectorsFlattenedSTL[kPoint]);
           }
           */
      }

      if (dftParameters::isIonForce && (!dftParameters::electrostaticsHRefinement || dftParameters::verbosity>=4 || dftParameters::reproducible_output))
      {
        if(dftParameters::selfConsistentSolverTolerance>1e-4 && dftParameters::verbosity>=1)
          pcout<<"DFT-FE Warning: Ion force accuracy may be affected for the given scf iteration solve tolerance: "<<dftParameters::selfConsistentSolverTolerance<<", recommended to use TOLERANCE below 1e-4."<<std::endl;

        computing_timer.enter_section("Ion force computation");
        computingTimerStandard.enter_section("Ion force computation");
        if (computeForces)
        {
          if (dftParameters::isBOMD && dftParameters::isXLBOMD && solveLinearizedKS)
            forcePtr->computeAtomsForces(matrix_free_data,
#ifdef DFTFE_WITH_GPU
                kohnShamDFTEigenOperatorCUDA,
#endif
                eigenDofHandlerIndex,
                phiExtDofHandlerIndex,
                phiTotDofHandlerIndex,
                d_phiTotRhoIn,
                d_phiTotRhoIn,
                d_phiExt,
                d_pseudoVLoc,
                d_gradPseudoVLoc,
                d_gradPseudoVLocAtoms,
                d_noConstraints,
                d_vselfBinsManager,
                matrix_free_data,
                phiTotDofHandlerIndex,
                phiExtDofHandlerIndex,
                d_phiTotRhoIn,
                d_phiExt,
                *rhoInValues,
                *gradRhoInValues,
                *rhoInValues,
                *gradRhoInValues,
                d_pseudoVLoc,
                d_gradPseudoVLoc,
                d_gradPseudoVLocAtoms,
                d_noConstraints,
                d_vselfBinsManager,
                *rhoOutValues,
                *gradRhoOutValues,
                phiRhoMinusApproxRho,
                true);
          else
            forcePtr->computeAtomsForces(matrix_free_data,
#ifdef DFTFE_WITH_GPU
                kohnShamDFTEigenOperatorCUDA,
#endif
                eigenDofHandlerIndex,
                phiExtDofHandlerIndex,
                phiTotDofHandlerIndex,
                d_phiTotRhoIn,
                d_phiTotRhoOut,
                d_phiExt,
                d_pseudoVLoc,
                d_gradPseudoVLoc,
                d_gradPseudoVLocAtoms,
                d_noConstraints,
                d_vselfBinsManager,
                matrix_free_data,
                phiTotDofHandlerIndex,
                phiExtDofHandlerIndex,
                d_phiTotRhoOut,
                d_phiExt,
                *rhoOutValues,
                *gradRhoOutValues,
                *rhoOutValues,
                *gradRhoOutValues,
                d_pseudoVLoc,
                d_gradPseudoVLoc,
                d_gradPseudoVLocAtoms,
                d_noConstraints,
                d_vselfBinsManager,
                *rhoOutValues,
                *gradRhoOutValues,
                d_phiTotRhoIn);
          forcePtr->printAtomsForces();
        }
        computingTimerStandard.exit_section("Ion force computation");
        computing_timer.exit_section("Ion force computation");
      }
#ifdef USE_COMPLEX
      if (dftParameters::isCellStress && (!dftParameters::electrostaticsHRefinement || dftParameters::verbosity>=4 || dftParameters::reproducible_output))
      {
        if(dftParameters::selfConsistentSolverTolerance>1e-4 && dftParameters::verbosity>=1)
          pcout<<"DFT-FE Warning: Cell stress accuracy may be affected for the given scf iteration solve tolerance: "<<dftParameters::selfConsistentSolverTolerance<<", recommended to use TOLERANCE below 1e-4."<<std::endl;

        computing_timer.enter_section("Cell stress computation");
        computingTimerStandard.enter_section("Cell stress computation");
        if (computeForces)
        {
          forcePtr->computeStress(matrix_free_data,
              eigenDofHandlerIndex,
              phiExtDofHandlerIndex,
              phiTotDofHandlerIndex,
              d_phiTotRhoIn,
              d_phiTotRhoOut,
              d_phiExt,
              d_pseudoVLoc,
              d_gradPseudoVLoc,
              d_gradPseudoVLocAtoms,
              d_noConstraints,
              d_vselfBinsManager,
              matrix_free_data,
              phiTotDofHandlerIndex,
              phiExtDofHandlerIndex,
              d_phiTotRhoOut,
              d_phiExt,
              *rhoOutValues,
              *gradRhoOutValues,
              d_pseudoVLoc,
              d_gradPseudoVLoc,
              d_gradPseudoVLocAtoms,
              d_noConstraints,
              d_vselfBinsManager);
          forcePtr->printStress();
        }
        computingTimerStandard.exit_section("Cell stress computation");
        computing_timer.exit_section("Cell stress computation");
      }
#endif

      if(dftParameters::electrostaticsHRefinement)
        computeElectrostaticEnergyHRefined(
#ifdef DFTFE_WITH_GPU
            kohnShamDFTEigenOperatorCUDA,
#endif
            computeForces);

      if(dftParameters::electrostaticsPRefinement)
        computeElectrostaticEnergyPRefined();

      if (dftParameters::writeWfcSolutionFields)
        outputWfc();

      if (dftParameters::writeDensitySolutionFields)
        outputDensity();


#ifdef USE_COMPLEX
      if( !(dftParameters::kPointDataFile == "") )
      {
        readkPointData();
        initnscf(kohnShamDFTEigenOperator, phiTotalSolverProblem,dealiiCGSolver) ;
        nscf(kohnShamDFTEigenOperator,subspaceIterationSolver) ;
        writeBands() ;
      }
#endif

      if (!kohnShamDFTOperatorsInitialized || true)
        finalizeKohnShamDFTOperator(kohnShamDFTEigenOperator
#ifdef DFTFE_WITH_GPU
            ,
            kohnShamDFTEigenOperatorCUDA
#endif
            );
    }

  //Output wfc
  template <unsigned int FEOrder>
    void dftClass<FEOrder>::outputWfc()
    {

      //
      //identify the index which is close to Fermi Energy
      //
      int indexFermiEnergy = -1.0;
      for(int spinType = 0; spinType < 1+dftParameters::spinPolarized; ++spinType)
      {
        for(int i = 0; i < d_numEigenValues; ++i)
        {
          if(eigenValues[0][spinType*d_numEigenValues + i] >= fermiEnergy)
          {
            if(i > indexFermiEnergy)
            {
              indexFermiEnergy = i;
              break;
            }
          }
        }
      }

      //
      //create a range of wavefunctions to output the wavefunction files
      //
      int startingRange = indexFermiEnergy - 4;
      int endingRange = indexFermiEnergy + 4;

      int startingRangeSpin = startingRange;

      for(int spinType = 0; spinType < 1+dftParameters::spinPolarized; ++spinType)
      {
        for(int i = indexFermiEnergy-5; i > 0; --i)
        {
          if(std::abs(eigenValues[0][spinType*d_numEigenValues + (indexFermiEnergy-4)] - eigenValues[0][spinType*d_numEigenValues + i]) <= 5e-04)
          {
            if(spinType == 0)
              startingRange -= 1;
            else
              startingRangeSpin -= 1;
          }

        }
      }


      if(startingRangeSpin < startingRange)
        startingRange = startingRangeSpin;

      int numStatesOutput = (endingRange - startingRange) + 1;


      DataOut<3> data_outEigen;
      data_outEigen.attach_dof_handler(dofHandlerEigen);

      std::vector<distributedCPUVec<double>> tempVec(1);
      tempVec[0].reinit(d_tempEigenVec);

      std::vector<distributedCPUVec<double>> visualizeWaveFunctions(d_kPointWeights.size()*(1+dftParameters::spinPolarized)*numStatesOutput);

      unsigned int count = 0;
      for(unsigned int s = 0; s < 1+dftParameters::spinPolarized; ++s)
        for(unsigned int k = 0; k < d_kPointWeights.size(); ++k)
          for(unsigned int i = startingRange; i < endingRange; ++i)
          {

#ifdef USE_COMPLEX
            vectorTools::copyFlattenedSTLVecToSingleCompVec(d_eigenVectorsFlattenedSTL[k*(1+dftParameters::spinPolarized)+s],
                d_numEigenValues,
                std::make_pair(i,i+1),
                localProc_dof_indicesReal,
                localProc_dof_indicesImag,
                tempVec);
#else
            vectorTools::copyFlattenedSTLVecToSingleCompVec(d_eigenVectorsFlattenedSTL[k*(1+dftParameters::spinPolarized)+s],
                d_numEigenValues,
                std::make_pair(i,i+1),
                tempVec);
#endif

            constraintsNoneEigenDataInfo.distribute(tempVec[0]);
            visualizeWaveFunctions[count] = tempVec[0];

            if (dftParameters::spinPolarized==1)
              data_outEigen.add_data_vector(visualizeWaveFunctions[count],"wfc_spin"+std::to_string(s)+"_kpoint"+std::to_string(k)+"_"+std::to_string(i));
            else
              data_outEigen.add_data_vector(visualizeWaveFunctions[count],"wfc_kpoint"+std::to_string(k)+"_"+std::to_string(i));

            count += 1;


          }

      data_outEigen.build_patches(FEOrder);

      std::string tempFolder = "waveFunctionOutputFolder";
      mkdir(tempFolder.c_str(),ACCESSPERMS);

      dftUtils::writeDataVTUParallelLowestPoolId(dofHandlerEigen,
          data_outEigen,
          mpi_communicator,
          interpoolcomm,
          interBandGroupComm,
          tempFolder,
          "wfcOutput");
      //"wfcOutput_"+std::to_string(k)+"_"+std::to_string(i));


    }


  //Output density
  template <unsigned int FEOrder>
    void dftClass<FEOrder>::outputDensity()
    {
      //
      //compute nodal electron-density from quad data
      //
      distributedCPUVec<double>  rhoNodalField;
      matrix_free_data.initialize_dof_vector(rhoNodalField,densityDofHandlerIndex);
      rhoNodalField=0;
      std::function<double(const typename dealii::DoFHandler<3>::active_cell_iterator & cell ,
          const unsigned int q)> funcRho =
        [&](const typename dealii::DoFHandler<3>::active_cell_iterator & cell ,
            const unsigned int q)
        {return (*rhoOutValues).find(cell->id())->second[q];};
      dealii::VectorTools::project<3,distributedCPUVec<double>> (dealii::MappingQ1<3,3>(),
          dofHandler,
          constraintsNone,
          QGauss<3>(C_num1DQuad<FEOrder>()),
          funcRho,
          rhoNodalField);
      rhoNodalField.update_ghost_values();

      distributedCPUVec<double>  rhoNodalFieldSpin0;
      distributedCPUVec<double>  rhoNodalFieldSpin1;
      if (dftParameters::spinPolarized==1)
      {
        matrix_free_data.initialize_dof_vector(rhoNodalFieldSpin0,densityDofHandlerIndex);
        rhoNodalFieldSpin0=0;
        std::function<double(const typename dealii::DoFHandler<3>::active_cell_iterator & cell ,
            const unsigned int q)> funcRhoSpin0 =
          [&](const typename dealii::DoFHandler<3>::active_cell_iterator & cell ,
              const unsigned int q)
          {return (*rhoOutValuesSpinPolarized).find(cell->id())->second[2*q];};
        dealii::VectorTools::project<3,distributedCPUVec<double>> (dealii::MappingQ1<3,3>(),
            dofHandler,
            constraintsNone,
            QGauss<3>(C_num1DQuad<FEOrder>()),
            funcRhoSpin0,
            rhoNodalFieldSpin0);
        rhoNodalFieldSpin0.update_ghost_values();


        matrix_free_data.initialize_dof_vector(rhoNodalFieldSpin1,densityDofHandlerIndex);
        rhoNodalFieldSpin1=0;
        std::function<double(const typename dealii::DoFHandler<3>::active_cell_iterator & cell ,
            const unsigned int q)> funcRhoSpin1 =
          [&](const typename dealii::DoFHandler<3>::active_cell_iterator & cell ,
              const unsigned int q)
          {return (*rhoOutValuesSpinPolarized).find(cell->id())->second[2*q+1];};
        dealii::VectorTools::project<3,distributedCPUVec<double>> (dealii::MappingQ1<3,3>(),
            dofHandler,
            constraintsNone,
            QGauss<3>(C_num1DQuad<FEOrder>()),
            funcRhoSpin1,
            rhoNodalFieldSpin1);
        rhoNodalFieldSpin1.update_ghost_values();
      }

      //
      //only generate output for electron-density
      //
      DataOut<3> dataOutRho;
      dataOutRho.attach_dof_handler(dofHandler);
      dataOutRho.add_data_vector(rhoNodalField, std::string("density"));
      if (dftParameters::spinPolarized==1)
      {
        dataOutRho.add_data_vector(rhoNodalFieldSpin0, std::string("density_0"));
        dataOutRho.add_data_vector(rhoNodalFieldSpin1, std::string("density_1"));
      }
      dataOutRho.build_patches(FEOrder);

      std::string tempFolder = "densityOutputFolder";
      mkdir(tempFolder.c_str(),ACCESSPERMS);

      dftUtils::writeDataVTUParallelLowestPoolId(dofHandler,
          dataOutRho,
          mpi_communicator,
          interpoolcomm,
          interBandGroupComm,
          tempFolder,
          "densityOutput");

    }

  template <unsigned int FEOrder>
    void dftClass<FEOrder>::writeBands()
    {
      int numkPoints = (1+dftParameters::spinPolarized)*d_kPointWeights.size();
      std::vector<double> eigenValuesFlattened ;
      //
      for (unsigned int kPoint = 0; kPoint < numkPoints; ++kPoint)
        for(unsigned int iWave = 0; iWave < d_numEigenValues; ++iWave)
          eigenValuesFlattened.push_back(eigenValues[kPoint][iWave]) ;
      //
      //
      //
      int totkPoints = Utilities::MPI::sum(numkPoints, interpoolcomm);
      std::vector<int> numkPointsArray(dftParameters::npool), mpi_offsets(dftParameters::npool, 0);
      std::vector<double> eigenValuesFlattenedGlobal(totkPoints*d_numEigenValues,0.0);
      //
      MPI_Gather(&numkPoints,1,MPI_INT, &(numkPointsArray[0]),1, MPI_INT,0,interpoolcomm);
      //
      numkPointsArray[0] = d_numEigenValues * numkPointsArray[0] ;
      for (unsigned int ipool=1; ipool < dftParameters::npool ; ++ipool)
      {
        numkPointsArray[ipool] =  d_numEigenValues * numkPointsArray[ipool] ;
        mpi_offsets[ipool] = mpi_offsets[ipool-1] + numkPointsArray[ipool -1] ;
      }
      //
      MPI_Gatherv(&(eigenValuesFlattened[0]), numkPoints*d_numEigenValues, MPI_DOUBLE, &(eigenValuesFlattenedGlobal[0]),&(numkPointsArray[0]), &(mpi_offsets[0]), MPI_DOUBLE, 0 ,interpoolcomm);
      //
      if (Utilities::MPI::this_mpi_process(MPI_COMM_WORLD) ==0)
      {
        FILE * pFile;
        pFile = fopen ("bands.out","w");
        fprintf (pFile, "%d %d\n", totkPoints, d_numEigenValues );
        for (unsigned int kPoint = 0; kPoint < totkPoints/(1+dftParameters::spinPolarized); ++kPoint)
        {
          for(unsigned int iWave = 0; iWave < d_numEigenValues; ++iWave)
          {
            if (dftParameters::spinPolarized)
              fprintf (pFile, "%d  %d   %g   %g\n",  kPoint, iWave, eigenValuesFlattenedGlobal[2*kPoint*d_numEigenValues+iWave], eigenValuesFlattenedGlobal[(2*kPoint+1)*d_numEigenValues+iWave]);
            else
              fprintf (pFile, "%d  %d %g\n",  kPoint, iWave, eigenValuesFlattenedGlobal[kPoint*d_numEigenValues+iWave]);
          }
        }
      }
      MPI_Barrier(MPI_COMM_WORLD);
      //
    }

  template class dftClass<1>;
  template class dftClass<2>;
  template class dftClass<3>;
  template class dftClass<4>;
  template class dftClass<5>;
  template class dftClass<6>;
  template class dftClass<7>;
  template class dftClass<8>;
  template class dftClass<9>;
  template class dftClass<10>;
  template class dftClass<11>;
  template class dftClass<12>;
}

<|MERGE_RESOLUTION|>--- conflicted
+++ resolved
@@ -2559,7 +2559,6 @@
             (scfIter<dftParameters::spectrumSplitStartingScfIter || scfConverged || performExtraNoMixedPrecNoSpectrumSplitPassInCaseOfXlBOMD)?false:true,
             scfConverged);
 #else
-<<<<<<< HEAD
         compute_rhoOut((scfIter<dftParameters::spectrumSplitStartingScfIter || scfConverged || performExtraNoMixedPrecNoSpectrumSplitPassInCaseOfXlBOMD)?false:true,
             scfConverged);
 #endif
@@ -2923,7 +2922,7 @@
       }
 
 #ifdef DFTFE_WITH_GPU
-      if (dftParameters::useGPU && (dftParameters::isCellStress || dftParameters::spinPolarized==1))
+      if (dftParameters::useGPU && (dftParameters::isCellStress || dftParameters::spinPolarized==1 || dftParameters::writeWfcSolutionFields || dftParameters::writeLdosFile || dftParameters::writePdosFile))
         for(unsigned int kPoint = 0; kPoint < (1+dftParameters::spinPolarized)*d_kPointWeights.size(); ++kPoint)
         {
           vectorToolsCUDA::copyCUDAVecToHostVec(d_eigenVectorsFlattenedCUDA.begin()+kPoint*d_eigenVectorsFlattenedSTL[0].size(),
@@ -2936,367 +2935,7 @@
         dealii::Utilities::MPI::n_mpi_processes(interBandGroupComm);
 
       const unsigned int localVectorSize = d_eigenVectorsFlattenedSTL[0].size()/d_numEigenValues;
-=======
-				compute_rhoOut((scfIter<dftParameters::spectrumSplitStartingScfIter || scfConverged || performExtraNoMixedPrecNoSpectrumSplitPassInCaseOfXlBOMD)?false:true,
-						scfConverged);
-#endif
-#endif
-				computing_timer.exit_section("compute rho");
-
-				//
-				//compute integral rhoOut
-				//
-				const double integralRhoValue=totalCharge(dofHandler,
-						rhoOutValues);
-
-				if (dftParameters::verbosity>=2){
-					pcout<< std::endl<<"number of electrons: "<< integralRhoValue<<std::endl;
-					if (dftParameters::spinPolarized==1)
-						pcout<< std::endl<<"net magnetization: "<< totalMagnetization(rhoOutValuesSpinPolarized) << std::endl;
-				}
-				//
-				//phiTot with rhoOut
-				//
-				if (dftParameters::computeEnergyEverySCF && d_numEigenValuesRR==d_numEigenValues)
-				{
-					if(dftParameters::verbosity>=2)
-						pcout<< std::endl<<"Poisson solve for total electrostatic potential (rhoOut+b): ";
-
-					computing_timer.enter_section("phiTot solve");
-
-
-					phiTotalSolverProblem.reinit(matrix_free_data,
-							d_phiTotRhoOut,
-							*d_constraintsVector[phiTotDofHandlerIndex],
-							phiTotDofHandlerIndex,
-							d_atomNodeIdToChargeMap,
-							*rhoOutValues,
-							false);
-
-
-					dealiiCGSolver.solve(phiTotalSolverProblem,
-							dftParameters::absLinearSolverTolerance,
-							dftParameters::maxLinearSolverIterations,
-							dftParameters::verbosity);
-
-
-					//
-					//impose integral phi equals 0
-					//
-					if(dftParameters::periodicX && dftParameters::periodicY && dftParameters::periodicZ && !dftParameters::pinnedNodeForPBC)
-					{
-						if(dftParameters::verbosity>=2)
-							pcout<<"Value of integPhiOut: "<<totalCharge(dofHandler,d_phiTotRhoOut);
-					}
-
-					computing_timer.exit_section("phiTot solve");
-
-					QGauss<3>  quadrature(C_num1DQuad<FEOrder>());
-					const double totalEnergy = dftParameters::spinPolarized==0 ?
-						energyCalc.computeEnergy(dofHandler,
-								dofHandler,
-								quadrature,
-								quadrature,
-								eigenValues,
-								d_kPointWeights,
-								fermiEnergy,
-								funcX,
-								funcC,
-								d_phiTotRhoIn,
-								d_phiTotRhoOut,
-								d_phiExt,
-								d_phiExt,
-								*rhoInValues,
-								*rhoOutValues,
-								*rhoOutValues,
-								*gradRhoInValues,
-								*gradRhoOutValues,
-								d_localVselfs,
-								d_pseudoVLoc,
-								d_pseudoVLoc,
-								d_atomNodeIdToChargeMap,
-								atomLocations.size(),
-								lowerBoundKindex,
-								0,
-								dftParameters::verbosity>=2) :
-									energyCalc.computeEnergySpinPolarized(dofHandler,
-											dofHandler,
-											quadrature,
-											quadrature,
-											eigenValues,
-											d_kPointWeights,
-											fermiEnergy,
-											fermiEnergyUp,
-											fermiEnergyDown,
-											funcX,
-											funcC,
-											d_phiTotRhoIn,
-											d_phiTotRhoOut,
-											d_phiExt,
-											d_phiExt,
-											*rhoInValues,
-											*rhoOutValues,
-											*rhoOutValues,
-											*gradRhoInValues,
-											*gradRhoOutValues,
-											*rhoInValuesSpinPolarized,
-											*rhoOutValuesSpinPolarized,
-											*gradRhoInValuesSpinPolarized,
-											*gradRhoOutValuesSpinPolarized,
-											d_localVselfs,
-											d_pseudoVLoc,
-											d_pseudoVLoc,
-											d_atomNodeIdToChargeMap,
-											atomLocations.size(),
-											lowerBoundKindex,
-											0,
-											dftParameters::verbosity>=2);
-					if (dftParameters::verbosity==1)
-						pcout<<"Total energy  : " << totalEnergy << std::endl;
-				}
-				else
-				{
-					if (d_numEigenValuesRR!=d_numEigenValues && dftParameters::computeEnergyEverySCF && dftParameters::verbosity>=1)
-						pcout<<"DFT-FE Message: energy computation is not performed at the end of each scf iteration step\n"<<"if SPECTRUM SPLIT CORE EIGENSTATES is set to a non-zero value."<< std::endl;
-				}
-
-				if (dftParameters::verbosity>=1)
-					pcout<<"***********************Self-Consistent-Field Iteration: "<<std::setw(2)<<scfIter+1<<" complete**********************"<<std::endl;
-
-				local_timer.stop();
-				if (dftParameters::verbosity>=1)
-					pcout << "Wall time for the above scf iteration: " << local_timer.wall_time() << " seconds\n"<<
-						"Number of Chebyshev filtered subspace iterations: "<< numberChebyshevSolvePasses<<std::endl<<std::endl;
-				//
-				scfIter++;
-
-				if (dftParameters::chkType==2 && scfIter%10 == 0)
-					saveTriaInfoAndRhoData();
-
-
-				if (dftParameters::isBOMD && dftParameters::isXLBOMD && solveLinearizedKS)
-					break;
-			}
-
-			if (!(dftParameters::isBOMD && dftParameters::isXLBOMD && solveLinearizedKS))
-			{
-				if(scfIter==dftParameters::numSCFIterations)
-					pcout<<"DFT-FE Warning: SCF iterations did not converge to the specified tolerance after: "<<scfIter<<" iterations."<<std::endl;
-				else
-					pcout<<"SCF iterations converged to the specified tolerance after: "<<scfIter<<" iterations."<<std::endl;
-			}
-
-			if ((!dftParameters::computeEnergyEverySCF || d_numEigenValuesRR!=d_numEigenValues)
-					&& !(dftParameters::isBOMD && dftParameters::isXLBOMD && solveLinearizedKS))
-			{
-				if(dftParameters::verbosity>=2)
-					pcout<< std::endl<<"Poisson solve for total electrostatic potential (rhoOut+b): ";
-
-				computing_timer.enter_section("phiTot solve");
-
-
-				phiTotalSolverProblem.reinit(matrix_free_data,
-						d_phiTotRhoOut,
-						*d_constraintsVector[phiTotDofHandlerIndex],
-						phiTotDofHandlerIndex,
-						d_atomNodeIdToChargeMap,
-						*rhoOutValues,
-						false);
-
-
-				dealiiCGSolver.solve(phiTotalSolverProblem,
-						dftParameters::absLinearSolverTolerance,
-						dftParameters::maxLinearSolverIterations,
-						dftParameters::verbosity);
-
-				computing_timer.exit_section("phiTot solve");
-			}
-
-			distributedCPUVec<double> phiRhoMinusApproxRho;
-			phiRhoMinusApproxRho.reinit(d_phiTotRhoIn); 
-			if (dftParameters::isBOMD && dftParameters::isXLBOMD && solveLinearizedKS && computeForces)
-			{
-				if(dftParameters::verbosity>=2)
-					pcout<< std::endl<<"Poisson solve for (rho_min-n): ";
-
-				computing_timer.enter_section("Poisson solve for (rho_min-approx_rho)");
-
-				QGauss<3>  quadrature_formula(C_num1DQuad<FEOrder>());
-				const unsigned int n_q_points    = quadrature_formula.size();
-
-				std::map<dealii::CellId, std::vector<double> > rhoMinMinusApproxRho;
-				DoFHandler<3>::active_cell_iterator
-					cell = dofHandler.begin_active(),
-					     endc = dofHandler.end();
-				for (; cell!=endc; ++cell) 
-					if (cell->is_locally_owned())
-					{
-						std::vector<double> & temp= rhoMinMinusApproxRho[cell->id()];
-						const std::vector<double> & rhoOut=(*rhoOutValues).find(cell->id())->second;
-						const std::vector<double> & rhoIn=(*rhoInValues).find(cell->id())->second;
-						temp.resize(n_q_points);
-						for (unsigned int q_point=0; q_point<n_q_points; ++q_point)
-							temp[q_point]=rhoOut[q_point]-rhoIn[q_point];
-
-					}
-
-				phiTotalSolverProblem.reinit(matrix_free_data,
-						phiRhoMinusApproxRho,
-						*d_constraintsVector[phiTotDofHandlerIndex],
-						phiTotDofHandlerIndex,
-						std::map<dealii::types::global_dof_index, double>(),
-						rhoMinMinusApproxRho,
-						false);
-
-
-				dealiiCGSolver.solve(phiTotalSolverProblem,
-						dftParameters::absLinearSolverTolerance,
-						dftParameters::maxLinearSolverIterations,
-						dftParameters::verbosity);
-
-				computing_timer.exit_section("Poisson solve for (rho_min-approx_rho)");
-			}
-
-			//
-			// compute and print ground state energy or energy after max scf iterations
-			//
-			//QGauss<3>  quadrature(C_num1DQuad<FEOrder>());
-			if ((!dftParameters::electrostaticsHRefinement || dftParameters::verbosity>=4 || dftParameters::reproducible_output)
-					&& !(dftParameters::isBOMD && dftParameters::isXLBOMD && solveLinearizedKS))
-			{
-				const double totalEnergy = dftParameters::spinPolarized==0 ?
-					energyCalc.computeEnergy(dofHandler,
-							dofHandler,
-							quadrature,
-							quadrature,
-							eigenValues,
-							d_kPointWeights,
-							fermiEnergy,
-							funcX,
-							funcC,
-							d_phiTotRhoIn,
-							d_phiTotRhoOut,
-							d_phiExt,
-							d_phiExt,
-							*rhoInValues,
-							*rhoOutValues,
-							*rhoOutValues,
-							*gradRhoInValues,
-							*gradRhoOutValues,
-							d_localVselfs,
-							d_pseudoVLoc,
-							d_pseudoVLoc,
-							d_atomNodeIdToChargeMap,
-							atomLocations.size(),
-							lowerBoundKindex,
-							1,
-							true) :
-								energyCalc.computeEnergySpinPolarized(dofHandler,
-										dofHandler,
-										quadrature,
-										quadrature,
-										eigenValues,
-										d_kPointWeights,
-										fermiEnergy,
-										fermiEnergyUp,
-										fermiEnergyDown,
-										funcX,
-										funcC,
-										d_phiTotRhoIn,
-										d_phiTotRhoOut,
-										d_phiExt,
-										d_phiExt,
-										*rhoInValues,
-										*rhoOutValues,
-										*rhoOutValues,
-										*gradRhoInValues,
-										*gradRhoOutValues,
-										*rhoInValuesSpinPolarized,
-										*rhoOutValuesSpinPolarized,
-										*gradRhoInValuesSpinPolarized,
-										*gradRhoOutValuesSpinPolarized,
-										d_localVselfs,
-										d_pseudoVLoc,
-										d_pseudoVLoc,
-										d_atomNodeIdToChargeMap,
-										atomLocations.size(),
-										lowerBoundKindex,
-										1,
-										true);
-
-				d_groundStateEnergy = totalEnergy;
-
-			}
-
-			MPI_Barrier(interpoolcomm);
-
-			if (dftParameters::isBOMD)
-				d_entropicEnergy=energyCalc.computeEntropicEnergy(eigenValues,
-						d_kPointWeights,
-						fermiEnergy,
-						fermiEnergyUp,
-						fermiEnergyDown,
-						dftParameters::spinPolarized==1,
-						dftParameters::constraintMagnetization,
-						dftParameters::TVal);
-
-			if (dftParameters::isBOMD && dftParameters::isXLBOMD && solveLinearizedKS && !isPerturbationSolveXLBOMD)
-			{
-				d_shadowPotentialEnergy =
-					energyCalc.computeShadowPotentialEnergyExtendedLagrangian(dofHandler,
-							dofHandler,
-							quadrature,
-							quadrature,
-							eigenValues,
-							d_kPointWeights,
-							fermiEnergy,
-							funcX,
-							funcC,
-							d_phiTotRhoIn,
-							d_phiTotRhoIn,
-							d_phiExt,
-							d_phiExt,
-							*rhoInValues,
-							*rhoOutValues,
-							*rhoInValues,
-							*gradRhoInValues,
-							*gradRhoOutValues,
-							d_localVselfs,
-							d_pseudoVLoc,
-							d_pseudoVLoc,
-							d_atomNodeIdToChargeMap,
-							atomLocations.size(),
-							lowerBoundKindex);
-			}
-
-			//This step is required for interpolating rho from current mesh to the new
-			//mesh in case of atomic relaxation
-			//computeNodalRhoFromQuadData();
-
-			computing_timer.exit_section("scf solve");
-			computingTimerStandard.exit_section("Total scf solve");
-
-			if (dftParameters::chkType==3 && !(dftParameters::isBOMD && dftParameters::isXLBOMD))
-			{
-				writeDomainAndAtomCoordinates();
-				saveTriaInfoAndRhoNodalData();
-			}
-
-#ifdef DFTFE_WITH_GPU
-			if (dftParameters::useGPU && (dftParameters::isCellStress || dftParameters::spinPolarized==1 || dftParameters::writeWfcSolutionFields || dftParameters::writeLdosFile || dftParameters::writePdosFile))
-				for(unsigned int kPoint = 0; kPoint < (1+dftParameters::spinPolarized)*d_kPointWeights.size(); ++kPoint)
-				{
-					vectorToolsCUDA::copyCUDAVecToHostVec(d_eigenVectorsFlattenedCUDA.begin()+kPoint*d_eigenVectorsFlattenedSTL[0].size(),
-							&d_eigenVectorsFlattenedSTL[kPoint][0],
-							d_eigenVectorsFlattenedSTL[kPoint].size());
-				}
-#endif
-
-			const unsigned int numberBandGroups=
-				dealii::Utilities::MPI::n_mpi_processes(interBandGroupComm);
-
-			const unsigned int localVectorSize = d_eigenVectorsFlattenedSTL[0].size()/d_numEigenValues;
->>>>>>> 2bd8f501
+
 
 #ifndef USE_COMPLEX
       if (numberBandGroups>1)
