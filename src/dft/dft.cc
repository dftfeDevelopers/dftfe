// ---------------------------------------------------------------------
//
// Copyright (c) 2017-2018 The Regents of the University of Michigan and DFT-FE authors.
//
// This file is part of the DFT-FE code.
//
// The DFT-FE code is free software; you can use it, redistribute
// it, and/or modify it under the terms of the GNU Lesser General
// Public License as published by the Free Software Foundation; either
// version 2.1 of the License, or (at your option) any later version.
// The full text of the license can be found in the file LICENSE at
// the top level of the DFT-FE distribution.
//
// ---------------------------------------------------------------------
//
// @author Shiva Rudraraju, Phani Motamarri, Sambit Das
//

//Include header files
#include <dft.h>
#include <eigen.h>
#include <force.h>
#include <poissonSolverProblem.h>
#include <dealiiLinearSolver.h>
#include <energyCalculator.h>
#include <symmetry.h>
#include <geoOptIon.h>
#include <geoOptCell.h>
#include <meshMovementGaussian.h>
#include <meshMovementAffineTransform.h>
#include <fileReaders.h>
#include <dftParameters.h>
#include <dftUtils.h>
#include <chebyshevOrthogonalizedSubspaceIterationSolver.h>
#include <complex>
#include <cmath>
#include <algorithm>
#include "linalg.h"
#include "stdafx.h"
#include <fstream>
#include <boost/math/special_functions/spherical_harmonic.hpp>
#include <boost/math/distributions/normal.hpp>
#include <boost/random/normal_distribution.hpp>
#include <interpolateFieldsFromPreviousMesh.h>
#include <linearAlgebraOperations.h>
#include <vectorUtilities.h>
#include <pseudoConverter.h>


namespace dftfe {

  //Include cc files
#include "pseudoUtils.cc"
#include "moveMeshToAtoms.cc"
#include "initUnmovedTriangulation.cc"
#include "initBoundaryConditions.cc"
#include "initElectronicFields.cc"
#include "initPseudo.cc"
#include "initPseudo-OV.cc"
#include "initRho.cc"
#include "publicMethods.cc"
#include "generateImageCharges.cc"
#include "psiInitialGuess.cc"
#include "fermiEnergy.cc"
#include "charge.cc"
#include "density.cc"
#include "mixingschemes.cc"
#include "kohnShamEigenSolve.cc"
#include "restart.cc"
//#include "electrostaticPRefinedEnergy.cc"
#include "moveAtoms.cc"

  //
  //dft constructor
  //
  template<unsigned int FEOrder>
  dftClass<FEOrder>::dftClass(const MPI_Comm &mpi_comm_replica,const MPI_Comm &_interpoolcomm):
    FE (FE_Q<3>(QGaussLobatto<1>(FEOrder+1)), 1),
#ifdef USE_COMPLEX
    FEEigen (FE_Q<3>(QGaussLobatto<1>(FEOrder+1)), 2),
#else
    FEEigen (FE_Q<3>(QGaussLobatto<1>(FEOrder+1)), 1),
#endif
    mpi_communicator (mpi_comm_replica),
    interpoolcomm (_interpoolcomm),
    n_mpi_processes (Utilities::MPI::n_mpi_processes(mpi_comm_replica)),
    this_mpi_process (Utilities::MPI::this_mpi_process(mpi_comm_replica)),
    numElectrons(0),
    numLevels(0),
    d_mesh(mpi_comm_replica,_interpoolcomm),
    d_affineTransformMesh(mpi_comm_replica),
    d_gaussianMovePar(mpi_comm_replica),
    d_vselfBinsManager(mpi_comm_replica),
    pcout (std::cout, (Utilities::MPI::this_mpi_process(MPI_COMM_WORLD) == 0)),
    computing_timer (pcout,
		     dftParameters::reproducible_output ? TimerOutput::never : TimerOutput::summary,
		     TimerOutput::wall_times)
  {
    forcePtr= new forceClass<FEOrder>(this, mpi_comm_replica);
    symmetryPtr= new symmetryClass<FEOrder>(this, mpi_comm_replica, _interpoolcomm);
    geoOptIonPtr= new geoOptIon<FEOrder>(this, mpi_comm_replica);

#ifdef USE_COMPLEX
    geoOptCellPtr= new geoOptCell<FEOrder>(this, mpi_comm_replica);
#endif
  }

  template<unsigned int FEOrder>
  dftClass<FEOrder>::~dftClass()
  {
    delete symmetryPtr;
    matrix_free_data.clear();
    delete forcePtr;
    delete geoOptIonPtr;
#ifdef USE_COMPLEX
    delete geoOptCellPtr;
#endif
  }

  namespace internaldft
  {

    void convertToCellCenteredCartesianCoordinates(std::vector<std::vector<double> > & atomLocations,
						   const std::vector<std::vector<double> > & latticeVectors)
    {
      std::vector<double> cartX(atomLocations.size(),0.0);
      std::vector<double> cartY(atomLocations.size(),0.0);
      std::vector<double> cartZ(atomLocations.size(),0.0);

      //
      //convert fractional atomic coordinates to cartesian coordinates
      //
      for(int i = 0; i < atomLocations.size(); ++i)
	{
	  cartX[i] = atomLocations[i][2]*latticeVectors[0][0] + atomLocations[i][3]*latticeVectors[1][0] + atomLocations[i][4]*latticeVectors[2][0];
	  cartY[i] = atomLocations[i][2]*latticeVectors[0][1] + atomLocations[i][3]*latticeVectors[1][1] + atomLocations[i][4]*latticeVectors[2][1];
	  cartZ[i] = atomLocations[i][2]*latticeVectors[0][2] + atomLocations[i][3]*latticeVectors[1][2] + atomLocations[i][4]*latticeVectors[2][2];
	}

      //
      //define cell centroid (confirm whether it will work for non-orthogonal lattice vectors)
      //
      double cellCentroidX = 0.5*(latticeVectors[0][0] + latticeVectors[1][0] + latticeVectors[2][0]);
      double cellCentroidY = 0.5*(latticeVectors[0][1] + latticeVectors[1][1] + latticeVectors[2][1]);
      double cellCentroidZ = 0.5*(latticeVectors[0][2] + latticeVectors[1][2] + latticeVectors[2][2]);

      for(int i = 0; i < atomLocations.size(); ++i)
	{
	  atomLocations[i][2] = cartX[i] - cellCentroidX;
	  atomLocations[i][3] = cartY[i] - cellCentroidY;
	  atomLocations[i][4] = cartZ[i] - cellCentroidZ;
	}
    }
  }

  template<unsigned int FEOrder>
  double dftClass<FEOrder>::computeVolume(const dealii::DoFHandler<3> & _dofHandler)
  {
    double domainVolume=0;
    QGauss<3>  quadrature(C_num1DQuad<FEOrder>());
    FEValues<3> fe_values (_dofHandler.get_fe(), quadrature, update_JxW_values);

    typename DoFHandler<3>::active_cell_iterator cell = _dofHandler.begin_active(), endc = _dofHandler.end();
    for (; cell!=endc; ++cell)
      if (cell->is_locally_owned())
	{
	  fe_values.reinit (cell);
	  for (unsigned int q_point = 0; q_point < quadrature.size(); ++q_point)
	    domainVolume+=fe_values.JxW (q_point);
	}

    domainVolume= Utilities::MPI::sum(domainVolume, mpi_communicator);
    if (dftParameters::verbosity>=1)
      pcout<< "Volume of the domain (Bohr^3): "<< domainVolume<<std::endl;
    return domainVolume;
  }

  template<unsigned int FEOrder>
  void dftClass<FEOrder>::set()
  {
    if (dftParameters::verbosity>=2)
      pcout << std::endl << "number of MPI processes: "
	    << Utilities::MPI::n_mpi_processes(mpi_communicator)
	    << std::endl;
    //
    //read coordinates
    //
    unsigned int numberColumnsCoordinatesFile = 5;

    if (dftParameters::periodicX || dftParameters::periodicY || dftParameters::periodicZ)
      {
	//
	//read fractionalCoordinates of atoms in periodic case
	//
	dftUtils::readFile(numberColumnsCoordinatesFile, atomLocations, dftParameters::coordinatesFile);
	pcout << "number of atoms: " << atomLocations.size() << "\n";
	atomLocationsFractional.resize(atomLocations.size()) ;
	//
	//find unique atom types
	//
	for (std::vector<std::vector<double> >::iterator it=atomLocations.begin(); it<atomLocations.end(); it++)
	  {
	    atomTypes.insert((unsigned int)((*it)[0]));
	  }

	//
	//print fractional coordinates
	//
	for(int i = 0; i < atomLocations.size(); ++i)
	  {
	    atomLocationsFractional[i] = atomLocations[i] ;
	  }
      }
    else
      {
	dftUtils::readFile(numberColumnsCoordinatesFile, atomLocations, dftParameters::coordinatesFile);
	pcout << "number of atoms: " << atomLocations.size() << "\n";

	//
	//find unique atom types
	//
	for (std::vector<std::vector<double> >::iterator it=atomLocations.begin(); it<atomLocations.end(); it++)
	  {
	    atomTypes.insert((unsigned int)((*it)[0]));
	  }
      }

    //
    //read domain bounding Vectors
    //
    unsigned int numberColumnsLatticeVectorsFile = 3;
    dftUtils::readFile(numberColumnsLatticeVectorsFile,d_domainBoundingVectors,dftParameters::domainBoundingVectorsFile);

    pcout << "number of atoms types: " << atomTypes.size() << "\n";

    //determine number of electrons
    for(unsigned int iAtom = 0; iAtom < atomLocations.size(); iAtom++)
    {
      const unsigned int Z = atomLocations[iAtom][0];
      const unsigned int valenceZ = atomLocations[iAtom][1];

      if(dftParameters::isPseudopotential)
	  numElectrons += valenceZ;
      else
	  numElectrons += Z;
    }

    //estimate total number of wave functions from atomic orbital filling
    if (dftParameters::startingWFCType=="ATOMIC")
      determineOrbitalFilling();

#ifdef USE_COMPLEX
    generateMPGrid();
#else
    d_kPointCoordinates.resize(3,0.0);
    d_kPointWeights.resize(1,1.0);
#endif

    //set size of eigenvalues and eigenvectors data structures
    eigenValues.resize(d_kPointWeights.size());

    a0.resize((dftParameters::spinPolarized+1)*d_kPointWeights.size(),dftParameters::lowerEndWantedSpectrum);
    bLow.resize((dftParameters::spinPolarized+1)*d_kPointWeights.size(),0.0);
    d_eigenVectorsFlattened.resize((1+dftParameters::spinPolarized)*d_kPointWeights.size());

    for(unsigned int kPoint = 0; kPoint < d_kPointWeights.size(); ++kPoint)
<<<<<<< HEAD
      {
	eigenValues[kPoint].resize((dftParameters::spinPolarized+1)*numEigenValues);
      }

    //convert pseudopotential files in upf format to dftfe format
    if(dftParameters::verbosity>=1)
      {
	pcout<<std::endl<<"Reading Pseudo-potential data for each atom from the list given in : " <<dftParameters::pseudoPotentialFile<<std::endl;
      }
    pseudoUtils::convert(dftParameters::pseudoPotentialFile);
    
=======
        eigenValues[kPoint].resize((dftParameters::spinPolarized+1)*numEigenValues);
>>>>>>> e359b1ce
  }

  //dft pseudopotential init
  template<unsigned int FEOrder>
  void dftClass<FEOrder>::initPseudoPotentialAll()
  {
    if(dftParameters::isPseudopotential)
      {
	//std::string fileName = "sample_text";
	

	TimerOutput::Scope scope (computing_timer, "psp init");
	pcout<<std::endl<<"Pseudopotential initalization...."<<std::endl;
	initLocalPseudoPotential();

	//
	//
	//if(dftParameters::pseudoProjector == 2)
	//{
	    computeSparseStructureNonLocalProjectors_OV();
	    computeElementalOVProjectorKets();
	    //}
	    //else
	    //{
	    //computeSparseStructureNonLocalProjectors();
	    //computeElementalProjectorKets();
	    //}

	forcePtr->initPseudoData();
      }

    //exit(0);
  }


  // generate image charges and update k point cartesian coordinates based on current lattice vectors
  template<unsigned int FEOrder>
  void dftClass<FEOrder>::initImageChargesUpdateKPoints()
  {

    pcout<<"-----------Domain bounding vectors (lattice vectors in fully periodic case)-------------"<<std::endl;
    for(int i = 0; i < d_domainBoundingVectors.size(); ++i)
      {
	pcout<<"v"<< i+1<<" : "<< d_domainBoundingVectors[i][0]<<" "<<d_domainBoundingVectors[i][1]<<" "<<d_domainBoundingVectors[i][2]<<std::endl;
      }
    pcout<<"-----------------------------------------------------------------------------------------"<<std::endl;

    if (dftParameters::periodicX || dftParameters::periodicY || dftParameters::periodicZ)
      {
	pcout<<"-----Fractional coordinates of atoms------ "<<std::endl;
	for(unsigned int i = 0; i < atomLocations.size(); ++i)
	  {
	    atomLocations[i] = atomLocationsFractional[i] ;
	    pcout<<"AtomId "<<i <<":  "<<atomLocationsFractional[i][2]<<" "<<atomLocationsFractional[i][3]<<" "<<atomLocationsFractional[i][4]<<"\n";
	  }
	pcout<<"-----------------------------------------------------------------------------------------"<<std::endl;
	//sanity check on fractional coordinates
	std::vector<bool> periodicBc(3,false);
	periodicBc[0]=dftParameters::periodicX;periodicBc[1]=dftParameters::periodicY;periodicBc[2]=dftParameters::periodicZ;
        const double tol=1e-6;
  	for(unsigned int i = 0; i < atomLocationsFractional.size(); ++i)
	  {
	    for(unsigned int idim = 0; idim < 3; ++idim)
	      if (periodicBc[idim])
	        AssertThrow(atomLocationsFractional[i][2+idim]>-tol && atomLocationsFractional[i][2+idim]<1.0+tol,ExcMessage("DFT-FE Error: periodic direction fractional coordinates doesn't lie in [0,1]. Please check input fractional coordinates, or if this is an ionic relaxation step, please check the corresponding algorithm."));
	  }

	generateImageCharges();

	internaldft::convertToCellCenteredCartesianCoordinates(atomLocations,
							       d_domainBoundingVectors);
#ifdef USE_COMPLEX
	recomputeKPointCoordinates();
#endif
	if (dftParameters::verbosity>=2)
	  {
	    //FIXME: Print all k points across all pools
	    pcout<<"-------------------k points cartesian coordinates and weights-----------------------------"<<std::endl;
	    for(unsigned int i = 0; i < d_kPointWeights.size(); ++i)
	      {
		pcout<<" ["<< d_kPointCoordinates[3*i+0] <<", "<< d_kPointCoordinates[3*i+1]<<", "<< d_kPointCoordinates[3*i+2]<<"] "<<d_kPointWeights[i]<<std::endl;
	      }
	    pcout<<"-----------------------------------------------------------------------------------------"<<std::endl;
	  }
      }
    else
      {
	//
	//print cartesian coordinates
	//
	pcout<<"------------Cartesian coordinates of atoms (origin at center of domain)------------------"<<std::endl;
	for(unsigned int i = 0; i < atomLocations.size(); ++i)
	  {
	    pcout<<"AtomId "<<i <<":  "<<atomLocations[i][2]<<" "<<atomLocations[i][3]<<" "<<atomLocations[i][4]<<"\n";
	  }
	pcout<<"-----------------------------------------------------------------------------------------"<<std::endl;
      }
  }

  //dft init
  template<unsigned int FEOrder>
<<<<<<< HEAD
  void dftClass<FEOrder>::init(const bool usePreviousGroundStateFields)
=======
  void dftClass<FEOrder>::init (const unsigned int usePreviousGroundStateFields)
>>>>>>> e359b1ce
  {

    initImageChargesUpdateKPoints();

    computing_timer.enter_section("mesh generation");
    //
    //generate mesh (both parallel and serial)
    //
    if (dftParameters::chkType==2 && dftParameters::restartFromChk)
      {
	d_mesh.generateCoarseMeshesForRestart(atomLocations,
					      d_imagePositions,
					      d_domainBoundingVectors,
					      dftParameters::useSymm);
	loadTriaInfoAndRhoData();
      }
    else
      d_mesh.generateSerialUnmovedAndParallelMovedUnmovedMesh(atomLocations,
							      d_imagePositions,
							      d_domainBoundingVectors,
							      dftParameters::useSymm);
    computing_timer.exit_section("mesh generation");


    //
    //get access to triangulation objects from meshGenerator class
    //
    const parallel::distributed::Triangulation<3> & triangulationPar = d_mesh.getParallelMeshMoved();

    //
    //initialize dofHandlers and hanging-node constraints and periodic constraints on the unmoved Mesh
    //
    initUnmovedTriangulation(triangulationPar);
#ifdef USE_COMPLEX
    if (dftParameters::useSymm)
      symmetryPtr->initSymmetry() ;
#endif
    //
    //move triangulation to have atoms on triangulation vertices
    //
    moveMeshToAtoms(triangulationPar);

    //
    //initialize dirichlet BCs for total potential and vSelf poisson solutions
    //
    initBoundaryConditions();

    //
    //initialize guesses for electron-density and wavefunctions
    //
    initElectronicFields(usePreviousGroundStateFields);

    //
    //initialize pseudopotential data for both local and nonlocal part
    //
    initPseudoPotentialAll();
  }

  template<unsigned int FEOrder>
  void dftClass<FEOrder>::initNoRemesh()
  {
    initImageChargesUpdateKPoints();

    //
    //reinitialize dirichlet BCs for total potential and vSelf poisson solutions
    //
    initBoundaryConditions();

    //rho init (use previous ground state electron density)
    //
    noRemeshRhoDataInit();

    //
    //reinitialize pseudopotential related data structures
    //
    initPseudoPotentialAll();
  }

  //
  // deform domain and call appropriate reinits
  //
  template<unsigned int FEOrder>
  void dftClass<FEOrder>::deformDomain(const Tensor<2,3,double> & deformationGradient)
  {
    d_affineTransformMesh.initMoved(d_domainBoundingVectors);
    d_affineTransformMesh.transform(deformationGradient);

    dftUtils::transformDomainBoundingVectors(d_domainBoundingVectors,deformationGradient);

    initNoRemesh();
  }

  //
  //dft run
  //
  template<unsigned int FEOrder>
  void dftClass<FEOrder>::run()
  {
    solve();

    if (dftParameters::isIonOpt && !dftParameters::isCellOpt)
      {
	geoOptIonPtr->init();
	geoOptIonPtr->run();
      }
    else if (!dftParameters::isIonOpt && dftParameters::isCellOpt)
      {
#ifdef USE_COMPLEX
	geoOptCellPtr->init();
	geoOptCellPtr->run();
#else
	AssertThrow(false,ExcMessage("CELL OPT cannot be set to true for fully non-periodic domain."));
#endif
      }
    else if (dftParameters::isIonOpt && dftParameters::isCellOpt)
      {
#ifdef USE_COMPLEX
	//first relax ion positions in the starting cell configuration
	geoOptIonPtr->init();
	geoOptIonPtr->run();

	//start cell relaxation, where for each cell relaxation update the ion positions are again relaxed
	geoOptCellPtr->init();
	geoOptCellPtr->run();
#else
	AssertThrow(false,ExcMessage("CELL OPT cannot be set to true for fully non-periodic domain."));
#endif
      }
  }

  //
  //dft solve
  //
  template<unsigned int FEOrder>
  void dftClass<FEOrder>::solve()
  {

    //
    //solve vself in bins
    //
    computing_timer.enter_section("vself solve");


    d_vselfBinsManager.solveVselfInBins(matrix_free_data,
					2,
					d_phiExt,
					d_noConstraints,
					d_localVselfs);

    computing_timer.exit_section("vself solve");

    energyCalculator energyCalc(mpi_communicator, interpoolcomm);



    //set up poisson solver
    dealiiLinearSolver dealiiCGSolver(mpi_communicator, dealiiLinearSolver::CG);
    poissonSolverProblem<FEOrder> phiTotalSolverProblem(mpi_communicator);


    //
    //create eigenClass object
    //
    eigenClass<FEOrder> kohnShamDFTEigenOperator(this,mpi_communicator);
    kohnShamDFTEigenOperator.init();


    //
    //create eigen solver object
    //
    chebyshevOrthogonalizedSubspaceIterationSolver subspaceIterationSolver(dftParameters::lowerEndWantedSpectrum,
									   0.0);


    //
    //precompute shapeFunctions and shapeFunctionGradients and shapeFunctionGradientIntegrals
    //
    computing_timer.enter_section("shapefunction data");
    kohnShamDFTEigenOperator.preComputeShapeFunctionGradientIntegrals();
    computing_timer.exit_section("shapefunction data");


    //
    //solve
    //
    computing_timer.enter_section("scf solve");


    //
    //Begin SCF iteration
    //
    unsigned int scfIter=0;
    double norm = 1.0;
    //CAUTION: Choosing a looser tolerance might lead to failed tests
    const double adaptiveChebysevFilterPassesTol = dftParameters::chebyshevTolerance;


    pcout<<std::endl;
    if (dftParameters::verbosity==0)
      pcout<<"Starting SCF iteration...."<<std::endl;
    while ((norm > dftParameters::selfConsistentSolverTolerance) && (scfIter < dftParameters::numSCFIterations))
      {
	if (dftParameters::verbosity>=1)
	  pcout<<"************************Begin Self-Consistent-Field Iteration: "<<std::setw(2)<<scfIter+1<<" ***********************"<<std::endl;
	//
	//Mixing scheme
	//
	if(scfIter > 0 && !(dftParameters::restartFromChk && dftParameters::chkType==2))
	  {
	    if (scfIter==1)
	      {
		if (dftParameters::spinPolarized==1)
		  {
		    norm = mixing_simple_spinPolarized();
		  }
		else
		  norm = mixing_simple();

		if (dftParameters::verbosity>=1)
		  pcout<<"Simple mixing: L2 norm of electron-density difference: "<< norm<< std::endl;
	      }
	    else
	      {
		if (dftParameters::spinPolarized==1)
		  {
		    norm = sqrt(mixing_anderson_spinPolarized());
		  }
		else
		  norm = sqrt(mixing_anderson());

		if (dftParameters::verbosity>=1)
		  pcout<<"Anderson mixing: L2 norm of electron-density difference: "<< norm<< std::endl;
	      }

	    d_phiTotRhoIn = d_phiTotRhoOut;
	  }
	else if (dftParameters::restartFromChk && dftParameters::chkType==2)
	  {
	    if (dftParameters::spinPolarized==1)
	      {
		norm = sqrt(mixing_anderson_spinPolarized());
	      }
	    else
	      norm = sqrt(mixing_anderson());

	    if (dftParameters::verbosity>=1)
	      pcout<<"Anderson Mixing: L2 norm of electron-density difference: "<< norm<< std::endl;

	    d_phiTotRhoIn = d_phiTotRhoOut;
	  }

	//
	//phiTot with rhoIn
	//
	if (dftParameters::verbosity>=2)
	  pcout<< std::endl<<"Poisson solve for total electrostatic potential (rhoIn+b): ";
	computing_timer.enter_section("phiTot solve");

	if (scfIter>0)
	  phiTotalSolverProblem.reinit(matrix_free_data,
				       d_phiTotRhoIn,
				       *d_constraintsVector[phiTotDofHandlerIndex],
				       phiTotDofHandlerIndex,
				       d_atomNodeIdToChargeMap,
				       *rhoInValues,
				       false);
	else
	  phiTotalSolverProblem.reinit(matrix_free_data,
				       d_phiTotRhoIn,
				       *d_constraintsVector[phiTotDofHandlerIndex],
				       phiTotDofHandlerIndex,
				       d_atomNodeIdToChargeMap,
				       *rhoInValues);

	dealiiCGSolver.solve(phiTotalSolverProblem,

			     dftParameters::relLinearSolverTolerance,
			     dftParameters::maxLinearSolverIterations,
			     dftParameters::verbosity);

	computing_timer.exit_section("phiTot solve");





	//
	//eigen solve
	//
	if (dftParameters::spinPolarized==1)
	  {

	    std::vector<std::vector<std::vector<double> > > eigenValuesSpins(2,
									     std::vector<std::vector<double> >(d_kPointWeights.size(),
													       std::vector<double>(numEigenValues)));

	    std::vector<std::vector<std::vector<double>>> residualNormWaveFunctionsAllkPointsSpins(2,
												   std::vector<std::vector<double> >(d_kPointWeights.size(),
																     std::vector<double>(numEigenValues)));

	    for(unsigned int s=0; s<2; ++s)
	      {
		if(dftParameters::xc_id < 4)
		  {
		    computing_timer.enter_section("VEff Computation");
		    kohnShamDFTEigenOperator.computeVEffSpinPolarized(rhoInValuesSpinPolarized, d_phiTotRhoIn, d_phiExt, s, pseudoValues);
		    computing_timer.exit_section("VEff Computation");
		  }
		else if (dftParameters::xc_id == 4)
		  {
		    computing_timer.enter_section("VEff Computation");
		    kohnShamDFTEigenOperator.computeVEffSpinPolarized(rhoInValuesSpinPolarized, gradRhoInValuesSpinPolarized, d_phiTotRhoIn, d_phiExt, s, pseudoValues);
		    computing_timer.exit_section("VEff Computation");
		  }
		for (unsigned int kPoint = 0; kPoint < d_kPointWeights.size(); ++kPoint)
		  {
		    kohnShamDFTEigenOperator.reinitkPointIndex(kPoint);


		    computing_timer.enter_section("Hamiltonian Matrix Computation");
		    kohnShamDFTEigenOperator.computeHamiltonianMatrix(kPoint);
		    computing_timer.exit_section("Hamiltonian Matrix Computation");


		    for(unsigned int j = 0; j < dftParameters::numPass; ++j)
		      {
			if (dftParameters::verbosity>=2)
			  pcout<<"Beginning Chebyshev filter pass "<< j+1<< " for spin "<< s+1<<std::endl;

			kohnShamEigenSpaceCompute(s,
						  kPoint,
						  kohnShamDFTEigenOperator,
						  subspaceIterationSolver,
						  residualNormWaveFunctionsAllkPointsSpins[s][kPoint]);
		      }
		  }
	      }

	    for(unsigned int s=0; s<2; ++s)
	      for (unsigned int kPoint = 0; kPoint < d_kPointWeights.size(); ++kPoint)
		for (unsigned int i = 0; i<numEigenValues; ++i)
		  eigenValuesSpins[s][kPoint][i]=eigenValues[kPoint][numEigenValues*s+i];
	    //
	    //fermi energy
	    //
	    compute_fermienergy();

	    //maximum of the residual norm of the state closest to and below the Fermi level among all k points,
	    //and also the maximum between the two spins
	    double maxRes =std::max(computeMaximumHighestOccupiedStateResidualNorm
				    (residualNormWaveFunctionsAllkPointsSpins[0],
				     eigenValuesSpins[0],
				     fermiEnergy),
				    computeMaximumHighestOccupiedStateResidualNorm
				    (residualNormWaveFunctionsAllkPointsSpins[1],
				     eigenValuesSpins[1],
				     fermiEnergy));

	    if (dftParameters::verbosity>=2)
	      pcout << "Maximum residual norm of the state closest to and below Fermi level: "<< maxRes << std::endl;

	    //if the residual norm is greater than adaptiveChebysevFilterPassesTol (a heuristic value)
	    // do more passes of chebysev filter till the check passes.
	    // This improves the scf convergence performance.
	    unsigned int count=1;
	    const double filterPassTol=(scfIter==0
		                       && dftParameters::restartFromChk
				       && dftParameters::chkType==2)? 1.0e-4
		                       :adaptiveChebysevFilterPassesTol;
	    while (maxRes>filterPassTol && count<20)
	      {
		for(unsigned int s=0; s<2; ++s)
		  {
		    if(dftParameters::xc_id < 4)
		      {
			computing_timer.enter_section("VEff Computation");
			kohnShamDFTEigenOperator.computeVEffSpinPolarized(rhoInValuesSpinPolarized, d_phiTotRhoIn, d_phiExt, s, pseudoValues);
			computing_timer.exit_section("VEff Computation");
		      }
		    else if (dftParameters::xc_id == 4)
		      {
			computing_timer.enter_section("VEff Computation");
			kohnShamDFTEigenOperator.computeVEffSpinPolarized(rhoInValuesSpinPolarized, gradRhoInValuesSpinPolarized, d_phiTotRhoIn, d_phiExt, s, pseudoValues);
			computing_timer.exit_section("VEff Computation");
		      }

		    for(unsigned int kPoint = 0; kPoint < d_kPointWeights.size(); ++kPoint)
		      {
			kohnShamDFTEigenOperator.reinitkPointIndex(kPoint);
			if (dftParameters::verbosity>=2)
			  pcout<< "Beginning Chebyshev filter pass "<< dftParameters::numPass+count<< " for spin "<< s+1<<std::endl;;

			computing_timer.enter_section("Hamiltonian Matrix Computation");
			kohnShamDFTEigenOperator.computeHamiltonianMatrix(kPoint);
			computing_timer.exit_section("Hamiltonian Matrix Computation");

			kohnShamEigenSpaceCompute(s,
						  kPoint,
						  kohnShamDFTEigenOperator,
						  subspaceIterationSolver,
						  residualNormWaveFunctionsAllkPointsSpins[s][kPoint]);

		      }
		  }
		count++;
		for(unsigned int s=0; s<2; ++s)
		  for (unsigned int kPoint = 0; kPoint < d_kPointWeights.size(); ++kPoint)
		    for (unsigned int i = 0; i<numEigenValues; ++i)
		      eigenValuesSpins[s][kPoint][i]=eigenValues[kPoint][numEigenValues*s+i];

		compute_fermienergy();
		maxRes =std::max(computeMaximumHighestOccupiedStateResidualNorm
				 (residualNormWaveFunctionsAllkPointsSpins[0],
				  eigenValuesSpins[0],
				  fermiEnergy),
				 computeMaximumHighestOccupiedStateResidualNorm
				 (residualNormWaveFunctionsAllkPointsSpins[1],
				  eigenValuesSpins[1],
				  fermiEnergy));
		if (dftParameters::verbosity>=2)
		  pcout << "Maximum residual norm of the state closest to and below Fermi level: "<< maxRes << std::endl;
	      }
	  }
	else
	  {

	    std::vector<std::vector<double>> residualNormWaveFunctionsAllkPoints;
	    residualNormWaveFunctionsAllkPoints.resize(d_kPointWeights.size());
	    for(unsigned int kPoint = 0; kPoint < d_kPointWeights.size(); ++kPoint)
	      residualNormWaveFunctionsAllkPoints[kPoint].resize(numEigenValues);

	    if(dftParameters::xc_id < 4)
	      {
		computing_timer.enter_section("VEff Computation");
		kohnShamDFTEigenOperator.computeVEff(rhoInValues, d_phiTotRhoIn, d_phiExt, pseudoValues);
		computing_timer.exit_section("VEff Computation");
	      }
	    else if (dftParameters::xc_id == 4)
	      {
		computing_timer.enter_section("VEff Computation");
		kohnShamDFTEigenOperator.computeVEff(rhoInValues, gradRhoInValues, d_phiTotRhoIn, d_phiExt, pseudoValues);
		computing_timer.exit_section("VEff Computation");
	      }

	    for (unsigned int kPoint = 0; kPoint < d_kPointWeights.size(); ++kPoint)
	      {
		kohnShamDFTEigenOperator.reinitkPointIndex(kPoint);

		computing_timer.enter_section("Hamiltonian Matrix Computation");
		kohnShamDFTEigenOperator.computeHamiltonianMatrix(kPoint);
		computing_timer.exit_section("Hamiltonian Matrix Computation");

		for(unsigned int j = 0; j < dftParameters::numPass; ++j)
		  {
		    if (dftParameters::verbosity>=2)
		      pcout<< "Beginning Chebyshev filter pass "<< j+1<<std::endl;


		    kohnShamEigenSpaceCompute(0,
					      kPoint,
					      kohnShamDFTEigenOperator,
					      subspaceIterationSolver,
					      residualNormWaveFunctionsAllkPoints[kPoint]);

		  }
	      }

	    //
	    //fermi energy
	    //
	    compute_fermienergy();

	    //
	    //maximum of the residual norm of the state closest to and below the Fermi level among all k points
	    //
	    double maxRes = computeMaximumHighestOccupiedStateResidualNorm
	      (residualNormWaveFunctionsAllkPoints,
	       eigenValues,
	       fermiEnergy);
	    if (dftParameters::verbosity>=2)
	      pcout << "Maximum residual norm of the state closest to and below Fermi level: "<< maxRes << std::endl;

	    //if the residual norm is greater than adaptiveChebysevFilterPassesTol (a heuristic value)
	    // do more passes of chebysev filter till the check passes.
	    // This improves the scf convergence performance.
	    unsigned int count=1;
	    const double filterPassTol=(scfIter==0
		                       && dftParameters::restartFromChk
				       && dftParameters::chkType==2)? 1.0e-4
		                       :adaptiveChebysevFilterPassesTol;
	    while (maxRes>filterPassTol && count<20)
	      {

		for (unsigned int kPoint = 0; kPoint < d_kPointWeights.size(); ++kPoint)
		  {
		    kohnShamDFTEigenOperator.reinitkPointIndex(kPoint);
		    if (dftParameters::verbosity>=2)
		      pcout<< "Beginning Chebyshev filter pass "<< dftParameters::numPass+count<<std::endl;

		    computing_timer.enter_section("Hamiltonian Matrix Computation");
		    kohnShamDFTEigenOperator.computeHamiltonianMatrix(kPoint);
		    computing_timer.exit_section("Hamiltonian Matrix Computation");

		    kohnShamEigenSpaceCompute(0,
					      kPoint,
					      kohnShamDFTEigenOperator,
					      subspaceIterationSolver,
					      residualNormWaveFunctionsAllkPoints[kPoint]);
		  }
		count++;
		compute_fermienergy();
		maxRes = computeMaximumHighestOccupiedStateResidualNorm
		  (residualNormWaveFunctionsAllkPoints,
		   eigenValues,
		   fermiEnergy);
		if (dftParameters::verbosity>=2)
		  pcout << "Maximum residual norm of the state closest to and below Fermi level: "<< maxRes << std::endl;
	      }

	  }
	computing_timer.enter_section("compute rho");
#ifdef USE_COMPLEX
	if(dftParameters::useSymm){
	  symmetryPtr->computeLocalrhoOut();
	  symmetryPtr->computeAndSymmetrize_rhoOut();
	}
	else
	  compute_rhoOut();
#else
	compute_rhoOut();
#endif
	computing_timer.exit_section("compute rho");

	//
	//compute integral rhoOut
	//
	const double integralRhoValue=totalCharge(rhoOutValues);

	if (dftParameters::verbosity>=2){
	  pcout<< std::endl<<"number of electrons: "<< integralRhoValue<<std::endl;
	  if (dftParameters::spinPolarized==1)
		pcout<< std::endl<<"net magnetization: "<< totalMagnetization(rhoOutValuesSpinPolarized) << std::endl;
	}
	//
	//phiTot with rhoOut
	//
	if(dftParameters::verbosity>=2)
	  pcout<< std::endl<<"Poisson solve for total electrostatic potential (rhoOut+b): ";

	computing_timer.enter_section("phiTot solve");


	phiTotalSolverProblem.reinit(matrix_free_data,
				     d_phiTotRhoOut,
				     *d_constraintsVector[phiTotDofHandlerIndex],
				     phiTotDofHandlerIndex,
				     d_atomNodeIdToChargeMap,
				     *rhoOutValues,
				     false);


	dealiiCGSolver.solve(phiTotalSolverProblem,
			     dftParameters::relLinearSolverTolerance,
			     dftParameters::maxLinearSolverIterations,
			     dftParameters::verbosity);

	computing_timer.exit_section("phiTot solve");

	QGauss<3>  quadrature(C_num1DQuad<FEOrder>());
	const double totalEnergy = dftParameters::spinPolarized==0 ?
	  energyCalc.computeEnergy(dofHandler,
				   dofHandler,
				   quadrature,
				   quadrature,
				   eigenValues,
				   d_kPointWeights,
				   fermiEnergy,
				   funcX,
				   funcC,
				   d_phiTotRhoIn,
				   d_phiTotRhoOut,
				   *rhoInValues,
				   *rhoOutValues,
				   *rhoOutValues,
				   *gradRhoInValues,
				   *gradRhoOutValues,
				   d_localVselfs,
				   d_atomNodeIdToChargeMap,
				   atomLocations.size(),
				   lowerBoundKindex,
				   dftParameters::verbosity>=2) :
	  energyCalc.computeEnergySpinPolarized(dofHandler,
						dofHandler,
						quadrature,
						quadrature,
						eigenValues,
						d_kPointWeights,
						fermiEnergy,
						funcX,
						funcC,
						d_phiTotRhoIn,
						d_phiTotRhoOut,
						*rhoInValues,
						*rhoOutValues,
						*rhoOutValues,
						*gradRhoInValues,
						*gradRhoOutValues,
						*rhoInValuesSpinPolarized,
						*rhoOutValuesSpinPolarized,
						*gradRhoInValuesSpinPolarized,
						*gradRhoOutValuesSpinPolarized,
						d_localVselfs,
						d_atomNodeIdToChargeMap,
						atomLocations.size(),
						lowerBoundKindex,
						dftParameters::verbosity>=2);
	if (dftParameters::verbosity==1)
	  {
	    pcout<<"Total energy  : " << totalEnergy << std::endl;
	  }

	if (dftParameters::verbosity>=1)
	  pcout<<"***********************Self-Consistent-Field Iteration: "<<std::setw(2)<<scfIter+1<<" complete**********************"<<std::endl<<std::endl;

	//output wave functions
	//output();

	//
	scfIter++;

	if (dftParameters::chkType==2)
	  saveTriaInfoAndRhoData();
      }

    if(scfIter==dftParameters::numSCFIterations)
      pcout<< "SCF iteration did not converge to the specified tolerance after: "<<scfIter<<" iterations."<<std::endl;
    else
      pcout<< "SCF iteration converged to the specified tolerance after: "<<scfIter<<" iterations."<<std::endl;


    //
    // compute and print ground state energy or energy after max scf iterations
    //
    QGauss<3>  quadrature(C_num1DQuad<FEOrder>());
    const double totalEnergy = dftParameters::spinPolarized==0 ?
      energyCalc.computeEnergy(dofHandler,
			       dofHandler,
			       quadrature,
			       quadrature,
			       eigenValues,
			       d_kPointWeights,
			       fermiEnergy,
			       funcX,
			       funcC,
			       d_phiTotRhoIn,
			       d_phiTotRhoOut,
			       *rhoInValues,
			       *rhoOutValues,
			       *rhoOutValues,
			       *gradRhoInValues,
			       *gradRhoOutValues,
			       d_localVselfs,
			       d_atomNodeIdToChargeMap,
			       atomLocations.size(),
			       lowerBoundKindex,
			       true) :
      energyCalc.computeEnergySpinPolarized(dofHandler,
					    dofHandler,
					    quadrature,
					    quadrature,
					    eigenValues,
					    d_kPointWeights,
					    fermiEnergy,
					    funcX,
					    funcC,
					    d_phiTotRhoIn,
					    d_phiTotRhoOut,
					    *rhoInValues,
					    *rhoOutValues,
					    *rhoOutValues,
					    *gradRhoInValues,
					    *gradRhoOutValues,
					    *rhoInValuesSpinPolarized,
					    *rhoOutValuesSpinPolarized,
					    *gradRhoInValuesSpinPolarized,
					    *gradRhoOutValuesSpinPolarized,
					    d_localVselfs,
					    d_atomNodeIdToChargeMap,
					    atomLocations.size(),
					    lowerBoundKindex,
					    true);

    computing_timer.exit_section("scf solve");

    MPI_Barrier(interpoolcomm) ;
    if (dftParameters::isIonForce)
      {
	computing_timer.enter_section("ion force");
	forcePtr->computeAtomsForces();
	forcePtr->printAtomsForces();
	computing_timer.exit_section("ion force");
      }
#ifdef USE_COMPLEX
    if (dftParameters::isCellStress)
      {
	computing_timer.enter_section("cell stress");
	forcePtr->computeStress();
	forcePtr->printStress();
	computing_timer.exit_section("cell stress");
      }
#endif

    //if (dftParameters::electrostaticsPRefinement)
    //  computeElectrostaticEnergyPRefined();

    computeNodalRhoFromQuadData();

    if (dftParameters::writeSolutionFields)
      output();
  }

  //Output
  template <unsigned int FEOrder>
  void dftClass<FEOrder>::output()
  {
    DataOut<3> data_outEigen;
    data_outEigen.attach_dof_handler (dofHandlerEigen);
    std::vector<vectorType> tempVec(1);
    tempVec[0].reinit(d_tempEigenVec);
    for(unsigned int i=0; i<numEigenValues; ++i)
      {
	char buffer[100]; sprintf(buffer,"eigen%u", i);
#ifdef USE_COMPLEX
        vectorTools::copyFlattenedDealiiVecToSingleCompVec
		 (d_eigenVectorsFlattened[0],
		  numEigenValues,
		  std::make_pair(i,i+1),
		  localProc_dof_indicesReal,
		  localProc_dof_indicesImag,
		  tempVec);
#else
        vectorTools::copyFlattenedDealiiVecToSingleCompVec
		 (d_eigenVectorsFlattened[0],
		  numEigenValues,
		  std::make_pair(i,i+1),
		  tempVec);
#endif
	data_outEigen.add_data_vector (d_tempEigenVec, buffer);
      }
    data_outEigen.build_patches (C_num1DQuad<FEOrder>());

    std::ofstream output ("eigen.vtu");
    dftUtils::writeDataVTUParallelLowestPoolId(data_outEigen,
					       mpi_communicator,
					       interpoolcomm,
					       std::string("eigen"));

    //
    //compute nodal electron-density from quad data
    //
    dealii::parallel::distributed::Vector<double>  rhoNodalField;
    matrix_free_data.initialize_dof_vector(rhoNodalField,densityDofHandlerIndex);
    rhoNodalField=0;
    dealii::VectorTools::project<3,dealii::parallel::distributed::Vector<double>> (dealii::MappingQ1<3,3>(),
										   dofHandler,
										   constraintsNone,
										   QGauss<3>(C_num1DQuad<FEOrder>()),
										   [&](const typename dealii::DoFHandler<3>::active_cell_iterator & cell , const unsigned int q) -> double {return (*rhoOutValues).find(cell->id())->second[q];},
										   rhoNodalField);
    rhoNodalField.update_ghost_values();

    //
    //only generate output for electron-density
    //
    DataOut<3> dataOutRho;
    dataOutRho.attach_dof_handler(dofHandler);
    char buffer[100]; sprintf(buffer,"rhoField");
    dataOutRho.add_data_vector(rhoNodalField, buffer);
    dataOutRho.build_patches(C_num1DQuad<FEOrder>());
    dftUtils::writeDataVTUParallelLowestPoolId(dataOutRho,
					       mpi_communicator,
					       interpoolcomm,
					       std::string("rhoField"));

  }

  template class dftClass<1>;
  template class dftClass<2>;
  template class dftClass<3>;
  template class dftClass<4>;
  template class dftClass<5>;
  template class dftClass<6>;
  template class dftClass<7>;
  template class dftClass<8>;
  template class dftClass<9>;
  template class dftClass<10>;
  template class dftClass<11>;
  template class dftClass<12>;
}
<|MERGE_RESOLUTION|>--- conflicted
+++ resolved
@@ -264,7 +264,6 @@
     d_eigenVectorsFlattened.resize((1+dftParameters::spinPolarized)*d_kPointWeights.size());
 
     for(unsigned int kPoint = 0; kPoint < d_kPointWeights.size(); ++kPoint)
-<<<<<<< HEAD
       {
 	eigenValues[kPoint].resize((dftParameters::spinPolarized+1)*numEigenValues);
       }
@@ -275,10 +274,6 @@
 	pcout<<std::endl<<"Reading Pseudo-potential data for each atom from the list given in : " <<dftParameters::pseudoPotentialFile<<std::endl;
       }
     pseudoUtils::convert(dftParameters::pseudoPotentialFile);
-    
-=======
-        eigenValues[kPoint].resize((dftParameters::spinPolarized+1)*numEigenValues);
->>>>>>> e359b1ce
   }
 
   //dft pseudopotential init
@@ -380,11 +375,7 @@
 
   //dft init
   template<unsigned int FEOrder>
-<<<<<<< HEAD
-  void dftClass<FEOrder>::init(const bool usePreviousGroundStateFields)
-=======
   void dftClass<FEOrder>::init (const unsigned int usePreviousGroundStateFields)
->>>>>>> e359b1ce
   {
 
     initImageChargesUpdateKPoints();
