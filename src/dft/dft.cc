// ---------------------------------------------------------------------
//
// Copyright (c) 2017-2018 The Regents of the University of Michigan and DFT-FE authors.
//
// This file is part of the DFT-FE code.
//
// The DFT-FE code is free software; you can use it, redistribute
// it, and/or modify it under the terms of the GNU Lesser General
// Public License as published by the Free Software Foundation; either
// version 2.1 of the License, or (at your option) any later version.
// The full text of the license can be found in the file LICENSE at
// the top level of the DFT-FE distribution.
//
// ---------------------------------------------------------------------
//
// @author Shiva Rudraraju, Phani Motamarri, Sambit Das
//

//Include header files
#include <dft.h>
#include <eigen.h>
#include <force.h>
#include <poissonSolverProblem.h>
#include <dealiiLinearSolver.h>
#include <energyCalculator.h>
#include <symmetry.h>
#include <geoOptIon.h>
#include <geoOptCell.h>
#include <meshMovementGaussian.h>
#include <meshMovementAffineTransform.h>
#include <fileReaders.h>
#include <dftParameters.h>
#include <dftUtils.h>
#include <chebyshevOrthogonalizedSubspaceIterationSolver.h>
#include <complex>
#include <cmath>
#include <algorithm>
#include "linalg.h"
#include "stdafx.h"
#include <fstream>
#include <boost/math/special_functions/spherical_harmonic.hpp>
#include <boost/math/distributions/normal.hpp>
#include <boost/random/normal_distribution.hpp>
#include <interpolateFieldsFromPreviousMesh.h>
#include <linearAlgebraOperations.h>
#include <vectorUtilities.h>


namespace dftfe {

  //Include cc files
#include "pseudoUtils.cc"
#include "moveMeshToAtoms.cc"
#include "initUnmovedTriangulation.cc"
#include "initBoundaryConditions.cc"
#include "initElectronicFields.cc"
#include "initPseudo.cc"
#include "initPseudo-OV.cc"
#include "initRho.cc"
#include "publicMethods.cc"
#include "generateImageCharges.cc"
#include "psiInitialGuess.cc"
#include "fermiEnergy.cc"
#include "charge.cc"
#include "density.cc"
#include "mixingschemes.cc"
#include "kohnShamEigenSolve.cc"
#include "restart.cc"
#include "electrostaticPRefinedEnergy.cc"
#include "moveAtoms.cc"

  //
  //dft constructor
  //
  template<unsigned int FEOrder>
  dftClass<FEOrder>::dftClass(const MPI_Comm &mpi_comm_replica,const MPI_Comm &_interpoolcomm):
    FE (FE_Q<3>(QGaussLobatto<1>(FEOrder+1)), 1),
#ifdef USE_COMPLEX
    FEEigen (FE_Q<3>(QGaussLobatto<1>(FEOrder+1)), 2),
#else
    FEEigen (FE_Q<3>(QGaussLobatto<1>(FEOrder+1)), 1),
#endif
    mpi_communicator (mpi_comm_replica),
    interpoolcomm (_interpoolcomm),
    n_mpi_processes (Utilities::MPI::n_mpi_processes(mpi_comm_replica)),
    this_mpi_process (Utilities::MPI::this_mpi_process(mpi_comm_replica)),
    numElectrons(0),
    numLevels(0),
    d_mesh(mpi_comm_replica,_interpoolcomm),
    d_affineTransformMesh(mpi_comm_replica),
    d_gaussianMovePar(mpi_comm_replica),
    d_vselfBinsManager(mpi_comm_replica),
    pcout (std::cout, (Utilities::MPI::this_mpi_process(MPI_COMM_WORLD) == 0)),
    computing_timer (pcout,
		     dftParameters::reproducible_output ? TimerOutput::never : TimerOutput::summary,
		     TimerOutput::wall_times)
  {
    forcePtr= new forceClass<FEOrder>(this, mpi_comm_replica);
    symmetryPtr= new symmetryClass<FEOrder>(this, mpi_comm_replica, _interpoolcomm);
    geoOptIonPtr= new geoOptIon<FEOrder>(this, mpi_comm_replica);

#ifdef USE_COMPLEX
    geoOptCellPtr= new geoOptCell<FEOrder>(this, mpi_comm_replica);
#endif
  }

  template<unsigned int FEOrder>
  dftClass<FEOrder>::~dftClass()
  {
    delete symmetryPtr;
    matrix_free_data.clear();
    delete forcePtr;
    delete geoOptIonPtr;
#ifdef USE_COMPLEX
    delete geoOptCellPtr;
#endif
  }

  namespace internaldft
  {

    void convertToCellCenteredCartesianCoordinates(std::vector<std::vector<double> > & atomLocations,
						   const std::vector<std::vector<double> > & latticeVectors)
    {
      std::vector<double> cartX(atomLocations.size(),0.0);
      std::vector<double> cartY(atomLocations.size(),0.0);
      std::vector<double> cartZ(atomLocations.size(),0.0);

      //
      //convert fractional atomic coordinates to cartesian coordinates
      //
      for(int i = 0; i < atomLocations.size(); ++i)
	{
	  cartX[i] = atomLocations[i][2]*latticeVectors[0][0] + atomLocations[i][3]*latticeVectors[1][0] + atomLocations[i][4]*latticeVectors[2][0];
	  cartY[i] = atomLocations[i][2]*latticeVectors[0][1] + atomLocations[i][3]*latticeVectors[1][1] + atomLocations[i][4]*latticeVectors[2][1];
	  cartZ[i] = atomLocations[i][2]*latticeVectors[0][2] + atomLocations[i][3]*latticeVectors[1][2] + atomLocations[i][4]*latticeVectors[2][2];
	}

      //
      //define cell centroid (confirm whether it will work for non-orthogonal lattice vectors)
      //
      double cellCentroidX = 0.5*(latticeVectors[0][0] + latticeVectors[1][0] + latticeVectors[2][0]);
      double cellCentroidY = 0.5*(latticeVectors[0][1] + latticeVectors[1][1] + latticeVectors[2][1]);
      double cellCentroidZ = 0.5*(latticeVectors[0][2] + latticeVectors[1][2] + latticeVectors[2][2]);

      for(int i = 0; i < atomLocations.size(); ++i)
	{
	  atomLocations[i][2] = cartX[i] - cellCentroidX;
	  atomLocations[i][3] = cartY[i] - cellCentroidY;
	  atomLocations[i][4] = cartZ[i] - cellCentroidZ;
	}
    }
  }

  template<unsigned int FEOrder>
  double dftClass<FEOrder>::computeVolume(const dealii::DoFHandler<3> & _dofHandler)
  {
    double domainVolume=0;
    QGauss<3>  quadrature(C_num1DQuad<FEOrder>());
    FEValues<3> fe_values (_dofHandler.get_fe(), quadrature, update_JxW_values);

    typename DoFHandler<3>::active_cell_iterator cell = _dofHandler.begin_active(), endc = _dofHandler.end();
    for (; cell!=endc; ++cell)
      if (cell->is_locally_owned())
	{
	  fe_values.reinit (cell);
	  for (unsigned int q_point = 0; q_point < quadrature.size(); ++q_point)
	    domainVolume+=fe_values.JxW (q_point);
	}

    domainVolume= Utilities::MPI::sum(domainVolume, mpi_communicator);
    if (dftParameters::verbosity>=1)
      pcout<< "Volume of the domain (Bohr^3): "<< domainVolume<<std::endl;
    return domainVolume;
  }

  template<unsigned int FEOrder>
  void dftClass<FEOrder>::set()
  {
    if (dftParameters::verbosity>=2)
      pcout << std::endl << "number of MPI processes: "
	    << Utilities::MPI::n_mpi_processes(mpi_communicator)
	    << std::endl;
    //
    //read coordinates
    //
    unsigned int numberColumnsCoordinatesFile = 5;

    if (dftParameters::periodicX || dftParameters::periodicY || dftParameters::periodicZ)
      {
	//
	//read fractionalCoordinates of atoms in periodic case
	//
	dftUtils::readFile(numberColumnsCoordinatesFile, atomLocations, dftParameters::coordinatesFile);
	pcout << "number of atoms: " << atomLocations.size() << "\n";
	atomLocationsFractional.resize(atomLocations.size()) ;
	//
	//find unique atom types
	//
	for (std::vector<std::vector<double> >::iterator it=atomLocations.begin(); it<atomLocations.end(); it++)
	  {
	    atomTypes.insert((unsigned int)((*it)[0]));
	  }

	//
	//print fractional coordinates
	//
	for(int i = 0; i < atomLocations.size(); ++i)
	  {
	    atomLocationsFractional[i] = atomLocations[i] ;
	  }
      }
    else
      {
	dftUtils::readFile(numberColumnsCoordinatesFile, atomLocations, dftParameters::coordinatesFile);
	pcout << "number of atoms: " << atomLocations.size() << "\n";

	//
	//find unique atom types
	//
	for (std::vector<std::vector<double> >::iterator it=atomLocations.begin(); it<atomLocations.end(); it++)
	  {
	    atomTypes.insert((unsigned int)((*it)[0]));
	  }
      }

    //
    //read domain bounding Vectors
    //
    unsigned int numberColumnsLatticeVectorsFile = 3;
    dftUtils::readFile(numberColumnsLatticeVectorsFile,d_domainBoundingVectors,dftParameters::domainBoundingVectorsFile);

    pcout << "number of atoms types: " << atomTypes.size() << "\n";

    //determine number of electrons
    for(unsigned int iAtom = 0; iAtom < atomLocations.size(); iAtom++)
    {
      const unsigned int Z = atomLocations[iAtom][0];
      const unsigned int valenceZ = atomLocations[iAtom][1];

      if(dftParameters::isPseudopotential)
	  numElectrons += valenceZ;
      else
	  numElectrons += Z;
    }

    //estimate total number of wave functions from atomic orbital filling
    if (dftParameters::startingWFCType=="ATOMIC")
      determineOrbitalFilling();

#ifdef USE_COMPLEX
    generateMPGrid();
#else
    d_kPointCoordinates.resize(3,0.0);
    d_kPointWeights.resize(1,1.0);
#endif

    //set size of eigenvalues and eigenvectors data structures
    eigenValues.resize(d_kPointWeights.size());

    a0.resize((dftParameters::spinPolarized+1)*d_kPointWeights.size(),dftParameters::lowerEndWantedSpectrum);
    bLow.resize((dftParameters::spinPolarized+1)*d_kPointWeights.size(),0.0);
    eigenVectors.resize((1+dftParameters::spinPolarized)*d_kPointWeights.size());

    for(unsigned int kPoint = 0; kPoint < (1+dftParameters::spinPolarized)*d_kPointWeights.size(); ++kPoint)
      eigenVectors[kPoint].resize(numEigenValues);

    for(unsigned int kPoint = 0; kPoint < d_kPointWeights.size(); ++kPoint)
      {
	eigenValues[kPoint].resize((dftParameters::spinPolarized+1)*numEigenValues);
      }

  }

  //dft pseudopotential init
  template<unsigned int FEOrder>
  void dftClass<FEOrder>::initPseudoPotentialAll()
  {
    if(dftParameters::isPseudopotential)
      {
	TimerOutput::Scope scope (computing_timer, "psp init");
	pcout<<std::endl<<"Pseuodopotential initalization...."<<std::endl;
	initLocalPseudoPotential();
	//
	if(dftParameters::pseudoProjector == 2)
	  initNonLocalPseudoPotential_OV();
	else
	  initNonLocalPseudoPotential();
	//
	//
	if(dftParameters::pseudoProjector == 2)
	  {
	    computeSparseStructureNonLocalProjectors_OV();
	    computeElementalOVProjectorKets();
	  }
	else
	  {
	    computeSparseStructureNonLocalProjectors();
	    computeElementalProjectorKets();
	  }

	forcePtr->initPseudoData();
      }
  }


  // generate image charges and update k point cartesian coordinates based on current lattice vectors
  template<unsigned int FEOrder>
  void dftClass<FEOrder>::initImageChargesUpdateKPoints()
  {

    pcout<<"-----------Domain bounding vectors (lattice vectors in fully periodic case)-------------"<<std::endl;
    for(int i = 0; i < d_domainBoundingVectors.size(); ++i)
      {
	pcout<<"v"<< i+1<<" : "<< d_domainBoundingVectors[i][0]<<" "<<d_domainBoundingVectors[i][1]<<" "<<d_domainBoundingVectors[i][2]<<std::endl;
      }
    pcout<<"-----------------------------------------------------------------------------------------"<<std::endl;

    if (dftParameters::periodicX || dftParameters::periodicY || dftParameters::periodicZ)
      {
	pcout<<"-----Fractional coordinates of atoms------ "<<std::endl;
	for(unsigned int i = 0; i < atomLocations.size(); ++i)
	  {
	    atomLocations[i] = atomLocationsFractional[i] ;
	    pcout<<"AtomId "<<i <<":  "<<atomLocationsFractional[i][2]<<" "<<atomLocationsFractional[i][3]<<" "<<atomLocationsFractional[i][4]<<"\n";
	  }
	pcout<<"-----------------------------------------------------------------------------------------"<<std::endl;
	//sanity check on fractional coordinates
	std::vector<bool> periodicBc(3,false);
	periodicBc[0]=dftParameters::periodicX;periodicBc[1]=dftParameters::periodicY;periodicBc[2]=dftParameters::periodicZ;
        const double tol=1e-6;
  	for(unsigned int i = 0; i < atomLocationsFractional.size(); ++i)
	  {
	    for(unsigned int idim = 0; idim < 3; ++idim)
	      if (periodicBc[idim])
	        AssertThrow(atomLocationsFractional[i][2+idim]>-tol && atomLocationsFractional[i][2+idim]<1.0+tol,ExcMessage("DFT-FE Error: periodic direction fractional coordinates doesn't lie in [0,1]. Please check input fractional coordinates, or if this is an ionic relaxation step, please check the corresponding algorithm."));
	  }

	generateImageCharges();

	internaldft::convertToCellCenteredCartesianCoordinates(atomLocations,
							       d_domainBoundingVectors);
#ifdef USE_COMPLEX
	recomputeKPointCoordinates();
#endif
	if (dftParameters::verbosity>=2)
	  {
	    //FIXME: Print all k points across all pools
	    pcout<<"-------------------k points cartesian coordinates and weights-----------------------------"<<std::endl;
	    for(unsigned int i = 0; i < d_kPointWeights.size(); ++i)
	      {
		pcout<<" ["<< d_kPointCoordinates[3*i+0] <<", "<< d_kPointCoordinates[3*i+1]<<", "<< d_kPointCoordinates[3*i+2]<<"] "<<d_kPointWeights[i]<<std::endl;
	      }
	    pcout<<"-----------------------------------------------------------------------------------------"<<std::endl;
	  }
      }
    else
      {
	//
	//print cartesian coordinates
	//
	pcout<<"------------Cartesian coordinates of atoms (origin at center of domain)------------------"<<std::endl;
	for(unsigned int i = 0; i < atomLocations.size(); ++i)
	  {
	    pcout<<"AtomId "<<i <<":  "<<atomLocations[i][2]<<" "<<atomLocations[i][3]<<" "<<atomLocations[i][4]<<"\n";
	  }
	pcout<<"-----------------------------------------------------------------------------------------"<<std::endl;
      }
  }

  //dft init
  template<unsigned int FEOrder>
  void dftClass<FEOrder>::init (const bool usePreviousGroundStateFields)
  {

    initImageChargesUpdateKPoints();

    computing_timer.enter_section("mesh generation");
    //
    //generate mesh (both parallel and serial)
    //
    if (dftParameters::chkType==2 && dftParameters::restartFromChk)
      {
	d_mesh.generateCoarseMeshesForRestart(atomLocations,
					      d_imagePositions,
					      d_domainBoundingVectors,
					      dftParameters::useSymm);
	loadTriaInfoAndRhoData();
      }
    else
      d_mesh.generateSerialUnmovedAndParallelMovedUnmovedMesh(atomLocations,
							      d_imagePositions,
							      d_domainBoundingVectors,
							      dftParameters::useSymm);
    computing_timer.exit_section("mesh generation");


    //
    //get access to triangulation objects from meshGenerator class
    //
    const parallel::distributed::Triangulation<3> & triangulationPar = d_mesh.getParallelMeshMoved();

    //
    //initialize dofHandlers and hanging-node constraints and periodic constraints on the unmoved Mesh
    //
    initUnmovedTriangulation(triangulationPar);
#ifdef USE_COMPLEX
    if (dftParameters::useSymm)
      symmetryPtr->initSymmetry() ;
#endif
    //
    //move triangulation to have atoms on triangulation vertices
    //
    moveMeshToAtoms(triangulationPar);

    //
    //initialize dirichlet BCs for total potential and vSelf poisson solutions
    //
    initBoundaryConditions();

    //
    //initialize guesses for electron-density and wavefunctions
    //
    initElectronicFields(usePreviousGroundStateFields);

    //
    //store constraintEigen Matrix entries into STL vector
    //
    constraintsNoneEigenDataInfo.initialize(vChebyshev.get_partitioner(),
					    constraintsNoneEigen);

    constraintsNoneDataInfo.initialize(matrix_free_data.get_vector_partitioner(),
				       constraintsNone);

    //
    //initialize pseudopotential data for both local and nonlocal part
    //
    initPseudoPotentialAll();
  }

  template<unsigned int FEOrder>
  void dftClass<FEOrder>::initNoRemesh()
  {
    initImageChargesUpdateKPoints();

    //
    //reinitialize dirichlet BCs for total potential and vSelf poisson solutions
    //
    initBoundaryConditions();

    //rho init (use previous ground state electron density)
    //
    noRemeshRhoDataInit();

    //
    //reinitialize pseudopotential related data structures
    //
    initPseudoPotentialAll();
  }

  //
  // deform domain and call appropriate reinits
  //
  template<unsigned int FEOrder>
  void dftClass<FEOrder>::deformDomain(const Tensor<2,3,double> & deformationGradient)
  {
    d_affineTransformMesh.initMoved(d_domainBoundingVectors);
    d_affineTransformMesh.transform(deformationGradient);

    dftUtils::transformDomainBoundingVectors(d_domainBoundingVectors,deformationGradient);

    initNoRemesh();
  }

  //
  //dft run
  //
  template<unsigned int FEOrder>
  void dftClass<FEOrder>::run()
  {
    solve();

    if (dftParameters::isIonOpt && !dftParameters::isCellOpt)
      {
	geoOptIonPtr->init();
	geoOptIonPtr->run();
      }
    else if (!dftParameters::isIonOpt && dftParameters::isCellOpt)
      {
#ifdef USE_COMPLEX
	geoOptCellPtr->init();
	geoOptCellPtr->run();
#else
	AssertThrow(false,ExcMessage("CELL OPT cannot be set to true for fully non-periodic domain."));
#endif
      }
    else if (dftParameters::isIonOpt && dftParameters::isCellOpt)
      {
#ifdef USE_COMPLEX
	//first relax ion positions in the starting cell configuration
	geoOptIonPtr->init();
	geoOptIonPtr->run();

	//start cell relaxation, where for each cell relaxation update the ion positions are again relaxed
	geoOptCellPtr->init();
	geoOptCellPtr->run();
#else
	AssertThrow(false,ExcMessage("CELL OPT cannot be set to true for fully non-periodic domain."));
#endif
      }
  }

  //
  //dft solve
  //
  template<unsigned int FEOrder>
  void dftClass<FEOrder>::solve()
  {

    //
    //solve vself in bins
    //
    computing_timer.enter_section("vself solve");


    d_vselfBinsManager.solveVselfInBins(matrix_free_data,
					2,
					d_phiExt,
					d_noConstraints,
					d_localVselfs);

    computing_timer.exit_section("vself solve");

    energyCalculator energyCalc(mpi_communicator, interpoolcomm);



    //set up poisson solver
    dealiiLinearSolver dealiiCGSolver(mpi_communicator, dealiiLinearSolver::CG);
    poissonSolverProblem<FEOrder> phiTotalSolverProblem(mpi_communicator);


    //
    //create eigenClass object
    //
    eigenClass<FEOrder> kohnShamDFTEigenOperator(this,mpi_communicator);
    kohnShamDFTEigenOperator.init();


    //
    //create eigen solver object
    //
    chebyshevOrthogonalizedSubspaceIterationSolver subspaceIterationSolver(dftParameters::lowerEndWantedSpectrum,
									   0.0);


    //
    //precompute shapeFunctions and shapeFunctionGradients and shapeFunctionGradientIntegrals
    //
    computing_timer.enter_section("shapefunction data");
    kohnShamDFTEigenOperator.preComputeShapeFunctionGradientIntegrals();
    computing_timer.exit_section("shapefunction data");


    //
    //solve
    //
    computing_timer.enter_section("scf solve");


    //
    //Begin SCF iteration
    //
    unsigned int scfIter=0;
    double norm = 1.0;
    //CAUTION: Choosing a looser tolerance might lead to failed tests
    const double adaptiveChebysevFilterPassesTol = dftParameters::chebyshevTolerance;


    pcout<<std::endl;
    if (dftParameters::verbosity==0)
      pcout<<"Starting SCF iteration...."<<std::endl;
    while ((norm > dftParameters::selfConsistentSolverTolerance) && (scfIter < dftParameters::numSCFIterations))
      {
	if (dftParameters::verbosity>=1)
	  pcout<<"************************Begin Self-Consistent-Field Iteration: "<<std::setw(2)<<scfIter+1<<" ***********************"<<std::endl;
	//
	//Mixing scheme
	//
	if(scfIter > 0 && !(dftParameters::restartFromChk && dftParameters::chkType==2))
	  {
	    if (scfIter==1)
	      {
		if (dftParameters::spinPolarized==1)
		  {
		    norm = mixing_simple_spinPolarized();
		  }
		else
		  norm = mixing_simple();

		if (dftParameters::verbosity>=1)
		  pcout<<"Simple mixing: L2 norm of electron-density difference: "<< norm<< std::endl;
	      }
	    else
	      {
		if (dftParameters::spinPolarized==1)
		  {
		    norm = sqrt(mixing_anderson_spinPolarized());
		  }
		else
		  norm = sqrt(mixing_anderson());

		if (dftParameters::verbosity>=1)
		  pcout<<"Anderson mixing: L2 norm of electron-density difference: "<< norm<< std::endl;
	      }

	    d_phiTotRhoIn = d_phiTotRhoOut;
	  }
	else if (dftParameters::restartFromChk && dftParameters::chkType==2)
	  {
	    if (dftParameters::spinPolarized==1)
	      {
		norm = sqrt(mixing_anderson_spinPolarized());
	      }
	    else
	      norm = sqrt(mixing_anderson());

	    if (dftParameters::verbosity>=1)
	      pcout<<"Anderson Mixing: L2 norm of electron-density difference: "<< norm<< std::endl;

	    d_phiTotRhoIn = d_phiTotRhoOut;
	  }

	//
	//phiTot with rhoIn
	//
	if (dftParameters::verbosity>=2)
	  pcout<< std::endl<<"Poisson solve for total electrostatic potential (rhoIn+b): ";
	computing_timer.enter_section("phiTot solve");

	if (scfIter>0)
	  phiTotalSolverProblem.reinit(matrix_free_data,
				       d_phiTotRhoIn,
				       *d_constraintsVector[phiTotDofHandlerIndex],
				       phiTotDofHandlerIndex,
				       d_atomNodeIdToChargeMap,
				       *rhoInValues,
				       false);
	else
	  phiTotalSolverProblem.reinit(matrix_free_data,
				       d_phiTotRhoIn,
				       *d_constraintsVector[phiTotDofHandlerIndex],
				       phiTotDofHandlerIndex,
				       d_atomNodeIdToChargeMap,
				       *rhoInValues);

	dealiiCGSolver.solve(phiTotalSolverProblem,

			     dftParameters::relLinearSolverTolerance,
			     dftParameters::maxLinearSolverIterations,
			     dftParameters::verbosity);

	computing_timer.exit_section("phiTot solve");





	//
	//eigen solve
	//
	if (dftParameters::spinPolarized==1)
	  {

	    std::vector<std::vector<std::vector<double> > > eigenValuesSpins(2,
									     std::vector<std::vector<double> >(d_kPointWeights.size(),
													       std::vector<double>(numEigenValues)));

	    std::vector<std::vector<std::vector<double>>> residualNormWaveFunctionsAllkPointsSpins(2,
												   std::vector<std::vector<double> >(d_kPointWeights.size(),
																     std::vector<double>(numEigenValues)));

	    for(unsigned int s=0; s<2; ++s)
	      {
		if(dftParameters::xc_id < 4)
		  {
		    computing_timer.enter_section("VEff Computation");
		    kohnShamDFTEigenOperator.computeVEffSpinPolarized(rhoInValuesSpinPolarized, d_phiTotRhoIn, d_phiExt, s, pseudoValues);
		    computing_timer.exit_section("VEff Computation");
		  }
		else if (dftParameters::xc_id == 4)
		  {
		    computing_timer.enter_section("VEff Computation");
		    kohnShamDFTEigenOperator.computeVEffSpinPolarized(rhoInValuesSpinPolarized, gradRhoInValuesSpinPolarized, d_phiTotRhoIn, d_phiExt, s, pseudoValues);
		    computing_timer.exit_section("VEff Computation");
		  }
		for (unsigned int kPoint = 0; kPoint < d_kPointWeights.size(); ++kPoint)
		  {
		    kohnShamDFTEigenOperator.reinitkPointIndex(kPoint);


		    computing_timer.enter_section("Hamiltonian Matrix Computation");
		    kohnShamDFTEigenOperator.computeHamiltonianMatrix(kPoint);
		    computing_timer.exit_section("Hamiltonian Matrix Computation");


		    for(unsigned int j = 0; j < dftParameters::numPass; ++j)
		      {
			if (dftParameters::verbosity>=2)
			  pcout<<"Beginning Chebyshev filter pass "<< j+1<< " for spin "<< s+1<<std::endl;

			kohnShamEigenSpaceCompute(s,
						  kPoint,
						  kohnShamDFTEigenOperator,
						  subspaceIterationSolver,
						  residualNormWaveFunctionsAllkPointsSpins[s][kPoint]);
		      }
		  }
	      }

	    for(unsigned int s=0; s<2; ++s)
	      for (unsigned int kPoint = 0; kPoint < d_kPointWeights.size(); ++kPoint)
		for (unsigned int i = 0; i<numEigenValues; ++i)
		  eigenValuesSpins[s][kPoint][i]=eigenValues[kPoint][numEigenValues*s+i];
	    //
	    //fermi energy
	    //
	    compute_fermienergy();

	    //maximum of the residual norm of the state closest to and below the Fermi level among all k points,
	    //and also the maximum between the two spins
	    double maxRes =std::max(computeMaximumHighestOccupiedStateResidualNorm
				    (residualNormWaveFunctionsAllkPointsSpins[0],
				     eigenValuesSpins[0],
				     fermiEnergy),
				    computeMaximumHighestOccupiedStateResidualNorm
				    (residualNormWaveFunctionsAllkPointsSpins[1],
				     eigenValuesSpins[1],
				     fermiEnergy));

	    if (dftParameters::verbosity>=2)
	      pcout << "Maximum residual norm of the state closest to and below Fermi level: "<< maxRes << std::endl;

	    //if the residual norm is greater than adaptiveChebysevFilterPassesTol (a heuristic value)
	    // do more passes of chebysev filter till the check passes.
	    // This improves the scf convergence performance.
	    unsigned int count=1;
	    while (maxRes>adaptiveChebysevFilterPassesTol)
	      {
		for(unsigned int s=0; s<2; ++s)
		  {
		    if(dftParameters::xc_id < 4)
		      {
			computing_timer.enter_section("VEff Computation");
			kohnShamDFTEigenOperator.computeVEffSpinPolarized(rhoInValuesSpinPolarized, d_phiTotRhoIn, d_phiExt, s, pseudoValues);
			computing_timer.exit_section("VEff Computation");
		      }
		    else if (dftParameters::xc_id == 4)
		      {
			computing_timer.enter_section("VEff Computation");
			kohnShamDFTEigenOperator.computeVEffSpinPolarized(rhoInValuesSpinPolarized, gradRhoInValuesSpinPolarized, d_phiTotRhoIn, d_phiExt, s, pseudoValues);
			computing_timer.exit_section("VEff Computation");
		      }

		    for(unsigned int kPoint = 0; kPoint < d_kPointWeights.size(); ++kPoint)
		      {
			kohnShamDFTEigenOperator.reinitkPointIndex(kPoint);
			if (dftParameters::verbosity>=2)
			  pcout<< "Beginning Chebyshev filter pass "<< dftParameters::numPass+count<< " for spin "<< s+1<<std::endl;;

			computing_timer.enter_section("Hamiltonian Matrix Computation");
			kohnShamDFTEigenOperator.computeHamiltonianMatrix(kPoint);
			computing_timer.exit_section("Hamiltonian Matrix Computation");

			kohnShamEigenSpaceCompute(s,
						  kPoint,
						  kohnShamDFTEigenOperator,
						  subspaceIterationSolver,
						  residualNormWaveFunctionsAllkPointsSpins[s][kPoint]);

		      }
		  }
		count++;
		for(unsigned int s=0; s<2; ++s)
		  for (unsigned int kPoint = 0; kPoint < d_kPointWeights.size(); ++kPoint)
		    for (unsigned int i = 0; i<numEigenValues; ++i)
		      eigenValuesSpins[s][kPoint][i]=eigenValues[kPoint][numEigenValues*s+i];

		compute_fermienergy();
		maxRes =std::max(computeMaximumHighestOccupiedStateResidualNorm
				 (residualNormWaveFunctionsAllkPointsSpins[0],
				  eigenValuesSpins[0],
				  fermiEnergy),
				 computeMaximumHighestOccupiedStateResidualNorm
				 (residualNormWaveFunctionsAllkPointsSpins[1],
				  eigenValuesSpins[1],
				  fermiEnergy));
		if (dftParameters::verbosity>=2)
		  pcout << "Maximum residual norm of the state closest to and below Fermi level: "<< maxRes << std::endl;
	      }
	  }
	else
	  {

	    std::vector<std::vector<double>> residualNormWaveFunctionsAllkPoints;
	    residualNormWaveFunctionsAllkPoints.resize(d_kPointWeights.size());
	    for(unsigned int kPoint = 0; kPoint < d_kPointWeights.size(); ++kPoint)
	      residualNormWaveFunctionsAllkPoints[kPoint].resize(eigenVectors[kPoint].size());

	    if(dftParameters::xc_id < 4)
	      {
		computing_timer.enter_section("VEff Computation");
		kohnShamDFTEigenOperator.computeVEff(rhoInValues, d_phiTotRhoIn, d_phiExt, pseudoValues);
		computing_timer.exit_section("VEff Computation");
	      }
	    else if (dftParameters::xc_id == 4)
	      {
		computing_timer.enter_section("VEff Computation");
		kohnShamDFTEigenOperator.computeVEff(rhoInValues, gradRhoInValues, d_phiTotRhoIn, d_phiExt, pseudoValues);
		computing_timer.exit_section("VEff Computation");
	      }

	    for (unsigned int kPoint = 0; kPoint < d_kPointWeights.size(); ++kPoint)
	      {
		kohnShamDFTEigenOperator.reinitkPointIndex(kPoint);

		computing_timer.enter_section("Hamiltonian Matrix Computation");
		kohnShamDFTEigenOperator.computeHamiltonianMatrix(kPoint);
		computing_timer.exit_section("Hamiltonian Matrix Computation");

		for(unsigned int j = 0; j < dftParameters::numPass; ++j)
		  {
		    if (dftParameters::verbosity>=2)
		      pcout<< "Beginning Chebyshev filter pass "<< j+1<<std::endl;


		    kohnShamEigenSpaceCompute(0,
					      kPoint,
					      kohnShamDFTEigenOperator,
					      subspaceIterationSolver,
					      residualNormWaveFunctionsAllkPoints[kPoint]);

		  }
	      }

	    //
	    //fermi energy
	    //
	    compute_fermienergy();

	    //
	    //maximum of the residual norm of the state closest to and below the Fermi level among all k points
	    //
	    double maxRes = computeMaximumHighestOccupiedStateResidualNorm
	      (residualNormWaveFunctionsAllkPoints,
	       eigenValues,
	       fermiEnergy);
	    if (dftParameters::verbosity>=2)
	      pcout << "Maximum residual norm of the state closest to and below Fermi level: "<< maxRes << std::endl;

	    //if the residual norm is greater than adaptiveChebysevFilterPassesTol (a heuristic value)
	    // do more passes of chebysev filter till the check passes.
	    // This improves the scf convergence performance.
	    unsigned int count=1;
	    while (maxRes>adaptiveChebysevFilterPassesTol)
	      {

		for (unsigned int kPoint = 0; kPoint < d_kPointWeights.size(); ++kPoint)
		  {
		    kohnShamDFTEigenOperator.reinitkPointIndex(kPoint);
		    if (dftParameters::verbosity>=2)
		      pcout<< "Beginning Chebyshev filter pass "<< dftParameters::numPass+count<<std::endl;

		    computing_timer.enter_section("Hamiltonian Matrix Computation");
		    kohnShamDFTEigenOperator.computeHamiltonianMatrix(kPoint);
		    computing_timer.exit_section("Hamiltonian Matrix Computation");

		    kohnShamEigenSpaceCompute(0,
					      kPoint,
					      kohnShamDFTEigenOperator,
					      subspaceIterationSolver,
					      residualNormWaveFunctionsAllkPoints[kPoint]);
		  }
		count++;
		compute_fermienergy();
		maxRes = computeMaximumHighestOccupiedStateResidualNorm
		  (residualNormWaveFunctionsAllkPoints,
		   eigenValues,
		   fermiEnergy);
		if (dftParameters::verbosity>=2)
		  pcout << "Maximum residual norm of the state closest to and below Fermi level: "<< maxRes << std::endl;
	      }

	  }
	computing_timer.enter_section("compute rho");
#ifdef USE_COMPLEX
	if(dftParameters::useSymm){
	  symmetryPtr->computeLocalrhoOut();
	  symmetryPtr->computeAndSymmetrize_rhoOut();
	}
	else
	  compute_rhoOut();
#else
	compute_rhoOut();
#endif
	computing_timer.exit_section("compute rho");

	//
	//compute integral rhoOut
	//
	const double integralRhoValue=totalCharge(rhoOutValues);
<<<<<<< HEAD
	if (dftParameters::verbosity==2){
=======
	if (dftParameters::verbosity>=2)
>>>>>>> 439db167
	  pcout<< std::endl<<"number of electrons: "<< integralRhoValue<<std::endl;
	  if (dftParameters::spinPolarized==1)
		pcout<< std::endl<<"net magnetization: "<< totalMagnetization(rhoOutValuesSpinPolarized)<std::endl;
	}
	//
	//phiTot with rhoOut
	//
	if(dftParameters::verbosity>=2)
	  pcout<< std::endl<<"Poisson solve for total electrostatic potential (rhoOut+b): ";

	computing_timer.enter_section("phiTot solve");


	phiTotalSolverProblem.reinit(matrix_free_data,
				     d_phiTotRhoOut,
				     *d_constraintsVector[phiTotDofHandlerIndex],
				     phiTotDofHandlerIndex,
				     d_atomNodeIdToChargeMap,
				     *rhoOutValues,
				     false);


	dealiiCGSolver.solve(phiTotalSolverProblem,
			     dftParameters::relLinearSolverTolerance,
			     dftParameters::maxLinearSolverIterations,
			     dftParameters::verbosity);

	computing_timer.exit_section("phiTot solve");

	QGauss<3>  quadrature(C_num1DQuad<FEOrder>());
	const double totalEnergy = dftParameters::spinPolarized==0 ?
	  energyCalc.computeEnergy(dofHandler,
				   dofHandler,
				   quadrature,
				   quadrature,
				   eigenValues,
				   d_kPointWeights,
				   fermiEnergy,
				   funcX,
				   funcC,
				   d_phiTotRhoIn,
				   d_phiTotRhoOut,
				   *rhoInValues,
				   *rhoOutValues,
				   *rhoOutValues,
				   *gradRhoInValues,
				   *gradRhoOutValues,
				   d_localVselfs,
				   d_atomNodeIdToChargeMap,
				   atomLocations.size(),
				   dftParameters::verbosity>=2) :
	  energyCalc.computeEnergySpinPolarized(dofHandler,
						dofHandler,
						quadrature,
						quadrature,
						eigenValues,
						d_kPointWeights,
						fermiEnergy,
						funcX,
						funcC,
						d_phiTotRhoIn,
						d_phiTotRhoOut,
						*rhoInValues,
						*rhoOutValues,
						*rhoOutValues,
						*gradRhoInValues,
						*gradRhoOutValues,
						*rhoInValuesSpinPolarized,
						*rhoOutValuesSpinPolarized,
						*gradRhoInValuesSpinPolarized,
						*gradRhoOutValuesSpinPolarized,
						d_localVselfs,
						d_atomNodeIdToChargeMap,
						atomLocations.size(),
						dftParameters::verbosity>=2);
	if (dftParameters::verbosity==1)
	  {
	    pcout<<"Total energy  : " << totalEnergy << std::endl;
	  }

	if (dftParameters::verbosity>=1)
	  pcout<<"***********************Self-Consistent-Field Iteration: "<<std::setw(2)<<scfIter+1<<" complete**********************"<<std::endl<<std::endl;

	//output wave functions
	//output();

	//
	scfIter++;

	if (dftParameters::chkType==2)
	  saveTriaInfoAndRhoData();
      }

    if(scfIter==dftParameters::numSCFIterations)
      pcout<< "SCF iteration did not converge to the specified tolerance after: "<<scfIter<<" iterations."<<std::endl;
    else
      pcout<< "SCF iteration converged to the specified tolerance after: "<<scfIter<<" iterations."<<std::endl;


    //
    // compute and print ground state energy or energy after max scf iterations
    //
    QGauss<3>  quadrature(C_num1DQuad<FEOrder>());
    const double totalEnergy = dftParameters::spinPolarized==0 ?
      energyCalc.computeEnergy(dofHandler,
			       dofHandler,
			       quadrature,
			       quadrature,
			       eigenValues,
			       d_kPointWeights,
			       fermiEnergy,
			       funcX,
			       funcC,
			       d_phiTotRhoIn,
			       d_phiTotRhoOut,
			       *rhoInValues,
			       *rhoOutValues,
			       *rhoOutValues,
			       *gradRhoInValues,
			       *gradRhoOutValues,
			       d_localVselfs,
			       d_atomNodeIdToChargeMap,
			       atomLocations.size(),
			       true) :
      energyCalc.computeEnergySpinPolarized(dofHandler,
					    dofHandler,
					    quadrature,
					    quadrature,
					    eigenValues,
					    d_kPointWeights,
					    fermiEnergy,
					    funcX,
					    funcC,
					    d_phiTotRhoIn,
					    d_phiTotRhoOut,
					    *rhoInValues,
					    *rhoOutValues,
					    *rhoOutValues,
					    *gradRhoInValues,
					    *gradRhoOutValues,
					    *rhoInValuesSpinPolarized,
					    *rhoOutValuesSpinPolarized,
					    *gradRhoInValuesSpinPolarized,
					    *gradRhoOutValuesSpinPolarized,
					    d_localVselfs,
					    d_atomNodeIdToChargeMap,
					    atomLocations.size(),
					    true);

    computing_timer.exit_section("scf solve");

    MPI_Barrier(interpoolcomm) ;
    if (dftParameters::isIonForce)
      {
	computing_timer.enter_section("ion force");
	forcePtr->computeAtomsForces();
	forcePtr->printAtomsForces();
	computing_timer.exit_section("ion force");
      }
#ifdef USE_COMPLEX
    if (dftParameters::isCellStress)
      {
	computing_timer.enter_section("cell stress");
	forcePtr->computeStress();
	forcePtr->printStress();
	computing_timer.exit_section("cell stress");
      }
#endif

    if (dftParameters::electrostaticsPRefinement)
      computeElectrostaticEnergyPRefined();

    if (dftParameters::writeSolutionFields)
      output();
  }

  //Output
  template <unsigned int FEOrder>
  void dftClass<FEOrder>::output()
  {
    DataOut<3> data_outEigen;
    data_outEigen.attach_dof_handler (dofHandlerEigen);
    for(unsigned int i=0; i<eigenVectors[0].size(); ++i)
      {
	char buffer[100]; sprintf(buffer,"eigen%u", i);
	data_outEigen.add_data_vector (eigenVectors[0][i], buffer);
      }
    data_outEigen.build_patches (C_num1DQuad<FEOrder>());

    std::ofstream output ("eigen.vtu");
    dftUtils::writeDataVTUParallelLowestPoolId(data_outEigen,
					       mpi_communicator,
					       interpoolcomm,
					       std::string("eigen"));

    //
    //compute nodal electron-density from quad data
    //
    dealii::parallel::distributed::Vector<double>  rhoNodalField;
    matrix_free_data.initialize_dof_vector(rhoNodalField);
    rhoNodalField=0;
    dealii::VectorTools::project<3,dealii::parallel::distributed::Vector<double>> (dealii::MappingQ1<3,3>(),
										   dofHandler,
										   constraintsNone,
										   QGauss<3>(C_num1DQuad<FEOrder>()),
										   [&](const typename dealii::DoFHandler<3>::active_cell_iterator & cell , const unsigned int q) -> double {return (*rhoOutValues).find(cell->id())->second[q];},
										   rhoNodalField);
    rhoNodalField.update_ghost_values();

    //
    //only generate output for electron-density
    //
    DataOut<3> dataOutRho;
    dataOutRho.attach_dof_handler(dofHandler);
    char buffer[100]; sprintf(buffer,"rhoField");
    dataOutRho.add_data_vector(rhoNodalField, buffer);
    dataOutRho.build_patches(C_num1DQuad<FEOrder>());
    dftUtils::writeDataVTUParallelLowestPoolId(dataOutRho,
					       mpi_communicator,
					       interpoolcomm,
					       std::string("rhoField"));

  }

  template class dftClass<1>;
  template class dftClass<2>;
  template class dftClass<3>;
  template class dftClass<4>;
  template class dftClass<5>;
  template class dftClass<6>;
  template class dftClass<7>;
  template class dftClass<8>;
  template class dftClass<9>;
  template class dftClass<10>;
  template class dftClass<11>;
  template class dftClass<12>;
}
<|MERGE_RESOLUTION|>--- conflicted
+++ resolved
@@ -909,11 +909,8 @@
 	//compute integral rhoOut
 	//
 	const double integralRhoValue=totalCharge(rhoOutValues);
-<<<<<<< HEAD
+
 	if (dftParameters::verbosity==2){
-=======
-	if (dftParameters::verbosity>=2)
->>>>>>> 439db167
 	  pcout<< std::endl<<"number of electrons: "<< integralRhoValue<<std::endl;
 	  if (dftParameters::spinPolarized==1)
 		pcout<< std::endl<<"net magnetization: "<< totalMagnetization(rhoOutValuesSpinPolarized)<std::endl;
