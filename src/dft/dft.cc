--- conflicted
+++ resolved
@@ -322,11 +322,7 @@
   //move triangulation to have atoms on triangulation vertices
   //
   moveMeshToAtoms(triangulationPar);
-<<<<<<< HEAD
-  moveMeshToAtoms(triangulationSer,true);
-=======
   moveMeshToAtoms(triangulationSer,true);//can only be called after calling moveMeshToAtoms(triangulationPar)
->>>>>>> 254d02cc
 
   //
   //initialize dirichlet BCs for total potential and vSelf poisson solutions
