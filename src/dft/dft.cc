--- conflicted
+++ resolved
@@ -191,29 +191,6 @@
     }
 
   //
-<<<<<<< HEAD
-  //generate Image charges
-  //
-  generateImageCharges();
-
-
-  //
-  //find cell-centered cartesian coordinates
-  //
-  convertToCellCenteredCartesianCoordinates(atomLocations,
-					    d_latticeVectors);
-
-  //
-  //print cartesian coordinates
-  //
-  for(int i = 0; i < atomLocations.size(); ++i)
-    {
-      pcout<<"Cartesian coordinates of atoms: "<<atomLocations[i][2]<<" "<<atomLocations[i][3]<<" "<<atomLocations[i][4]<<"\n";
-    }
-
-  //
-=======
->>>>>>> efc94b17
   //create domain bounding vectors
   //
   d_domainBoundingVectors = d_latticeVectors;
