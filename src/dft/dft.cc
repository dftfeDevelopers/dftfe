--- conflicted
+++ resolved
@@ -354,14 +354,10 @@
   //
   //move triangulation to have atoms on triangulation vertices
   //
-<<<<<<< HEAD
-
-  //moveMeshToAtoms(triangulationPar);
-  //moveMeshToAtoms(triangulationSer);
-=======
+
   moveMeshToAtoms(triangulationPar);
   moveMeshToAtoms(triangulationSer,true);//can only be called after calling moveMeshToAtoms(triangulationPar)
->>>>>>> 2a933ba2
+
 
   //
   //initialize dirichlet BCs for total potential and vSelf poisson solutions
