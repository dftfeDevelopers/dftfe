// ---------------------------------------------------------------------
//
// Copyright (c) 2017 The Regents of the University of Michigan and DFT-FE authors.
//
// This file is part of the DFT-FE code.
//
// The DFT-FE code is free software; you can use it, redistribute
// it, and/or modify it under the terms of the GNU Lesser General
// Public License as published by the Free Software Foundation; either
// version 2.1 of the License, or (at your option) any later version.
// The full text of the license can be found in the file LICENSE at
// the top level of the DFT-FE distribution.
//
// ---------------------------------------------------------------------
//
// @author Shiva Rudraraju (2016), Phani Motamarri (2018), Sambit Das (2018)
//

//Include header files

#include <dft.h>
#include <eigen.h>
#include <poisson.h>
#include <force.h>
#include <symmetry.h>
#include <geoOptIon.h>
#include <geoOptCell.h>
#include <meshMovementGaussian.h>
#include <meshMovementAffineTransform.h>
#include <fileReaders.h>
#include <dftParameters.h>
#include <dftUtils.h>


//Include cc files
#include "moveMeshToAtoms.cc"
#include "initUnmovedTriangulation.cc"
#include "initBoundaryConditions.cc"
#include "initElectronicFields.cc"
#include "initPseudo.cc"
#include "initPseudo-OV.cc"
#include "initRho.cc"


#include "psiInitialGuess.cc"
#include "energy.cc"
#include "charge.cc"
#include "density.cc"
#include "rhoDataUtils.cc"
#include "mixingschemes.cc"
#include "chebyshev.cc"
#include "solveVself.cc"

#include <complex>
#include <cmath>
#include <algorithm>
#include "linalg.h"
#include "stdafx.h"
#ifdef ENABLE_PERIODIC_BC
#include "generateImageCharges.cc"
#endif


//
//dft constructor
//
template<unsigned int FEOrder>
dftClass<FEOrder>::dftClass(MPI_Comm &mpi_comm_replica, MPI_Comm &interpoolcomm):
  FE (FE_Q<3>(QGaussLobatto<1>(C_num1DQuad<FEOrder>())), 1),
#ifdef ENABLE_PERIODIC_BC
  FEEigen (FE_Q<3>(QGaussLobatto<1>(C_num1DQuad<FEOrder>())), 2),
#else
  FEEigen (FE_Q<3>(QGaussLobatto<1>(C_num1DQuad<FEOrder>())), 1),
#endif
  mpi_communicator (mpi_comm_replica),
  interpoolcomm (interpoolcomm),
  n_mpi_processes (Utilities::MPI::n_mpi_processes(mpi_comm_replica)),
  this_mpi_process (Utilities::MPI::this_mpi_process(mpi_comm_replica)),
  numElectrons(0),
  numLevels(0),
  d_maxkPoints(1),
  integralRhoValue(0),
  d_mesh(mpi_comm_replica),
  d_affineTransformMesh(mpi_comm_replica),
  pcout (std::cout, (Utilities::MPI::this_mpi_process(MPI_COMM_WORLD) == 0)),
  computing_timer (pcout, TimerOutput::summary, TimerOutput::wall_times)
{
  poissonPtr= new poissonClass<FEOrder>(this, mpi_comm_replica);
  eigenPtr= new eigenClass<FEOrder>(this, mpi_comm_replica);
  forcePtr= new forceClass<FEOrder>(this, mpi_comm_replica);
  symmetryPtr= new symmetryClass<FEOrder>(this, mpi_comm_replica, interpoolcomm);
  geoOptIonPtr= new geoOptIon<FEOrder>(this, mpi_comm_replica);
#ifdef ENABLE_PERIODIC_BC
  geoOptCellPtr= new geoOptCell<FEOrder>(this, mpi_comm_replica);
#endif
  //
  // initialize PETSc
  //
  PetscErrorCode petscError = SlepcInitialize(NULL,
					      NULL,
					      NULL,
					      NULL);

}

template<unsigned int FEOrder>
dftClass<FEOrder>::~dftClass()
{
  delete poissonPtr;
  delete eigenPtr;
  delete symmetryPtr;
  matrix_free_data.clear();
  delete forcePtr;
  delete geoOptIonPtr;
#ifdef ENABLE_PERIODIC_BC
  delete geoOptCellPtr;
#endif
}

namespace internaldft
{

  void convertToCellCenteredCartesianCoordinates(std::vector<std::vector<double> > & atomLocations,
						 const std::vector<std::vector<double> > & latticeVectors)
  {
    std::vector<double> cartX(atomLocations.size(),0.0);
    std::vector<double> cartY(atomLocations.size(),0.0);
    std::vector<double> cartZ(atomLocations.size(),0.0);

    //
    //convert fractional atomic coordinates to cartesian coordinates
    //
    for(int i = 0; i < atomLocations.size(); ++i)
      {
	cartX[i] = atomLocations[i][2]*latticeVectors[0][0] + atomLocations[i][3]*latticeVectors[1][0] + atomLocations[i][4]*latticeVectors[2][0];
	cartY[i] = atomLocations[i][2]*latticeVectors[0][1] + atomLocations[i][3]*latticeVectors[1][1] + atomLocations[i][4]*latticeVectors[2][1];
	cartZ[i] = atomLocations[i][2]*latticeVectors[0][2] + atomLocations[i][3]*latticeVectors[1][2] + atomLocations[i][4]*latticeVectors[2][2];
      }

    //
    //define cell centroid (confirm whether it will work for non-orthogonal lattice vectors)
    //
    double cellCentroidX = 0.5*(latticeVectors[0][0] + latticeVectors[1][0] + latticeVectors[2][0]);
    double cellCentroidY = 0.5*(latticeVectors[0][1] + latticeVectors[1][1] + latticeVectors[2][1]);
    double cellCentroidZ = 0.5*(latticeVectors[0][2] + latticeVectors[1][2] + latticeVectors[2][2]);

    for(int i = 0; i < atomLocations.size(); ++i)
      {
	atomLocations[i][2] = cartX[i] - cellCentroidX;
	atomLocations[i][3] = cartY[i] - cellCentroidY;
	atomLocations[i][4] = cartZ[i] - cellCentroidZ;
      }
  }
}

template<unsigned int FEOrder>
void dftClass<FEOrder>::computeVolume()
{
  d_domainVolume=0;
  QGauss<3>  quadrature(C_num1DQuad<FEOrder>());
  FEValues<3> fe_values (FE, quadrature, update_JxW_values);

  typename DoFHandler<3>::active_cell_iterator cell = dofHandler.begin_active(), endc = dofHandler.end();
  for (; cell!=endc; ++cell)
    {
      if (cell->is_locally_owned())
	{
	  fe_values.reinit (cell);
	  for (unsigned int q_point = 0; q_point < quadrature.size(); ++q_point)
	    {
	      d_domainVolume+=fe_values.JxW (q_point);
	    }
	}
    }
  d_domainVolume= Utilities::MPI::sum(d_domainVolume, mpi_communicator);
  pcout<< "Volume of the domain (Bohr^3): "<< d_domainVolume<<std::endl;
}

template<unsigned int FEOrder>
void dftClass<FEOrder>::set()
{
  if (dftParameters::verbosity==2)
    pcout << std::endl << "number of MPI processes: "
	  << Utilities::MPI::n_mpi_processes(mpi_communicator)
	  << std::endl;
  //
  //read coordinates
  //
  unsigned int numberColumnsCoordinatesFile = 5;

#ifdef ENABLE_PERIODIC_BC
  //
  //read fractionalCoordinates of atoms in periodic case
  //
  dftUtils::readFile(numberColumnsCoordinatesFile, atomLocations, dftParameters::coordinatesFile);
  pcout << "number of atoms: " << atomLocations.size() << "\n";
  atomLocationsFractional.resize(atomLocations.size()) ;
  //
  //find unique atom types
  //
  for (std::vector<std::vector<double> >::iterator it=atomLocations.begin(); it<atomLocations.end(); it++)
    {
      atomTypes.insert((unsigned int)((*it)[0]));
    }

  //
  //print fractional coordinates
  //
  for(int i = 0; i < atomLocations.size(); ++i)
    {
      atomLocationsFractional[i] = atomLocations[i] ;
    }
#else
  dftUtils::readFile(numberColumnsCoordinatesFile, atomLocations, dftParameters::coordinatesFile);
  pcout << "number of atoms: " << atomLocations.size() << "\n";

  //
  //find unique atom types
  //
  for (std::vector<std::vector<double> >::iterator it=atomLocations.begin(); it<atomLocations.end(); it++)
    {
      atomTypes.insert((unsigned int)((*it)[0]));
    }
#endif

  //
  //read domain bounding Vectors
  //
  unsigned int numberColumnsLatticeVectorsFile = 3;
  dftUtils::readFile(numberColumnsLatticeVectorsFile,d_domainBoundingVectors,dftParameters::domainBoundingVectorsFile);

  pcout << "number of atoms types: " << atomTypes.size() << "\n";

  //estimate total number of wave functions
  determineOrbitalFilling();

#ifdef ENABLE_PERIODIC_BC
  if (dftParameters::isIonForce || dftParameters::isCellStress)
    AssertThrow(!dftParameters::useSymm,ExcMessage("USE GROUP SYMMETRY must be set to false if either ION FORCE or CELL STRESS is set to true. This functionality will be added in a future release"));
  //readkPointData();
  generateMPGrid();
  //if (useSymm)
  //symmetryPtr->test_spg_get_ir_reciprocal_mesh() ;
#else
  d_maxkPoints = 1;
  d_kPointCoordinates.resize(3*d_maxkPoints,0.0);
  d_kPointWeights.resize(d_maxkPoints,1.0);
#endif

  //set size of eigenvalues and eigenvectors data structures
  eigenValues.resize(d_maxkPoints);
  eigenValuesTemp.resize(d_maxkPoints);

  a0.resize((dftParameters::spinPolarized+1)*d_maxkPoints,dftParameters::lowerEndWantedSpectrum);
  bLow.resize((dftParameters::spinPolarized+1)*d_maxkPoints,0.0);
  eigenVectors.resize((1+dftParameters::spinPolarized)*d_maxkPoints);

  for(unsigned int kPoint = 0; kPoint < (1+dftParameters::spinPolarized)*d_maxkPoints; ++kPoint)
    eigenVectors[kPoint].resize(numEigenValues);

  for(unsigned int kPoint = 0; kPoint < d_maxkPoints; ++kPoint)
    {
      eigenValues[kPoint].resize((dftParameters::spinPolarized+1)*numEigenValues);
      eigenValuesTemp[kPoint].resize(numEigenValues);
    }

}

//dft pseudopotential init
template<unsigned int FEOrder>
void dftClass<FEOrder>::initPseudoPotentialAll()
{
  if(dftParameters::isPseudopotential)
    {
      TimerOutput::Scope scope (computing_timer, "psp init");
      pcout<<std::endl<<"Pseuodopotential initalization...."<<std::endl;
      initLocalPseudoPotential();
      //
      if(dftParameters::pseudoProjector == 2)
	initNonLocalPseudoPotential_OV();
      else
	initNonLocalPseudoPotential();
      //
      //
      if(dftParameters::pseudoProjector == 2)
	{
	  computeSparseStructureNonLocalProjectors_OV();
	  computeElementalOVProjectorKets();
	}
      else
	{
	  computeSparseStructureNonLocalProjectors();
	  computeElementalProjectorKets();
	}

      forcePtr->initPseudoData();
    }
}


// generate image charges and update k point cartesian coordinates based on current lattice vectors
template<unsigned int FEOrder>
void dftClass<FEOrder>::initImageChargesUpdateKPoints()
{

  pcout<<"-----------Domain bounding vectors (lattice vectors in fully periodic case)-------------"<<std::endl;
  for(int i = 0; i < d_domainBoundingVectors.size(); ++i)
    {
      pcout<<"v"<< i+1<<" : "<< d_domainBoundingVectors[i][0]<<" "<<d_domainBoundingVectors[i][1]<<" "<<d_domainBoundingVectors[i][2]<<std::endl;
    }
  pcout<<"-----------------------------------------------------------------------------------------"<<std::endl;
#ifdef ENABLE_PERIODIC_BC
  pcout<<"-----Fractional coordinates of atoms------ "<<std::endl;
  for(unsigned int i = 0; i < atomLocations.size(); ++i)
    {
      atomLocations[i] = atomLocationsFractional[i] ;
      pcout<<"AtomId "<<i <<":  "<<atomLocationsFractional[i][2]<<" "<<atomLocationsFractional[i][3]<<" "<<atomLocationsFractional[i][4]<<"\n";
    }
  pcout<<"-----------------------------------------------------------------------------------------"<<std::endl;
  generateImageCharges();

  internaldft::convertToCellCenteredCartesianCoordinates(atomLocations,
					                 d_domainBoundingVectors);
  recomputeKPointCoordinates();

  if (dftParameters::verbosity==2)
    {
      //FIXME: Print all k points across all pools
      pcout<<"-------------------k points cartesian coordinates and weights-----------------------------"<<std::endl;
      for(unsigned int i = 0; i < d_maxkPoints; ++i)
	{
	  pcout<<" ["<< d_kPointCoordinates[3*i+0] <<", "<< d_kPointCoordinates[3*i+1]<<", "<< d_kPointCoordinates[3*i+2]<<"] "<<d_kPointWeights[i]<<std::endl;
	}
      pcout<<"-----------------------------------------------------------------------------------------"<<std::endl;
    }
#else
  //
  //print cartesian coordinates
  //
  pcout<<"------------Cartesian coordinates of atoms (origin at center of domain)------------------"<<std::endl;
  for(unsigned int i = 0; i < atomLocations.size(); ++i)
    {
      pcout<<"AtomId "<<i <<":  "<<atomLocations[i][2]<<" "<<atomLocations[i][3]<<" "<<atomLocations[i][4]<<"\n";
    }
  pcout<<"-----------------------------------------------------------------------------------------"<<std::endl;
#endif
}

//dft init
template<unsigned int FEOrder>
void dftClass<FEOrder>::init (const bool usePreviousGroundStateRho)
{

  initImageChargesUpdateKPoints();

  computing_timer.enter_section("mesh generation");
  //
  //generate mesh (both parallel and serial)
  //
  d_mesh.generateSerialUnmovedAndParallelMovedUnmovedMesh(atomLocations,
				                          d_imagePositions,
				                          d_domainBoundingVectors);
  computing_timer.exit_section("mesh generation");


  //
  //get access to triangulation objects from meshGenerator class
  //
  const parallel::distributed::Triangulation<3> & triangulationPar = d_mesh.getParallelMeshMoved();

  //initialize affine transformation object (must be done on unmoved triangulation)
  d_affineTransformMesh.init(d_mesh.getParallelMeshMoved(),d_domainBoundingVectors);

  //
  //initialize dofHandlers and hanging-node constraints and periodic constraints on the unmoved Mesh
  //
  initUnmovedTriangulation(triangulationPar);
#ifdef ENABLE_PERIODIC_BC
  if (dftParameters::useSymm)
    symmetryPtr->initSymmetry() ;
#endif
  //
  //move triangulation to have atoms on triangulation vertices
  //

  moveMeshToAtoms(triangulationPar);

  //
  //initialize dirichlet BCs for total potential and vSelf poisson solutions
  //
  initBoundaryConditions();

  //
  //initialize guesses for electron-density and wavefunctions
  //
  initElectronicFields(usePreviousGroundStateRho);

  //
  //store constraintEigen Matrix entries into STL vector
  //
  constraintsNoneEigenDataInfo.initialize(vChebyshev.get_partitioner(),
					  constraintsNoneEigen);

  //
  //initialize pseudopotential data for both local and nonlocal part
  //
  initPseudoPotentialAll();
}

template<unsigned int FEOrder>
void dftClass<FEOrder>::initNoRemesh()
{
  initImageChargesUpdateKPoints();

  //
  //reinitialize dirichlet BCs for total potential and vSelf poisson solutions
  //
  initBoundaryConditions();

<<<<<<< HEAD
=======
  //
  //compute volume of the domain
  //
  computeVolume();

  //
>>>>>>> f97a4ce5
  //rho init (use previous ground state electron density)
  //
  noRemeshRhoDataInit();

  //
  //reinitialize pseudopotential related data structures
  //
  initPseudoPotentialAll();
}

//
// deform domain and call appropriate reinits
//
template<unsigned int FEOrder>
void dftClass<FEOrder>::deformDomain(const Tensor<2,3,double> & deformationGradient)
{
  d_affineTransformMesh.initMoved(d_domainBoundingVectors);
  d_affineTransformMesh.transform(deformationGradient);

  dftUtils::transformDomainBoundingVectors(d_domainBoundingVectors,deformationGradient);

  initNoRemesh();
}

//
//dft run
//
template<unsigned int FEOrder>
void dftClass<FEOrder>::run()
{
  solve();
  if (dftParameters::isIonOpt && !dftParameters::isCellOpt)
    {
      geoOptIonPtr->init();
      geoOptIonPtr->run();
    }
  else if (!dftParameters::isIonOpt && dftParameters::isCellOpt)
    {
#ifdef ENABLE_PERIODIC_BC
      geoOptCellPtr->init();
      geoOptCellPtr->run();
#else
      AssertThrow(false,ExcMessage("CELL OPT cannot be set to true for fully non-periodic domain."));
#endif
    }
  else if (dftParameters::isIonOpt && dftParameters::isCellOpt)
    {
#ifdef ENABLE_PERIODIC_BC
      //first relax ion positions in the starting cell configuration
      geoOptIonPtr->init();
      geoOptIonPtr->run();

      //start cell relaxation, where for each cell relaxation update the ion positions are again relaxed
      geoOptCellPtr->init();
      geoOptCellPtr->run();
#else
      AssertThrow(false,ExcMessage("CELL OPT cannot be set to true for fully non-periodic domain."));
#endif
    }
}

//
//dft solve
//
template<unsigned int FEOrder>
void dftClass<FEOrder>::solve()
{

  //
  //solve vself
  //
  computing_timer.enter_section("vself solve");
  solveVself();
  computing_timer.exit_section("vself solve");

  //
  //solve
  //
  computing_timer.enter_section("scf solve");


  //
  //Begin SCF iteration
  //
  unsigned int scfIter=0;
  double norm = 1.0;


  pcout<<std::endl;
  if (dftParameters::verbosity==0)
    pcout<<"Starting SCF iteration...."<<std::endl;
  while ((norm > dftParameters::selfConsistentSolverTolerance) && (scfIter < dftParameters::numSCFIterations))
    {
      if (dftParameters::verbosity>=1)
        pcout<<"************************Begin Self-Consistent-Field Iteration: "<<std::setw(2)<<scfIter+1<<" ***********************"<<std::endl;
      //
      //Mixing scheme
      //
      if(scfIter > 0)
	{
	  if (scfIter==1)
	    {
	      if (dftParameters::spinPolarized==1)
		{
		  norm = mixing_simple_spinPolarized();
		}
	      else
		norm = mixing_simple();
	    }
	  else
	    {
	      if (dftParameters::spinPolarized==1)
		{
		  norm = sqrt(mixing_anderson_spinPolarized());
		}
	      else
		norm = sqrt(mixing_anderson());
	    }

	  if (dftParameters::verbosity>=1)
	    pcout<<"Anderson Mixing: L2 norm of electron-density difference: "<< norm<< std::endl;

	  poissonPtr->phiTotRhoIn = poissonPtr->phiTotRhoOut;
	}

      //
      //phiTot with rhoIn
      //
      int constraintMatrixId = phiTotDofHandlerIndex;
      if (dftParameters::verbosity==2)
        pcout<< std::endl<<"Poisson solve for total electrostatic potential (rhoIn+b): ";
      computing_timer.enter_section("phiTot solve");
      poissonPtr->solve(poissonPtr->phiTotRhoIn,constraintMatrixId, rhoInValues);
      computing_timer.exit_section("phiTot solve");

      //
      //eigen solve
      //
      if (dftParameters::spinPolarized==1)
	{
	  for(unsigned int s=0; s<2; ++s)
	    {
	      if(dftParameters::xc_id < 4)
	        {
		  eigenPtr->computeVEffSpinPolarized(rhoInValuesSpinPolarized, poissonPtr->phiTotRhoIn, poissonPtr->phiExt, s, pseudoValues);
                }
	      else if (dftParameters::xc_id == 4)
	        {
		  eigenPtr->computeVEffSpinPolarized(rhoInValuesSpinPolarized, gradRhoInValuesSpinPolarized, poissonPtr->phiTotRhoIn, poissonPtr->phiExt, s, pseudoValues);
	        }
	      for (int kPoint = 0; kPoint < d_maxkPoints; ++kPoint)
	        {
	          d_kPointIndex = kPoint;
	          for(int j = 0; j < dftParameters::numPass; ++j)
	            {
		      if (dftParameters::verbosity==2)
			pcout<<"Beginning Chebyshev filter pass "<< j+1<< " for spin "<< s+1<<std::endl;

		      chebyshevSolver(s);
	            }
	        }
	    }

	  //
	  //fermi energy
	  //
          compute_fermienergy();
        }
      else
        {
	  if(dftParameters::xc_id < 4)
	    {
	      eigenPtr->computeVEff(rhoInValues, poissonPtr->phiTotRhoIn, poissonPtr->phiExt, pseudoValues);
	    }
	  else if (dftParameters::xc_id == 4)
	    {
	      eigenPtr->computeVEff(rhoInValues, gradRhoInValues, poissonPtr->phiTotRhoIn, poissonPtr->phiExt, pseudoValues);
	    }

	  for (int kPoint = 0; kPoint < d_maxkPoints; ++kPoint)
	    {
	      d_kPointIndex = kPoint;
	      for(int j = 0; j < dftParameters::numPass; ++j)
		{
		  if (dftParameters::verbosity==2)
		    pcout<< "Beginning Chebyshev filter pass "<< j+1<<std::endl;

		  chebyshevSolver(0);
		}
	    }

	  //
	  //fermi energy
	  //
	  compute_fermienergy();

	  //
	  //maximum of the residual norm of the state closest to and below the Fermi level among all k points
	  //
	  double maxRes = computeMaximumHighestOccupiedStateResidualNorm();
	  if (dftParameters::verbosity==2)
	    pcout << "Maximum residual norm of the state closest to and below Fermi level: "<< maxRes << std::endl;

	  //if the residual norm is greater than 1e-1 (heuristic)
	  // do more passes of chebysev filter till the check passes.
	  // This improves the scf convergence performance. Currently this
	  // approach is not implemented for spin-polarization case
	  int count=1;
	  while (maxRes>1e-1)
	    {
	      for (int kPoint = 0; kPoint < d_maxkPoints; ++kPoint)
		{
		  d_kPointIndex = kPoint;
		  if (dftParameters::verbosity==2)
		    pcout<< "Beginning Chebyshev filter pass "<< dftParameters::numPass+count<<std::endl;

		  chebyshevSolver(0);
		}
	      count++;
	      compute_fermienergy();
	      maxRes = computeMaximumHighestOccupiedStateResidualNorm();
	      if (dftParameters::verbosity==2)
	        pcout << "Maximum residual norm of the state closest to and below Fermi level: "<< maxRes << std::endl;
	    }

	}
      computing_timer.enter_section("compute rho");
#ifdef ENABLE_PERIODIC_BC
      if(dftParameters::useSymm){
	symmetryPtr->computeLocalrhoOut();
	symmetryPtr->computeAndSymmetrize_rhoOut();
      }
      else
	compute_rhoOut();
#else
      compute_rhoOut();
#endif
      computing_timer.exit_section("compute rho");

      //
      //compute integral rhoOut
      //
      integralRhoValue=totalCharge(rhoOutValues);

      //
      //phiTot with rhoOut
      //
      if(dftParameters::verbosity==2)
	pcout<< std::endl<<"Poisson solve for total electrostatic potential (rhoOut+b): ";

      computing_timer.enter_section("phiTot solve");
      poissonPtr->solve(poissonPtr->phiTotRhoOut,constraintMatrixId, rhoOutValues);
      computing_timer.exit_section("phiTot solve");


      const double totalEnergy = dftParameters::spinPolarized==1 ?
	compute_energy_spinPolarized(dftParameters::verbosity==2) :
	compute_energy(dftParameters::verbosity==2);
      if (dftParameters::verbosity==1)
	{
	  pcout<<"Total energy  : " << totalEnergy << std::endl;
	}

      if (dftParameters::verbosity>=1)
        pcout<<"***********************Self-Consistent-Field Iteration: "<<std::setw(2)<<scfIter+1<<" complete**********************"<<std::endl<<std::endl;

      //output wave functions
      //output();

      //
      scfIter++;
    }

  if(scfIter==dftParameters::numSCFIterations)
    pcout<< "SCF iteration did not converge to the specified tolerance after: "<<scfIter<<" iterations."<<std::endl;
  else
    pcout<< "SCF iteration converged to the specified tolerance after: "<<scfIter<<" iterations."<<std::endl;

  //
  // compute and print ground state energy or energy after max scf iterations
  //
  if (dftParameters::spinPolarized==1)
    compute_energy_spinPolarized(true);
  else
    compute_energy (true);

  computing_timer.exit_section("scf solve");

  MPI_Barrier(interpoolcomm) ;
  if (dftParameters::isIonForce)
    {
      computing_timer.enter_section("ion force");
      forcePtr->computeAtomsForces();
      forcePtr->printAtomsForces();
      computing_timer.exit_section("ion force");
    }
#ifdef ENABLE_PERIODIC_BC
  if (dftParameters::isCellStress)
    {
      computing_timer.enter_section("cell stress");
      forcePtr->computeStress();
      forcePtr->printStress();
      computing_timer.exit_section("cell stress");
    }
#endif
}

//Output
template <unsigned int FEOrder>
void dftClass<FEOrder>::output()
{
  //
  //only generate wave function output for serial runs
  //
  DataOut<3> data_outEigen;
  data_outEigen.attach_dof_handler (dofHandlerEigen);
  for(unsigned int i=0; i<eigenVectors[0].size(); ++i)
    {
      char buffer[100]; sprintf(buffer,"eigen%u", i);
      data_outEigen.add_data_vector (eigenVectors[0][i], buffer);
    }
  data_outEigen.build_patches (C_num1DQuad<FEOrder>());

  std::ofstream output ("eigen.vtu");
  //data_outEigen.write_vtu (output);
  //Doesn't work with mvapich2_ib mpi libraries
  data_outEigen.write_vtu_in_parallel(std::string("eigen.vtu").c_str(),mpi_communicator);

  //
  //write the electron-density
  //
  computeGroundStateRhoNodalField();

  //
  //only generate output for electron-density
  //
  DataOut<3> dataOutRho;
  dataOutRho.attach_dof_handler(dofHandler);
  char buffer[100]; sprintf(buffer,"rhoField");
  dataOutRho.add_data_vector(d_rhoNodalFieldGroundState, buffer);
  dataOutRho.build_patches(C_num1DQuad<FEOrder>());
  //data_outEigen.write_vtu (output);
  //Doesn't work with mvapich2_ib mpi libraries
  dataOutRho.write_vtu_in_parallel(std::string("rhoField.vtu").c_str(),mpi_communicator);

}

template <unsigned int FEOrder>
void dftClass<FEOrder>::writeMesh(std::string meshFileName)
{
  DataOut<3> data_out;
  data_out.attach_dof_handler(dofHandler);
  data_out.build_patches ();
  meshFileName+=".vtu";
  data_out.write_vtu_in_parallel(meshFileName.c_str(),mpi_communicator);
}

template class dftClass<1>;
template class dftClass<2>;
template class dftClass<3>;
template class dftClass<4>;
template class dftClass<5>;
template class dftClass<6>;
template class dftClass<7>;
template class dftClass<8>;
template class dftClass<9>;
template class dftClass<10>;
template class dftClass<11>;
template class dftClass<12>;<|MERGE_RESOLUTION|>--- conflicted
+++ resolved
@@ -417,15 +417,6 @@
   //
   initBoundaryConditions();
 
-<<<<<<< HEAD
-=======
-  //
-  //compute volume of the domain
-  //
-  computeVolume();
-
-  //
->>>>>>> f97a4ce5
   //rho init (use previous ground state electron density)
   //
   noRemeshRhoDataInit();
