// ---------------------------------------------------------------------
//
// Copyright (c) 2017-2022 The Regents of the University of Michigan and DFT-FE
// authors.
//
// This file is part of the DFT-FE code.
//
// The DFT-FE code is free software; you can use it, redistribute
// it, and/or modify it under the terms of the GNU Lesser General
// Public License as published by the Free Software Foundation; either
// version 2.1 of the License, or (at your option) any later version.
// The full text of the license can be found in the file LICENSE at
// the top level of the DFT-FE distribution.
//
// ---------------------------------------------------------------------
//
// @author Shiva Rudraraju, Phani Motamarri, Sambit Das
//

// Include header files
#include <chebyshevOrthogonalizedSubspaceIterationSolver.h>
#include <dealiiLinearSolver.h>
#include <densityCalculatorCPU.h>
#include <densityFirstOrderResponseCalculator.h>
#include <dft.h>
#include <dftParameters.h>
#include <dftUtils.h>
#include <energyCalculator.h>
#include <fileReaders.h>
#include <force.h>
#include <kohnShamDFTOperator.h>
#include <linalg.h>
#include <linearAlgebraOperations.h>
#include <linearAlgebraOperationsInternal.h>
#include <meshMovementAffineTransform.h>
#include <meshMovementGaussian.h>
#include <poissonSolverProblem.h>
#include <pseudoConverter.h>
#include <pseudoUtils.h>
#include <symmetry.h>
#include <vectorUtilities.h>

#include <algorithm>
#include <cmath>
#include <complex>
//#include <stdafx.h>
#include <boost/math/distributions/normal.hpp>
#include <boost/math/special_functions/spherical_harmonic.hpp>
#include <boost/random/normal_distribution.hpp>

#include <spglib.h>
#include <stdafx.h>
#include <sys/stat.h>

#include <fstream>
#include <iomanip>
#include <iostream>
#include <limits>
#include <sstream>
#include <chrono>
#include <sys/time.h>
#include <ctime>

#ifdef DFTFE_WITH_GPU
#  include <densityCalculatorCUDA.h>
#  include <linearAlgebraOperationsCUDA.h>
#  include <linearSolverCGCUDA.h>
#endif

extern "C"
{
#include <elpa.hh>
}


namespace dftfe
{
  // Include cc files
#include "atomicRho.cc"
#include "charge.cc"
#include "density.cc"
#include "dos.cc"
#include "electrostaticHRefinedEnergy.cc"
#include "femUtilityFunctions.cc"
#include "fermiEnergy.cc"
#include "generateImageCharges.cc"
#include "initBoundaryConditions.cc"
#include "initCoreRho.cc"
#include "initElectronicFields.cc"
#include "initPseudo-OV.cc"
#include "initPseudoLocal.cc"
#include "initRho.cc"
#include "initUnmovedTriangulation.cc"
#include "kohnShamEigenSolve.cc"
#include "localizationLength.cc"
#include "mixingschemes.cc"
#include "moveAtoms.cc"
#include "moveMeshToAtoms.cc"
#include "nodalDensityMixingSchemes.cc"
#include "nscf.cc"
#include "pRefinedDoFHandler.cc"
#include "psiInitialGuess.cc"
#include "publicMethods.cc"
#include "restart.cc"
#include "lowrankApproxScfDielectricMatrixInv.cc"
#include "lowrankApproxScfDielectricMatrixInvSpinPolarized.cc"
#include "computeOutputDensityDirectionalDerivative.cc"

  //
  // dft constructor
  //
  template <unsigned int FEOrder, unsigned int FEOrderElectro>
  dftClass<FEOrder, FEOrderElectro>::dftClass(
    const MPI_Comm &   mpi_comm_parent,
    const MPI_Comm &   mpi_comm_domain,
    const MPI_Comm &   _interpoolcomm,
    const MPI_Comm &   _interBandGroupComm,
    const std::string &scratchFolderName,
    dftParameters &    dftParams)
    : FE(FE_Q<3>(QGaussLobatto<1>(FEOrder + 1)), 1)
    ,
#ifdef USE_COMPLEX
    FEEigen(FE_Q<3>(QGaussLobatto<1>(FEOrder + 1)), 2)
    ,
#else
    FEEigen(FE_Q<3>(QGaussLobatto<1>(FEOrder + 1)), 1)
    ,
#endif
    mpi_communicator(mpi_comm_domain)
    , d_mpiCommParent(mpi_comm_parent)
    , interpoolcomm(_interpoolcomm)
    , interBandGroupComm(_interBandGroupComm)
    , d_dftfeScratchFolderName(scratchFolderName)
    , d_dftParamsPtr(&dftParams)
    , n_mpi_processes(Utilities::MPI::n_mpi_processes(mpi_comm_domain))
    , this_mpi_process(Utilities::MPI::this_mpi_process(mpi_comm_domain))
    , numElectrons(0)
    , numLevels(0)
    , d_autoMesh(1)
    , d_mesh(mpi_comm_parent,
             mpi_comm_domain,
             _interpoolcomm,
             _interBandGroupComm,
             FEOrder,
             dftParams)
    , d_affineTransformMesh(mpi_comm_parent, mpi_comm_domain, dftParams)
    , d_gaussianMovePar(mpi_comm_parent, mpi_comm_domain, dftParams)
    , d_vselfBinsManager(mpi_comm_parent, mpi_comm_domain, dftParams)
    , d_dispersionCorr(mpi_comm_parent,
                       mpi_comm_domain,
                       _interpoolcomm,
                       _interBandGroupComm,
                       dftParams)
    , pcout(std::cout,
            (Utilities::MPI::this_mpi_process(mpi_comm_parent) == 0) &&
              dftParams.verbosity >= 0)
    , d_kohnShamDFTOperatorsInitialized(false)
    , computing_timer(mpi_comm_domain,
                      pcout,
                      dftParams.reproducible_output || dftParams.verbosity < 4 ?
                        TimerOutput::never :
                        TimerOutput::summary,
                      TimerOutput::wall_times)
    , computingTimerStandard(mpi_comm_domain,
                             pcout,
                             dftParams.reproducible_output ||
                                 dftParams.verbosity < 1 ?
                               TimerOutput::never :
                               TimerOutput::every_call_and_summary,
                             TimerOutput::wall_times)
    , d_subspaceIterationSolver(mpi_comm_parent,
                                mpi_comm_domain,
                                0.0,
                                0.0,
                                0.0,
                                dftParams)
#ifdef DFTFE_WITH_GPU
    , d_subspaceIterationSolverCUDA(mpi_comm_parent,
                                    mpi_comm_domain,
                                    0.0,
                                    0.0,
                                    0.0,
                                    dftParams)
    , d_phiTotalSolverProblemCUDA(mpi_comm_domain)
#endif
    , d_phiTotalSolverProblem(mpi_comm_domain)
  {
    d_elpaScala = new dftfe::elpaScalaManager(mpi_comm_domain);

    forcePtr    = new forceClass<FEOrder, FEOrderElectro>(this,
                                                       mpi_comm_parent,
                                                       mpi_comm_domain,
                                                       dftParams);
    symmetryPtr = new symmetryClass<FEOrder, FEOrderElectro>(this,
                                                             mpi_comm_parent,
                                                             mpi_comm_domain,
                                                             _interpoolcomm);

    d_isRestartGroundStateCalcFromChk = false;

#if defined(DFTFE_WITH_GPU)
    d_gpucclMpiCommDomainPtr = new GPUCCLWrapper;
    if (d_dftParamsPtr->useGPUDirectAllReduce)
      d_gpucclMpiCommDomainPtr->init(mpi_comm_domain);
#endif
    d_pspCutOff =
      d_dftParamsPtr->reproducible_output ?
        30.0 :
        (std::max(d_dftParamsPtr->pspCutoffImageCharges, d_pspCutOffTrunc));
  }

  template <unsigned int FEOrder, unsigned int FEOrderElectro>
  dftClass<FEOrder, FEOrderElectro>::~dftClass()
  {
    finalizeKohnShamDFTOperator();
    delete symmetryPtr;
    matrix_free_data.clear();
    delete forcePtr;
#if defined(DFTFE_WITH_GPU)
    delete d_gpucclMpiCommDomainPtr;
#endif

    d_elpaScala->elpaDeallocateHandles(*d_dftParamsPtr);
    delete d_elpaScala;

    delete excFunctionalPtr;
  }

  namespace internaldft
  {
    void
    convertToCellCenteredCartesianCoordinates(
      std::vector<std::vector<double>> &      atomLocations,
      const std::vector<std::vector<double>> &latticeVectors)
    {
      std::vector<double> cartX(atomLocations.size(), 0.0);
      std::vector<double> cartY(atomLocations.size(), 0.0);
      std::vector<double> cartZ(atomLocations.size(), 0.0);

      //
      // convert fractional atomic coordinates to cartesian coordinates
      //
      for (int i = 0; i < atomLocations.size(); ++i)
        {
          cartX[i] = atomLocations[i][2] * latticeVectors[0][0] +
                     atomLocations[i][3] * latticeVectors[1][0] +
                     atomLocations[i][4] * latticeVectors[2][0];
          cartY[i] = atomLocations[i][2] * latticeVectors[0][1] +
                     atomLocations[i][3] * latticeVectors[1][1] +
                     atomLocations[i][4] * latticeVectors[2][1];
          cartZ[i] = atomLocations[i][2] * latticeVectors[0][2] +
                     atomLocations[i][3] * latticeVectors[1][2] +
                     atomLocations[i][4] * latticeVectors[2][2];
        }

      //
      // define cell centroid (confirm whether it will work for non-orthogonal
      // lattice vectors)
      //
      double cellCentroidX =
        0.5 *
        (latticeVectors[0][0] + latticeVectors[1][0] + latticeVectors[2][0]);
      double cellCentroidY =
        0.5 *
        (latticeVectors[0][1] + latticeVectors[1][1] + latticeVectors[2][1]);
      double cellCentroidZ =
        0.5 *
        (latticeVectors[0][2] + latticeVectors[1][2] + latticeVectors[2][2]);

      for (int i = 0; i < atomLocations.size(); ++i)
        {
          atomLocations[i][2] = cartX[i] - cellCentroidX;
          atomLocations[i][3] = cartY[i] - cellCentroidY;
          atomLocations[i][4] = cartZ[i] - cellCentroidZ;
        }
    }
  } // namespace internaldft

  template <unsigned int FEOrder, unsigned int FEOrderElectro>
  double
  dftClass<FEOrder, FEOrderElectro>::computeVolume(
    const dealii::DoFHandler<3> &_dofHandler)
  {
    double               domainVolume = 0;
    const Quadrature<3> &quadrature =
      matrix_free_data.get_quadrature(d_densityQuadratureId);
    FEValues<3> fe_values(_dofHandler.get_fe(), quadrature, update_JxW_values);

    typename DoFHandler<3>::active_cell_iterator cell =
                                                   _dofHandler.begin_active(),
                                                 endc = _dofHandler.end();
    for (; cell != endc; ++cell)
      if (cell->is_locally_owned())
        {
          fe_values.reinit(cell);
          for (unsigned int q_point = 0; q_point < quadrature.size(); ++q_point)
            domainVolume += fe_values.JxW(q_point);
        }

    domainVolume = Utilities::MPI::sum(domainVolume, mpi_communicator);
    if (d_dftParamsPtr->verbosity >= 2)
      pcout << "Volume of the domain (Bohr^3): " << domainVolume << std::endl;
    return domainVolume;
  }

  template <unsigned int FEOrder, unsigned int FEOrderElectro>
  void
  dftClass<FEOrder, FEOrderElectro>::set()
  {
    computingTimerStandard.enter_subsection("Atomic system initialization");
    if (d_dftParamsPtr->verbosity >= 4)
      dftUtils::printCurrentMemoryUsage(mpi_communicator,
                                        "Entered call to set");

    d_numEigenValues = d_dftParamsPtr->numberEigenValues;

    //
    // read coordinates
    //
    unsigned int numberColumnsCoordinatesFile =
      d_dftParamsPtr->useMeshSizesFromAtomsFile ? 7 : 5;

    if (d_dftParamsPtr->periodicX || d_dftParamsPtr->periodicY ||
        d_dftParamsPtr->periodicZ)
      {
        //
        // read fractionalCoordinates of atoms in periodic case
        //
        dftUtils::readFile(numberColumnsCoordinatesFile,
                           atomLocations,
                           d_dftParamsPtr->coordinatesFile);
        AssertThrow(
          d_dftParamsPtr->natoms == atomLocations.size(),
          ExcMessage(
            "DFT-FE Error: The number atoms"
            "read from the atomic coordinates file (input through ATOMIC COORDINATES FILE) doesn't"
            "match the NATOMS input. Please check your atomic coordinates file. Sometimes an extra"
            "blank row at the end can cause this issue too."));
        pcout << "number of atoms: " << atomLocations.size() << "\n";
        atomLocationsFractional.resize(atomLocations.size());
        //
        // find unique atom types
        //
        for (std::vector<std::vector<double>>::iterator it =
               atomLocations.begin();
             it < atomLocations.end();
             it++)
          {
            atomTypes.insert((unsigned int)((*it)[0]));
            d_atomTypeAtributes[(unsigned int)((*it)[0])] =
              (unsigned int)((*it)[1]);

            if (!d_dftParamsPtr->isPseudopotential)
              AssertThrow(
                (*it)[0] <= 50,
                ExcMessage(
                  "DFT-FE Error: One of the atomic numbers exceeds 50."
                  "Currently, for all-electron calculations we have single atom wavefunction and electron-density"
                  "initial guess data till atomic number 50 only. Data for the remaining atomic numbers will be"
                  "added in the next release. In the mean time, you could also contact the developers of DFT-FE, who can provide"
                  "you the data for the single atom wavefunction and electron-density data for"
                  "atomic numbers beyond 50."));
          }

        //
        // print fractional coordinates
        //
        for (int i = 0; i < atomLocations.size(); ++i)
          {
            atomLocationsFractional[i] = atomLocations[i];
          }
      }
    else
      {
        dftUtils::readFile(numberColumnsCoordinatesFile,
                           atomLocations,
                           d_dftParamsPtr->coordinatesFile);

        AssertThrow(
          d_dftParamsPtr->natoms == atomLocations.size(),
          ExcMessage(
            "DFT-FE Error: The number atoms"
            "read from the atomic coordinates file (input through ATOMIC COORDINATES FILE) doesn't"
            "match the NATOMS input. Please check your atomic coordinates file. Sometimes an extra"
            "blank row at the end can cause this issue too."));
        pcout << "number of atoms: " << atomLocations.size() << "\n";

        //
        // find unique atom types
        //
        for (std::vector<std::vector<double>>::iterator it =
               atomLocations.begin();
             it < atomLocations.end();
             it++)
          {
            atomTypes.insert((unsigned int)((*it)[0]));
            d_atomTypeAtributes[(unsigned int)((*it)[0])] =
              (unsigned int)((*it)[1]);

            if (!d_dftParamsPtr->isPseudopotential)
              AssertThrow(
                (*it)[0] <= 50,
                ExcMessage(
                  "DFT-FE Error: One of the atomic numbers exceeds 50."
                  "Currently, for all-electron calculations we have single atom wavefunction and electron-density"
                  "initial guess data till atomic number 50 only. Data for the remaining atomic numbers will be"
                  "added in the next release. You could also contact the developers of DFT-FE, who can provide"
                  "you with the code to generate the single atom wavefunction and electron-density data for"
                  "atomic numbers beyond 50."));
          }
      }

    //
    // read Gaussian atomic displacements
    //
    std::vector<std::vector<double>> atomsDisplacementsGaussian;
    d_atomsDisplacementsGaussianRead.resize(atomLocations.size(),
                                            Tensor<1, 3, double>());
    d_gaussianMovementAtomsNetDisplacements.resize(atomLocations.size(),
                                                   Tensor<1, 3, double>());
    if (d_dftParamsPtr->coordinatesGaussianDispFile != "")
      {
        dftUtils::readFile(3,
                           atomsDisplacementsGaussian,
                           d_dftParamsPtr->coordinatesGaussianDispFile);

        for (int i = 0; i < atomsDisplacementsGaussian.size(); ++i)
          for (int j = 0; j < 3; ++j)
            d_atomsDisplacementsGaussianRead[i][j] =
              atomsDisplacementsGaussian[i][j];

        d_isAtomsGaussianDisplacementsReadFromFile = true;
      }

    //
    // read domain bounding Vectors
    //
    unsigned int numberColumnsLatticeVectorsFile = 3;
    dftUtils::readFile(numberColumnsLatticeVectorsFile,
                       d_domainBoundingVectors,
                       d_dftParamsPtr->domainBoundingVectorsFile);

    AssertThrow(
      d_domainBoundingVectors.size() == 3,
      ExcMessage(
        "DFT-FE Error: The number of domain bounding"
        "vectors read from input file (input through DOMAIN VECTORS FILE) should be 3. Please check"
        "your domain vectors file. Sometimes an extra blank row at the end can cause this issue too."));

    //
    // evaluate cross product of
    //
    std::vector<double> cross;
    dftUtils::cross_product(d_domainBoundingVectors[0],
                            d_domainBoundingVectors[1],
                            cross);

    double scalarConst = d_domainBoundingVectors[2][0] * cross[0] +
                         d_domainBoundingVectors[2][1] * cross[1] +
                         d_domainBoundingVectors[2][2] * cross[2];
    AssertThrow(
      scalarConst > 0,
      ExcMessage(
        "DFT-FE Error: Domain bounding vectors or lattice vectors read from"
        "input file (input through DOMAIN VECTORS FILE) should form a right-handed coordinate system."
        "Please check your domain vectors file. This is usually fixed by changing the order of the"
        "vectors in the domain vectors file."));

    pcout << "number of atoms types: " << atomTypes.size() << "\n";


    //
    // determine number of electrons
    //
    for (unsigned int iAtom = 0; iAtom < atomLocations.size(); iAtom++)
      {
        const unsigned int Z        = atomLocations[iAtom][0];
        const unsigned int valenceZ = atomLocations[iAtom][1];

        if (d_dftParamsPtr->isPseudopotential)
          numElectrons += valenceZ;
        else
          numElectrons += Z;
      }

    if (d_dftParamsPtr->numberEigenValues <= numElectrons / 2.0 ||
        d_dftParamsPtr->numberEigenValues == 0)
      {
        if (d_dftParamsPtr->verbosity >= 1)
          {
            pcout
              << " Warning: User has requested the number of Kohn-Sham wavefunctions to be less than or"
                 "equal to half the number of electrons in the system. Setting the Kohn-Sham wavefunctions"
                 "to half the number of electrons with a 20 percent buffer to avoid convergence issues in"
                 "SCF iterations"
              << std::endl;
          }
        d_numEigenValues =
          (numElectrons / 2.0) +
          std::max((d_dftParamsPtr->mixingMethod == "LOW_RANK_DIELECM_PRECOND" ?
                      0.22 :
                      0.2) *
                     (numElectrons / 2.0),
                   20.0);

        // start with 17-20% buffer to leave room for additional modifications
        // due to block size restrictions
#ifdef DFTFE_WITH_GPU
        if (d_dftParamsPtr->useGPU && d_dftParamsPtr->autoGPUBlockSizes)
          d_numEigenValues =
            (numElectrons / 2.0) + std::max((d_dftParamsPtr->mixingMethod ==
                                                 "LOW_RANK_DIELECM_PRECOND" ?
                                               0.2 :
                                               0.17) *
                                              (numElectrons / 2.0),
                                            20.0);
#endif

        if (d_dftParamsPtr->verbosity >= 1)
          {
            pcout << " Setting the number of Kohn-Sham wave functions to be "
                  << d_numEigenValues << std::endl;
          }
      }

    if (d_dftParamsPtr->algoType == "FAST")
      {
        if (d_dftParamsPtr->TVal < 1000)
          {
            d_dftParamsPtr->numCoreWfcRR = 0.8 * numElectrons / 2.0;
            pcout << " Setting SPECTRUM SPLIT CORE EIGENSTATES to be "
                  << d_dftParamsPtr->numCoreWfcRR << std::endl;
          }
      }


#ifdef DFTFE_WITH_GPU
    if (d_dftParamsPtr->useGPU && d_dftParamsPtr->autoGPUBlockSizes)
      {
        const unsigned int numberBandGroups =
          dealii::Utilities::MPI::n_mpi_processes(interBandGroupComm);


        d_numEigenValues =
          std::ceil(d_numEigenValues / (numberBandGroups * 1.0)) *
          numberBandGroups;

        AssertThrow(
          (d_numEigenValues % numberBandGroups == 0 ||
           d_numEigenValues / numberBandGroups == 0),
          ExcMessage(
            "DFT-FE Error: TOTAL NUMBER OF KOHN-SHAM WAVEFUNCTIONS must be exactly divisible by NPBAND for GPU run."));

        const unsigned int bandGroupTaskId =
          dealii::Utilities::MPI::this_mpi_process(interBandGroupComm);
        std::vector<unsigned int> bandGroupLowHighPlusOneIndices;
        dftUtils::createBandParallelizationIndices(
          interBandGroupComm, d_numEigenValues, bandGroupLowHighPlusOneIndices);

        const unsigned int eigenvaluesInBandGroup =
          bandGroupLowHighPlusOneIndices[1];

        if (eigenvaluesInBandGroup <= 200)
          {
            d_dftParamsPtr->chebyWfcBlockSize = eigenvaluesInBandGroup;
            d_dftParamsPtr->wfcBlockSize      = eigenvaluesInBandGroup;
          }
        else if (eigenvaluesInBandGroup <= 600)
          {
            std::vector<int> temp1(4, 0);
            std::vector<int> temp2(4, 0);
            temp1[0] = std::ceil(eigenvaluesInBandGroup / 150.0) * 150.0 *
                       numberBandGroups;
            temp1[1] = std::ceil(eigenvaluesInBandGroup / 160.0) * 160.0 *
                       numberBandGroups;
            temp1[2] = std::ceil(eigenvaluesInBandGroup / 170.0) * 170.0 *
                       numberBandGroups;
            temp1[3] = std::ceil(eigenvaluesInBandGroup / 180.0) * 180.0 *
                       numberBandGroups;

            temp2[0] = 150;
            temp2[1] = 160;
            temp2[2] = 170;
            temp2[3] = 180;

            int minElementIndex =
              std::min_element(temp1.begin(), temp1.end()) - temp1.begin();
            int minElement = *std::min_element(temp1.begin(), temp1.end());

            d_numEigenValues                  = minElement;
            d_dftParamsPtr->chebyWfcBlockSize = temp2[minElementIndex];
            d_dftParamsPtr->wfcBlockSize      = temp2[minElementIndex];
          }
        else if (eigenvaluesInBandGroup <= 2000)
          {
            std::vector<int> temp1(4, 0);
            std::vector<int> temp2(4, 0);
            temp1[0] = std::ceil(eigenvaluesInBandGroup / 160.0) * 160.0 *
                       numberBandGroups;
            temp1[1] = std::ceil(eigenvaluesInBandGroup / 180.0) * 180.0 *
                       numberBandGroups;
            temp1[2] = std::ceil(eigenvaluesInBandGroup / 200.0) * 200.0 *
                       numberBandGroups;
            temp1[3] = std::ceil(eigenvaluesInBandGroup / 220.0) * 220.0 *
                       numberBandGroups;

            temp2[0] = 160;
            temp2[1] = 180;
            temp2[2] = 200;
            temp2[3] = 220;

            int minElementIndex =
              std::min_element(temp1.begin(), temp1.end()) - temp1.begin();
            int minElement = *std::min_element(temp1.begin(), temp1.end());

            d_numEigenValues                  = minElement;
            d_dftParamsPtr->chebyWfcBlockSize = temp2[minElementIndex];
            d_dftParamsPtr->wfcBlockSize      = temp2[minElementIndex];
          }
        else
          {
            std::vector<int> temp1(4, 0);
            std::vector<int> temp2(4, 0);
            temp1[0] = std::ceil(eigenvaluesInBandGroup / 360.0) * 360.0 *
                       numberBandGroups;
            temp1[1] = std::ceil(eigenvaluesInBandGroup / 380.0) * 380.0 *
                       numberBandGroups;
            temp1[2] = std::ceil(eigenvaluesInBandGroup / 400.0) * 400.0 *
                       numberBandGroups;
            temp1[3] = std::ceil(eigenvaluesInBandGroup / 440.0) * 440.0 *
                       numberBandGroups;

            temp2[0] = 360;
            temp2[1] = 380;
            temp2[2] = 400;
            temp2[3] = 440;

            int minElementIndex =
              std::min_element(temp1.begin(), temp1.end()) - temp1.begin();
            int minElement = *std::min_element(temp1.begin(), temp1.end());

            d_numEigenValues                  = minElement;
            d_dftParamsPtr->chebyWfcBlockSize = numberBandGroups > 1 ?
                                                  temp2[minElementIndex] :
                                                  temp2[minElementIndex] / 2;
            d_dftParamsPtr->wfcBlockSize = temp2[minElementIndex];
          }

        if (d_dftParamsPtr->algoType == "FAST")
          d_dftParamsPtr->numCoreWfcRR =
            std::floor(d_dftParamsPtr->numCoreWfcRR /
                       d_dftParamsPtr->wfcBlockSize) *
            d_dftParamsPtr->wfcBlockSize;

        if (d_dftParamsPtr->verbosity >= 1)
          {
            pcout
              << " Setting the number of Kohn-Sham wave functions for GPU run to be: "
              << d_numEigenValues << std::endl;
            pcout << " Setting CHEBY WFC BLOCK SIZE for GPU run to be "
                  << d_dftParamsPtr->chebyWfcBlockSize << std::endl;
            pcout << " Setting WFC BLOCK SIZE for GPU run to be "
                  << d_dftParamsPtr->wfcBlockSize << std::endl;
            if (d_dftParamsPtr->algoType == "FAST")
              pcout
                << " Setting SPECTRUM SPLIT CORE EIGENSTATES for GPU run to be "
                << d_dftParamsPtr->numCoreWfcRR << std::endl;
          }
      }
#endif

    if (d_dftParamsPtr->constraintMagnetization)
      {
        numElectronsUp   = std::ceil(static_cast<double>(numElectrons) / 2.0);
        numElectronsDown = numElectrons - numElectronsUp;
        //
        int netMagnetization =
          std::round(2.0 * static_cast<double>(numElectrons) *
                     d_dftParamsPtr->start_magnetization);
        //
        while ((numElectronsUp - numElectronsDown) < std::abs(netMagnetization))
          {
            numElectronsDown -= 1;
            numElectronsUp += 1;
          }
        //
        if (d_dftParamsPtr->verbosity >= 1)
          {
            pcout << " Number of spin up electrons " << numElectronsUp
                  << std::endl;
            pcout << " Number of spin down electrons " << numElectronsDown
                  << std::endl;
          }
      }

    // estimate total number of wave functions from atomic orbital filling
    if (d_dftParamsPtr->startingWFCType == "ATOMIC")
      determineOrbitalFilling();

    AssertThrow(
      d_dftParamsPtr->numCoreWfcRR <= d_numEigenValues,
      ExcMessage(
        "DFT-FE Error: Incorrect input value used- SPECTRUM SPLIT CORE EIGENSTATES should be less than the total number of wavefunctions."));
    d_numEigenValuesRR = d_numEigenValues - d_dftParamsPtr->numCoreWfcRR;


#ifdef USE_COMPLEX
    generateMPGrid();
#else
    d_kPointCoordinates.resize(3, 0.0);
    d_kPointWeights.resize(1, 1.0);
#endif

    // set size of eigenvalues and eigenvectors data structures
    eigenValues.resize(d_kPointWeights.size());
    eigenValuesRRSplit.resize(d_kPointWeights.size());

    if (d_dftParamsPtr->mixingMethod == "LOW_RANK_DIELECM_PRECOND")
      d_densityMatDerFermiEnergy.resize((d_dftParamsPtr->spinPolarized + 1) *
                                        d_kPointWeights.size());

    a0.clear();
    bLow.clear();

    a0.resize((d_dftParamsPtr->spinPolarized + 1) * d_kPointWeights.size(),
              0.0);
    bLow.resize((d_dftParamsPtr->spinPolarized + 1) * d_kPointWeights.size(),
                0.0);

    d_upperBoundUnwantedSpectrumValues.clear();
    d_upperBoundUnwantedSpectrumValues.resize(
      (d_dftParamsPtr->spinPolarized + 1) * d_kPointWeights.size(), 0.0);

    d_eigenVectorsFlattenedSTL.resize((1 + d_dftParamsPtr->spinPolarized) *
                                      d_kPointWeights.size());
    d_eigenVectorsRotFracDensityFlattenedSTL.resize(
      (1 + d_dftParamsPtr->spinPolarized) * d_kPointWeights.size());

    for (unsigned int kPoint = 0; kPoint < d_kPointWeights.size(); ++kPoint)
      {
        eigenValues[kPoint].resize((d_dftParamsPtr->spinPolarized + 1) *
                                   d_numEigenValues);
        eigenValuesRRSplit[kPoint].resize((d_dftParamsPtr->spinPolarized + 1) *
                                          d_numEigenValuesRR);
      }

    // convert pseudopotential files in upf format to dftfe format
    if (d_dftParamsPtr->verbosity >= 1)
      {
        pcout
          << std::endl
          << "Reading Pseudo-potential data for each atom from the list given in : "
          << d_dftParamsPtr->pseudoPotentialFile << std::endl;
      }

    int nlccFlag = 0;
    if (Utilities::MPI::this_mpi_process(d_mpiCommParent) == 0 &&
        d_dftParamsPtr->isPseudopotential == true)
      nlccFlag = pseudoUtils::convert(d_dftParamsPtr->pseudoPotentialFile,
                                      d_dftfeScratchFolderName,
                                      d_dftParamsPtr->verbosity,
                                      d_dftParamsPtr->natomTypes,
                                      d_dftParamsPtr->pseudoTestsFlag);

    nlccFlag = Utilities::MPI::sum(nlccFlag, d_mpiCommParent);

    if (nlccFlag > 0 && d_dftParamsPtr->isPseudopotential == true)
      d_dftParamsPtr->nonLinearCoreCorrection = true;

    if (d_dftParamsPtr->verbosity >= 1)
      if (d_dftParamsPtr->nonLinearCoreCorrection == true)
        pcout
          << "Atleast one atom has pseudopotential with nonlinear core correction"
          << std::endl;

    d_elpaScala->processGridELPASetup(d_numEigenValues,
                                      d_numEigenValuesRR,
                                      *d_dftParamsPtr);

    MPI_Barrier(d_mpiCommParent);
    computingTimerStandard.leave_subsection("Atomic system initialization");
  }

  // dft pseudopotential init
  template <unsigned int FEOrder, unsigned int FEOrderElectro>
  void
  dftClass<FEOrder, FEOrderElectro>::initPseudoPotentialAll(
    const bool updateNonlocalSparsity)
  {
    if (d_dftParamsPtr->isPseudopotential)
      {
        TimerOutput::Scope scope(computing_timer, "psp init");
        pcout << std::endl << "Pseudopotential initalization...." << std::endl;
        const Quadrature<3> &quadrature =
          matrix_free_data.get_quadrature(d_densityQuadratureId);

        double init_core;
        MPI_Barrier(d_mpiCommParent);
        init_core = MPI_Wtime();

        if (d_dftParamsPtr->nonLinearCoreCorrection == true)
          initCoreRho();

        MPI_Barrier(d_mpiCommParent);
        init_core = MPI_Wtime() - init_core;
        if (d_dftParamsPtr->verbosity >= 2)
          pcout
            << "initPseudoPotentialAll: Time taken for initializing core density for non-linear core correction: "
            << init_core << std::endl;


        if (updateNonlocalSparsity)
          {
            double init_nonlocal1;
            MPI_Barrier(d_mpiCommParent);
            init_nonlocal1 = MPI_Wtime();

            computeSparseStructureNonLocalProjectors_OV();

            MPI_Barrier(d_mpiCommParent);
            init_nonlocal1 = MPI_Wtime() - init_nonlocal1;
            if (d_dftParamsPtr->verbosity >= 2)
              pcout
                << "initPseudoPotentialAll: Time taken for computeSparseStructureNonLocalProjectors_OV: "
                << init_nonlocal1 << std::endl;
          }

        double init_nonlocal2;
        MPI_Barrier(d_mpiCommParent);
        init_nonlocal2 = MPI_Wtime();


        computeElementalOVProjectorKets();

        // forcePtr->initPseudoData();

        MPI_Barrier(d_mpiCommParent);
        init_nonlocal2 = MPI_Wtime() - init_nonlocal2;
        if (d_dftParamsPtr->verbosity >= 2)
          pcout << "initPseudoPotentialAll: Time taken for non local psp init: "
                << init_nonlocal2 << std::endl;
      }
  }


  // generate image charges and update k point cartesian coordinates based on
  // current lattice vectors
  template <unsigned int FEOrder, unsigned int FEOrderElectro>
  void
  dftClass<FEOrder, FEOrderElectro>::initImageChargesUpdateKPoints(bool flag)
  {
    TimerOutput::Scope scope(computing_timer,
                             "image charges and k point generation");
    pcout
      << "-----------Simulation Domain bounding vectors (lattice vectors in fully periodic case)-------------"
      << std::endl;
    for (int i = 0; i < d_domainBoundingVectors.size(); ++i)
      {
        pcout << "v" << i + 1 << " : " << d_domainBoundingVectors[i][0] << " "
              << d_domainBoundingVectors[i][1] << " "
              << d_domainBoundingVectors[i][2] << std::endl;
      }
    pcout
      << "-----------------------------------------------------------------------------------------"
      << std::endl;

    if (d_dftParamsPtr->periodicX || d_dftParamsPtr->periodicY ||
        d_dftParamsPtr->periodicZ)
      {
        pcout << "-----Fractional coordinates of atoms------ " << std::endl;
        for (unsigned int i = 0; i < atomLocations.size(); ++i)
          {
            atomLocations[i] = atomLocationsFractional[i];
            pcout << "AtomId " << i << ":  " << atomLocationsFractional[i][2]
                  << " " << atomLocationsFractional[i][3] << " "
                  << atomLocationsFractional[i][4] << "\n";
          }
        pcout
          << "-----------------------------------------------------------------------------------------"
          << std::endl;
        // sanity check on fractional coordinates
        std::vector<bool> periodicBc(3, false);
        periodicBc[0]    = d_dftParamsPtr->periodicX;
        periodicBc[1]    = d_dftParamsPtr->periodicY;
        periodicBc[2]    = d_dftParamsPtr->periodicZ;
        const double tol = 1e-6;

        if (flag)
          {
            for (unsigned int i = 0; i < atomLocationsFractional.size(); ++i)
              {
                for (unsigned int idim = 0; idim < 3; ++idim)
                  {
                    if (periodicBc[idim])
                      AssertThrow(
                        atomLocationsFractional[i][2 + idim] > -tol &&
                          atomLocationsFractional[i][2 + idim] < 1.0 + tol,
                        ExcMessage(
                          "DFT-FE Error: periodic direction fractional coordinates doesn't lie in [0,1]. Please check input"
                          "fractional coordinates, or if this is an ionic relaxation step, please check the corresponding"
                          "algorithm."));
                    if (!periodicBc[idim])
                      AssertThrow(
                        atomLocationsFractional[i][2 + idim] > tol &&
                          atomLocationsFractional[i][2 + idim] < 1.0 - tol,
                        ExcMessage(
                          "DFT-FE Error: non-periodic direction fractional coordinates doesn't lie in (0,1). Please check"
                          "input fractional coordinates, or if this is an ionic relaxation step, please check the"
                          "corresponding algorithm."));
                  }
              }
          }

        generateImageCharges(d_pspCutOff,
                             d_imageIds,
                             d_imageCharges,
                             d_imagePositions,
                             d_globalChargeIdToImageIdMap);

        generateImageCharges(d_pspCutOffTrunc,
                             d_imageIdsTrunc,
                             d_imageChargesTrunc,
                             d_imagePositionsTrunc,
                             d_globalChargeIdToImageIdMapTrunc);

        if ((d_dftParamsPtr->verbosity >= 4 ||
             d_dftParamsPtr->reproducible_output))
          pcout << "Number Image Charges  " << d_imageIds.size() << std::endl;

        internaldft::convertToCellCenteredCartesianCoordinates(
          atomLocations, d_domainBoundingVectors);
#ifdef USE_COMPLEX
        recomputeKPointCoordinates();
#endif
        if (d_dftParamsPtr->verbosity >= 4)
          {
            // FIXME: Print all k points across all pools
            pcout
              << "-------------------k points cartesian coordinates and weights-----------------------------"
              << std::endl;
            for (unsigned int i = 0; i < d_kPointWeights.size(); ++i)
              {
                pcout << " [" << d_kPointCoordinates[3 * i + 0] << ", "
                      << d_kPointCoordinates[3 * i + 1] << ", "
                      << d_kPointCoordinates[3 * i + 2] << "] "
                      << d_kPointWeights[i] << std::endl;
              }
            pcout
              << "-----------------------------------------------------------------------------------------"
              << std::endl;
          }
      }
    else
      {
        //
        // print cartesian coordinates
        //
        pcout
          << "------------Cartesian coordinates of atoms (origin at center of domain)------------------"
          << std::endl;
        for (unsigned int i = 0; i < atomLocations.size(); ++i)
          {
            pcout << "AtomId " << i << ":  " << atomLocations[i][2] << " "
                  << atomLocations[i][3] << " " << atomLocations[i][4] << "\n";
          }
        pcout
          << "-----------------------------------------------------------------------------------------"
          << std::endl;

        //
        // redundant call (check later)
        //
        generateImageCharges(d_pspCutOff,
                             d_imageIds,
                             d_imageCharges,
                             d_imagePositions,
                             d_globalChargeIdToImageIdMap);

        generateImageCharges(d_pspCutOffTrunc,
                             d_imageIdsTrunc,
                             d_imageChargesTrunc,
                             d_imagePositionsTrunc,
                             d_globalChargeIdToImageIdMapTrunc);
      }
  }

  // dft init
  template <unsigned int FEOrder, unsigned int FEOrderElectro>
  void
  dftClass<FEOrder, FEOrderElectro>::init()
  {
    computingTimerStandard.enter_subsection("KSDFT problem initialization");

    if (d_dftParamsPtr->verbosity >= 4)
      dftUtils::printCurrentMemoryUsage(mpi_communicator, "Entering init");

    initImageChargesUpdateKPoints();

    calculateNearestAtomDistances();

    computing_timer.enter_subsection("mesh generation");
    //
    // generate mesh (both parallel and serial)
    // while parallel meshes are always generated, serial meshes are only
    // generated for following three cases: symmetrization is on, ionic
    // optimization is on as well as reuse wfcs and density from previous ionic
    // step is on, or if serial constraints generation is on.
    //
    if (d_dftParamsPtr->loadRhoData)
      {
        d_mesh.generateCoarseMeshesForRestart(
          atomLocations,
          d_imagePositionsTrunc,
          d_imageIdsTrunc,
          d_nearestAtomDistances,
          d_domainBoundingVectors,
          d_dftParamsPtr->useSymm ||
            d_dftParamsPtr->createConstraintsFromSerialDofhandler);

        loadTriaInfoAndRhoNodalData();
      }
    else
      {
        d_mesh.generateSerialUnmovedAndParallelMovedUnmovedMesh(
          atomLocations,
          d_imagePositionsTrunc,
          d_imageIdsTrunc,
          d_nearestAtomDistances,
          d_domainBoundingVectors,
          d_dftParamsPtr->useSymm ||
            d_dftParamsPtr->createConstraintsFromSerialDofhandler,
          d_dftParamsPtr->electrostaticsHRefinement);
      }
    computing_timer.leave_subsection("mesh generation");

    if (d_dftParamsPtr->verbosity >= 4)
      dftUtils::printCurrentMemoryUsage(mpi_communicator,
                                        "Mesh generation completed");
    //
    // get access to triangulation objects from meshGenerator class
    //
    parallel::distributed::Triangulation<3> &triangulationPar =
      d_mesh.getParallelMeshMoved();

    //
    // initialize dofHandlers and hanging-node constraints and periodic
    // constraints on the unmoved Mesh
    //
    initUnmovedTriangulation(triangulationPar);

    if (d_dftParamsPtr->verbosity >= 4)
      dftUtils::printCurrentMemoryUsage(mpi_communicator,
                                        "initUnmovedTriangulation completed");
#ifdef USE_COMPLEX
    if (d_dftParamsPtr->useSymm)
      symmetryPtr->initSymmetry();
#endif



    //
    // move triangulation to have atoms on triangulation vertices
    //
    if (!d_dftParamsPtr->floatingNuclearCharges)
      moveMeshToAtoms(triangulationPar, d_mesh.getSerialMeshUnmoved());


    if (d_dftParamsPtr->smearedNuclearCharges)
      calculateSmearedChargeWidths();

    if (d_dftParamsPtr->verbosity >= 4)
      dftUtils::printCurrentMemoryUsage(mpi_communicator,
                                        "moveMeshToAtoms completed");
    //
    // initialize dirichlet BCs for total potential and vSelf poisson solutions
    //
    initBoundaryConditions();


    if (d_dftParamsPtr->verbosity >= 4)
      dftUtils::printCurrentMemoryUsage(mpi_communicator,
                                        "initBoundaryConditions completed");
    //
    // initialize guesses for electron-density and wavefunctions
    //
    initElectronicFields();

    if (d_dftParamsPtr->verbosity >= 4)
      dftUtils::printCurrentMemoryUsage(mpi_communicator,
                                        "initElectronicFields completed");
    //
    // initialize pseudopotential data for both local and nonlocal part
    //
    initPseudoPotentialAll();

    if (d_dftParamsPtr->verbosity >= 4)
      dftUtils::printCurrentMemoryUsage(mpi_communicator,
                                        "initPseudopotential completed");

    //
    // Apply Gaussian displacments to atoms and mesh if input gaussian
    // displacments are read from file. When restarting a relaxation, this must
    // be done only once at the begining- this is why the flag is to false after
    // the Gaussian movement. The last flag to updateAtomPositionsAndMoveMesh is
    // set to true to force use of single atom solutions.
    //
    if (d_isAtomsGaussianDisplacementsReadFromFile)
      {
        updateAtomPositionsAndMoveMesh(d_atomsDisplacementsGaussianRead,
                                       1e+4,
                                       true);
        d_isAtomsGaussianDisplacementsReadFromFile = false;
      }

    if (d_dftParamsPtr->loadRhoData)
      {
        if (d_dftParamsPtr->verbosity >= 1)
          pcout
            << "Overwriting input density data to SCF solve with data read from restart file.."
            << std::endl;

        // Note: d_rhoInNodalValuesRead is not compatible with
        // d_matrixFreeDataPRefined
        for (unsigned int i = 0; i < d_rhoInNodalValues.local_size(); i++)
          d_rhoInNodalValues.local_element(i) =
            d_rhoInNodalValuesRead.local_element(i);

        d_rhoInNodalValues.update_ghost_values();
        interpolateRhoNodalDataToQuadratureDataGeneral(
          d_matrixFreeDataPRefined,
          d_densityDofHandlerIndexElectro,
          d_densityQuadratureIdElectro,
          d_rhoInNodalValues,
          *(rhoInValues),
          *(gradRhoInValues),
          *(gradRhoInValues),
          excFunctionalPtr->getDensityBasedFamilyType() ==
            densityFamilyType::GGA);

        if (d_dftParamsPtr->spinPolarized == 1)
          {
            d_rhoInSpin0NodalValues = 0;
            d_rhoInSpin1NodalValues = 0;
            for (unsigned int i = 0; i < d_rhoInSpin0NodalValues.local_size();
                 i++)
              {
                d_rhoInSpin0NodalValues.local_element(i) =
                  d_rhoInSpin0NodalValuesRead.local_element(i);
                d_rhoInSpin1NodalValues.local_element(i) =
                  d_rhoInSpin1NodalValuesRead.local_element(i);
              }

            d_rhoInSpin0NodalValues.update_ghost_values();
            d_rhoInSpin1NodalValues.update_ghost_values();
            interpolateRhoSpinNodalDataToQuadratureDataGeneral(
              d_matrixFreeDataPRefined,
              d_densityDofHandlerIndexElectro,
              d_densityQuadratureIdElectro,
              d_rhoInSpin0NodalValues,
              d_rhoInSpin1NodalValues,
              *rhoInValuesSpinPolarized,
              *gradRhoInValuesSpinPolarized,
              *gradRhoInValuesSpinPolarized,
              excFunctionalPtr->getDensityBasedFamilyType() ==
                densityFamilyType::GGA);
          }
        if ((d_dftParamsPtr->solverMode == "GEOOPT"))
          {
            d_rhoOutNodalValues = d_rhoInNodalValues;
            d_rhoOutNodalValues.update_ghost_values();
            rhoOutVals.push_back(*(rhoInValues));
            rhoOutValues = &(rhoOutVals.back());

            if (excFunctionalPtr->getDensityBasedFamilyType() ==
                densityFamilyType::GGA)
              {
                gradRhoOutVals.push_back(*(gradRhoInValues));
                gradRhoOutValues = &(gradRhoOutVals.back());
              }

            if (d_dftParamsPtr->spinPolarized == 1)
              {
                rhoOutValsSpinPolarized.push_back(*rhoInValuesSpinPolarized);
                rhoOutValuesSpinPolarized = &(rhoOutValsSpinPolarized.back());
              }

            if (excFunctionalPtr->getDensityBasedFamilyType() ==
                  densityFamilyType::GGA &&
                d_dftParamsPtr->spinPolarized == 1)
              {
                gradRhoOutValsSpinPolarized.push_back(
                  *gradRhoInValuesSpinPolarized);
                gradRhoOutValuesSpinPolarized =
                  &(gradRhoOutValsSpinPolarized.back());
              }
          }

        d_isRestartGroundStateCalcFromChk = true;
      }

    d_isFirstFilteringCall.clear();
    d_isFirstFilteringCall.resize((d_dftParamsPtr->spinPolarized + 1) *
                                    d_kPointWeights.size(),
                                  true);

    initializeKohnShamDFTOperator();

    d_netFloatingDispSinceLastCheckForSmearedChargeOverlaps.clear();
    d_netFloatingDispSinceLastCheckForSmearedChargeOverlaps.resize(
      atomLocations.size() * 3, 0.0);

    computingTimerStandard.leave_subsection("KSDFT problem initialization");
  }

  template <unsigned int FEOrder, unsigned int FEOrderElectro>
  void
  dftClass<FEOrder, FEOrderElectro>::initNoRemesh(
    const bool updateImagesAndKPointsAndVselfBins,
    const bool checkSmearedChargeWidthsForOverlap,
    const bool useSingleAtomSolutionOverride,
    const bool isMeshDeformed)
  {
    computingTimerStandard.enter_subsection("KSDFT problem initialization");
    if (updateImagesAndKPointsAndVselfBins)
      {
        initImageChargesUpdateKPoints();
      }

    if (checkSmearedChargeWidthsForOverlap)
      {
        calculateNearestAtomDistances();

        if (d_dftParamsPtr->smearedNuclearCharges)
          calculateSmearedChargeWidths();

        d_netFloatingDispSinceLastCheckForSmearedChargeOverlaps.clear();
        d_netFloatingDispSinceLastCheckForSmearedChargeOverlaps.resize(
          atomLocations.size() * 3, 0.0);
      }

    //
    // reinitialize dirichlet BCs for total potential and vSelf poisson
    // solutions
    //
    double init_bc;
    MPI_Barrier(d_mpiCommParent);
    init_bc = MPI_Wtime();


    // false option reinitializes vself bins from scratch wheras true option
    // only updates the boundary conditions
    const bool updateOnlyBinsBc = !updateImagesAndKPointsAndVselfBins;
    initBoundaryConditions(updateOnlyBinsBc);

    MPI_Barrier(d_mpiCommParent);
    init_bc = MPI_Wtime() - init_bc;
    if (d_dftParamsPtr->verbosity >= 2)
      pcout
        << "updateAtomPositionsAndMoveMesh: Time taken for initBoundaryConditions: "
        << init_bc << std::endl;

    double init_rho;
    MPI_Barrier(d_mpiCommParent);
    init_rho = MPI_Wtime();

    if (useSingleAtomSolutionOverride)
      {
        readPSI();
        initRho();
      }
    else
      {
        //
        // rho init (use previous ground state electron density)
        //
        // if(d_dftParamsPtr->mixingMethod != "ANDERSON_WITH_KERKER")
        //   solveNoSCF();

        if (!d_dftParamsPtr->reuseWfcGeoOpt)
          readPSI();

        noRemeshRhoDataInit();

        if (d_dftParamsPtr->reuseDensityGeoOpt >= 1 &&
            d_dftParamsPtr->solverMode == "GEOOPT")
          {
            if (d_dftParamsPtr->reuseDensityGeoOpt == 2 &&
                d_dftParamsPtr->spinPolarized != 1)
              {
                d_rhoOutNodalValuesSplit.add(
                  -totalCharge(d_matrixFreeDataPRefined,
                               d_rhoOutNodalValuesSplit) /
                  d_domainVolume);

                initAtomicRho();

                interpolateRhoNodalDataToQuadratureDataGeneral(
                  d_matrixFreeDataPRefined,
                  d_densityDofHandlerIndexElectro,
                  d_densityQuadratureIdElectro,
                  d_rhoOutNodalValuesSplit,
                  *(rhoInValues),
                  *(gradRhoInValues),
                  *(gradRhoInValues),
                  excFunctionalPtr->getDensityBasedFamilyType() ==
                    densityFamilyType::GGA);

                addAtomicRhoQuadValuesGradients(
                  *(rhoInValues),
                  *(gradRhoInValues),
                  excFunctionalPtr->getDensityBasedFamilyType() ==
                    densityFamilyType::GGA);

                normalizeRhoInQuadValues();

                l2ProjectionQuadToNodal(d_matrixFreeDataPRefined,
                                        d_constraintsRhoNodal,
                                        d_densityDofHandlerIndexElectro,
                                        d_densityQuadratureIdElectro,
                                        *rhoInValues,
                                        d_rhoInNodalValues);

                d_rhoInNodalValues.update_ghost_values();
              }
          }

        else if (d_dftParamsPtr->extrapolateDensity == 1 &&
                 d_dftParamsPtr->spinPolarized != 1 &&
                 d_dftParamsPtr->solverMode == "MD")
          {
            interpolateRhoNodalDataToQuadratureDataGeneral(
              d_matrixFreeDataPRefined,
              d_densityDofHandlerIndexElectro,
              d_densityQuadratureIdElectro,
              d_rhoOutNodalValues,
              *(rhoInValues),
              *(gradRhoInValues),
              *(gradRhoInValues),
              excFunctionalPtr->getDensityBasedFamilyType() ==
                densityFamilyType::GGA);

            normalizeRhoInQuadValues();

            l2ProjectionQuadToNodal(d_matrixFreeDataPRefined,
                                    d_constraintsRhoNodal,
                                    d_densityDofHandlerIndexElectro,
                                    d_densityQuadratureIdElectro,
                                    *rhoInValues,
                                    d_rhoInNodalValues);

            d_rhoInNodalValues.update_ghost_values();
          }
        else if (d_dftParamsPtr->extrapolateDensity == 2 &&
                 d_dftParamsPtr->spinPolarized != 1 &&
                 d_dftParamsPtr->solverMode == "MD")
          {
            initAtomicRho();
            interpolateRhoNodalDataToQuadratureDataGeneral(
              d_matrixFreeDataPRefined,
              d_densityDofHandlerIndexElectro,
              d_densityQuadratureIdElectro,
              d_rhoOutNodalValuesSplit,
              *(rhoInValues),
              *(gradRhoInValues),
              *(gradRhoInValues),
              excFunctionalPtr->getDensityBasedFamilyType() ==
                densityFamilyType::GGA);

            addAtomicRhoQuadValuesGradients(
              *(rhoInValues),
              *(gradRhoInValues),
              excFunctionalPtr->getDensityBasedFamilyType() ==
                densityFamilyType::GGA);

            normalizeRhoInQuadValues();

            l2ProjectionQuadToNodal(d_matrixFreeDataPRefined,
                                    d_constraintsRhoNodal,
                                    d_densityDofHandlerIndexElectro,
                                    d_densityQuadratureIdElectro,
                                    *rhoInValues,
                                    d_rhoInNodalValues);

            d_rhoInNodalValues.update_ghost_values();
          }
        else
          {
            initRho();
          }
      }

    MPI_Barrier(d_mpiCommParent);
    init_rho = MPI_Wtime() - init_rho;
    if (d_dftParamsPtr->verbosity >= 2)
      pcout << "updateAtomPositionsAndMoveMesh: Time taken for initRho: "
            << init_rho << std::endl;

    //
    // reinitialize pseudopotential related data structures
    //
    double init_pseudo;
    MPI_Barrier(d_mpiCommParent);
    init_pseudo = MPI_Wtime();

    initPseudoPotentialAll(d_dftParamsPtr->floatingNuclearCharges ? true :
                                                                    false);

    MPI_Barrier(d_mpiCommParent);
    init_pseudo = MPI_Wtime() - init_pseudo;
    if (d_dftParamsPtr->verbosity >= 2)
      pcout << "Time taken for initPseudoPotentialAll: " << init_pseudo
            << std::endl;

    d_isFirstFilteringCall.clear();
    d_isFirstFilteringCall.resize((d_dftParamsPtr->spinPolarized + 1) *
                                    d_kPointWeights.size(),
                                  true);

    double init_ksoperator;
    MPI_Barrier(d_mpiCommParent);
    init_ksoperator = MPI_Wtime();

    if (isMeshDeformed)
      initializeKohnShamDFTOperator();
    else
      reInitializeKohnShamDFTOperator();

    init_ksoperator = MPI_Wtime() - init_ksoperator;
    if (d_dftParamsPtr->verbosity >= 2)
      pcout << "Time taken for kohnShamDFTOperator class reinitialization: "
            << init_ksoperator << std::endl;

    computingTimerStandard.leave_subsection("KSDFT problem initialization");
  }

  //
  // deform domain and call appropriate reinits
  //
  template <unsigned int FEOrder, unsigned int FEOrderElectro>
  void
  dftClass<FEOrder, FEOrderElectro>::deformDomain(
    const Tensor<2, 3, double> &deformationGradient,
    const bool                  vselfPerturbationUpdateForStress,
    const bool                  useSingleAtomSolutionsOverride,
    const bool                  print)
  {
    d_affineTransformMesh.initMoved(d_domainBoundingVectors);
    d_affineTransformMesh.transform(deformationGradient);

    dftUtils::transformDomainBoundingVectors(d_domainBoundingVectors,
                                             deformationGradient);

    if (print)
      {
        pcout
          << "-----------Simulation Domain bounding vectors (lattice vectors in fully periodic case)-------------"
          << std::endl;
        for (int i = 0; i < d_domainBoundingVectors.size(); ++i)
          {
            pcout << "v" << i + 1 << " : " << d_domainBoundingVectors[i][0]
                  << " " << d_domainBoundingVectors[i][1] << " "
                  << d_domainBoundingVectors[i][2] << std::endl;
          }
        pcout
          << "-----------------------------------------------------------------------------------------"
          << std::endl;
      }

#ifdef USE_COMPLEX
    if (!vselfPerturbationUpdateForStress)
      recomputeKPointCoordinates();
#endif

    // update atomic and image positions without any wrapping across periodic
    // boundary
    std::vector<Tensor<1, 3, double>> imageDisplacements(
      d_imagePositions.size());
    std::vector<Tensor<1, 3, double>> imageDisplacementsTrunc(
      d_imagePositionsTrunc.size());

    for (int iImage = 0; iImage < d_imagePositions.size(); ++iImage)
      {
        Point<3>           imageCoor;
        const unsigned int imageChargeId = d_imageIds[iImage];
        imageCoor[0]                     = d_imagePositions[iImage][0];
        imageCoor[1]                     = d_imagePositions[iImage][1];
        imageCoor[2]                     = d_imagePositions[iImage][2];

        Point<3> atomCoor;
        atomCoor[0] = atomLocations[imageChargeId][2];
        atomCoor[1] = atomLocations[imageChargeId][3];
        atomCoor[2] = atomLocations[imageChargeId][4];

        imageDisplacements[iImage] = imageCoor - atomCoor;
      }

    for (int iImage = 0; iImage < d_imagePositionsTrunc.size(); ++iImage)
      {
        Point<3>           imageCoor;
        const unsigned int imageChargeId = d_imageIdsTrunc[iImage];
        imageCoor[0]                     = d_imagePositionsTrunc[iImage][0];
        imageCoor[1]                     = d_imagePositionsTrunc[iImage][1];
        imageCoor[2]                     = d_imagePositionsTrunc[iImage][2];

        Point<3> atomCoor;
        atomCoor[0] = atomLocations[imageChargeId][2];
        atomCoor[1] = atomLocations[imageChargeId][3];
        atomCoor[2] = atomLocations[imageChargeId][4];

        imageDisplacementsTrunc[iImage] = imageCoor - atomCoor;
      }

    for (unsigned int i = 0; i < atomLocations.size(); ++i)
      atomLocations[i] = atomLocationsFractional[i];

    if (print)
      {
        pcout << "-----Fractional coordinates of atoms------ " << std::endl;
        for (unsigned int i = 0; i < atomLocations.size(); ++i)
          {
            pcout << "AtomId " << i << ":  " << atomLocationsFractional[i][2]
                  << " " << atomLocationsFractional[i][3] << " "
                  << atomLocationsFractional[i][4] << "\n";
          }
        pcout
          << "-----------------------------------------------------------------------------------------"
          << std::endl;
      }

    internaldft::convertToCellCenteredCartesianCoordinates(
      atomLocations, d_domainBoundingVectors);


    for (int iImage = 0; iImage < d_imagePositions.size(); ++iImage)
      {
        const unsigned int imageChargeId = d_imageIds[iImage];

        Point<3> atomCoor;
        atomCoor[0] = atomLocations[imageChargeId][2];
        atomCoor[1] = atomLocations[imageChargeId][3];
        atomCoor[2] = atomLocations[imageChargeId][4];

        imageDisplacements[iImage] =
          deformationGradient * imageDisplacements[iImage];

        d_imagePositions[iImage][0] =
          atomCoor[0] + imageDisplacements[iImage][0];
        d_imagePositions[iImage][1] =
          atomCoor[1] + imageDisplacements[iImage][1];
        d_imagePositions[iImage][2] =
          atomCoor[2] + imageDisplacements[iImage][2];
      }

    for (int iImage = 0; iImage < d_imagePositionsTrunc.size(); ++iImage)
      {
        const unsigned int imageChargeId = d_imageIdsTrunc[iImage];

        Point<3> atomCoor;
        atomCoor[0] = atomLocations[imageChargeId][2];
        atomCoor[1] = atomLocations[imageChargeId][3];
        atomCoor[2] = atomLocations[imageChargeId][4];

        imageDisplacementsTrunc[iImage] =
          deformationGradient * imageDisplacementsTrunc[iImage];

        d_imagePositionsTrunc[iImage][0] =
          atomCoor[0] + imageDisplacementsTrunc[iImage][0];
        d_imagePositionsTrunc[iImage][1] =
          atomCoor[1] + imageDisplacementsTrunc[iImage][1];
        d_imagePositionsTrunc[iImage][2] =
          atomCoor[2] + imageDisplacementsTrunc[iImage][2];
      }

    if (vselfPerturbationUpdateForStress)
      {
        //
        // reinitialize dirichlet BCs for total potential and vSelf poisson
        // solutions
        //
        double init_bc;
        MPI_Barrier(d_mpiCommParent);
        init_bc = MPI_Wtime();


        // first true option only updates the boundary conditions
        // second true option signals update is only for vself perturbation
        initBoundaryConditions(true, true);

        MPI_Barrier(d_mpiCommParent);
        init_bc = MPI_Wtime() - init_bc;
        if (d_dftParamsPtr->verbosity >= 2)
          pcout
            << "updateAtomPositionsAndMoveMesh: Time taken for initBoundaryConditions: "
            << init_bc << std::endl;
      }
    else
      {
        initNoRemesh(false, true, useSingleAtomSolutionsOverride, true);
      }
  }


  //
  // generate a-posteriori mesh
  //
  template <unsigned int FEOrder, unsigned int FEOrderElectro>
  void
  dftClass<FEOrder, FEOrderElectro>::aposterioriMeshGenerate()
  {
    //
    // get access to triangulation objects from meshGenerator class
    //
    parallel::distributed::Triangulation<3> &triangulationPar =
      d_mesh.getParallelMeshMoved();
    unsigned int numberLevelRefinements = d_dftParamsPtr->numLevels;
    unsigned int numberWaveFunctionsErrorEstimate =
      d_dftParamsPtr->numberWaveFunctionsForEstimate;
    bool         refineFlag = true;
    unsigned int countLevel = 0;
    double       traceXtKX = computeTraceXtKX(numberWaveFunctionsErrorEstimate);
    double       traceXtKXPrev = traceXtKX;

    while (refineFlag)
      {
        if (numberLevelRefinements > 0)
          {
            distributedCPUVec<double> tempVec;
            matrix_free_data.initialize_dof_vector(tempVec);

            std::vector<distributedCPUVec<double>> eigenVectorsArray(
              numberWaveFunctionsErrorEstimate);

            for (unsigned int i = 0; i < numberWaveFunctionsErrorEstimate; ++i)
              eigenVectorsArray[i].reinit(tempVec);


            vectorTools::copyFlattenedSTLVecToSingleCompVec(
              d_eigenVectorsFlattenedSTL[0],
              d_numEigenValues,
              std::make_pair(0, numberWaveFunctionsErrorEstimate),
              eigenVectorsArray);


            for (unsigned int i = 0; i < numberWaveFunctionsErrorEstimate; ++i)
              {
                constraintsNone.distribute(eigenVectorsArray[i]);
                eigenVectorsArray[i].update_ghost_values();
              }


            d_mesh.generateAutomaticMeshApriori(
              dofHandler,
              triangulationPar,
              eigenVectorsArray,
              FEOrder,
              d_dftParamsPtr->electrostaticsHRefinement);
          }


        //
        // initialize dofHandlers of refined mesh and move triangulation
        //
        initUnmovedTriangulation(triangulationPar);
        moveMeshToAtoms(triangulationPar, d_mesh.getSerialMeshUnmoved());
        initBoundaryConditions();
        initElectronicFields();
        initPseudoPotentialAll();

        //
        // compute Tr(XtHX) for each level of mesh
        //
        // dataTypes::number traceXtHX =
        // computeTraceXtHX(numberWaveFunctionsErrorEstimate); pcout<<" Tr(XtHX)
        // value for Level: "<<countLevel<<" "<<traceXtHX<<std::endl;

        //
        // compute Tr(XtKX) for each level of mesh
        //
        traceXtKX = computeTraceXtKX(numberWaveFunctionsErrorEstimate);
        if (d_dftParamsPtr->verbosity > 0)
          pcout << " Tr(XtKX) value for Level: " << countLevel << " "
                << traceXtKX << std::endl;

        // compute change in traceXtKX
        double deltaKinetic =
          std::abs(traceXtKX - traceXtKXPrev) / atomLocations.size();

        // reset traceXtkXPrev to traceXtKX
        traceXtKXPrev = traceXtKX;

        //
        // set refineFlag
        //
        countLevel += 1;
        if (countLevel >= numberLevelRefinements ||
            deltaKinetic <= d_dftParamsPtr->toleranceKinetic)
          refineFlag = false;
      }
  }


  //
  // dft run
  //
  template <unsigned int FEOrder, unsigned int FEOrderElectro>
  void
  dftClass<FEOrder, FEOrderElectro>::run()
  {
    if (d_dftParamsPtr->meshAdaption)
      aposterioriMeshGenerate();

    if (d_dftParamsPtr->restartFolder != "." && d_dftParamsPtr->saveRhoData &&
        Utilities::MPI::this_mpi_process(d_mpiCommParent) == 0)
      {
        mkdir(d_dftParamsPtr->restartFolder.c_str(), ACCESSPERMS);
      }

    solve(true, true, d_isRestartGroundStateCalcFromChk);

    if (d_dftParamsPtr->writeWfcSolutionFields)
      outputWfc();

    if (d_dftParamsPtr->writeDensitySolutionFields)
      outputDensity();

    if (d_dftParamsPtr->writeDosFile)
      compute_tdos(eigenValues, "dosData.out");

    if (d_dftParamsPtr->writeLdosFile)
      compute_ldos(eigenValues, "ldosData.out");

    if (d_dftParamsPtr->writePdosFile)
      compute_pdos(eigenValues, "pdosData");

    if (d_dftParamsPtr->writeLocalizationLengths)
      compute_localizationLength("localizationLengths.out");

    /*if (d_dftParamsPtr->computeDipoleMoment)
      {
        dipole(d_dofHandlerPRefined, rhoOutValues, false);
        dipole(d_dofHandlerPRefined, rhoOutValues, true);
      } */

    if (d_dftParamsPtr->verbosity >= 1)
      pcout
        << std::endl
        << "------------------DFT-FE ground-state solve completed---------------------------"
        << std::endl;
  }

  template <unsigned int FEOrder, unsigned int FEOrderElectro>
  void
  dftClass<FEOrder, FEOrderElectro>::trivialSolveForStress()
  {
    initBoundaryConditions(false);
    noRemeshRhoDataInit();
    solve(false, true);
  }


  //
  // initialize
  //
  template <unsigned int FEOrder, unsigned int FEOrderElectro>
  void
  dftClass<FEOrder, FEOrderElectro>::initializeKohnShamDFTOperator(
    const bool initializeCublas)
  {
    TimerOutput::Scope scope(computing_timer, "kohnShamDFTOperator init");
    double             init_ksoperator;
    MPI_Barrier(d_mpiCommParent);
    init_ksoperator = MPI_Wtime();

    if (d_kohnShamDFTOperatorsInitialized)
      finalizeKohnShamDFTOperator();

    d_kohnShamDFTOperatorPtr =
      new kohnShamDFTOperatorClass<FEOrder, FEOrderElectro>(this,
                                                            d_mpiCommParent,
                                                            mpi_communicator);

#ifdef DFTFE_WITH_GPU
    d_kohnShamDFTOperatorCUDAPtr =
      new kohnShamDFTOperatorCUDAClass<FEOrder, FEOrderElectro>(
        this, d_mpiCommParent, mpi_communicator);
#endif

    kohnShamDFTOperatorClass<FEOrder, FEOrderElectro>
      &kohnShamDFTEigenOperator = *d_kohnShamDFTOperatorPtr;
#ifdef DFTFE_WITH_GPU
    kohnShamDFTOperatorCUDAClass<FEOrder, FEOrderElectro>
      &kohnShamDFTEigenOperatorCUDA = *d_kohnShamDFTOperatorCUDAPtr;
#endif

    if (!d_dftParamsPtr->useGPU)
      {
        kohnShamDFTEigenOperator.init();
      }

#ifdef DFTFE_WITH_GPU
    if (d_dftParamsPtr->useGPU)
      {
        kohnShamDFTEigenOperatorCUDA.init();

        if (initializeCublas)
          {
            kohnShamDFTEigenOperatorCUDA.createCublasHandle();
          }

        AssertThrow(
          (d_numEigenValues % d_dftParamsPtr->chebyWfcBlockSize == 0 ||
           d_numEigenValues / d_dftParamsPtr->chebyWfcBlockSize == 0),
          ExcMessage(
            "DFT-FE Error: total number wavefunctions must be exactly divisible by cheby wfc block size for GPU run."));


        AssertThrow(
          (d_numEigenValues % d_dftParamsPtr->wfcBlockSize == 0 ||
           d_numEigenValues / d_dftParamsPtr->wfcBlockSize == 0),
          ExcMessage(
            "DFT-FE Error: total number wavefunctions must be exactly divisible by wfc block size for GPU run."));

        AssertThrow(
          (d_dftParamsPtr->wfcBlockSize % d_dftParamsPtr->chebyWfcBlockSize ==
             0 &&
           d_dftParamsPtr->wfcBlockSize / d_dftParamsPtr->chebyWfcBlockSize >=
             0),
          ExcMessage(
            "DFT-FE Error: wfc block size must be exactly divisible by cheby wfc block size and also larger for GPU run."));

        if (d_numEigenValuesRR != d_numEigenValues)
          AssertThrow(
            (d_numEigenValuesRR % d_dftParamsPtr->wfcBlockSize == 0 ||
             d_numEigenValuesRR / d_dftParamsPtr->wfcBlockSize == 0),
            ExcMessage(
              "DFT-FE Error: total number RR wavefunctions must be exactly divisible by wfc block size for GPU run."));

        // band group parallelization data structures
        const unsigned int numberBandGroups =
          dealii::Utilities::MPI::n_mpi_processes(interBandGroupComm);

        AssertThrow(
          (d_numEigenValues % numberBandGroups == 0 ||
           d_numEigenValues / numberBandGroups == 0),
          ExcMessage(
            "DFT-FE Error: TOTAL NUMBER OF KOHN-SHAM WAVEFUNCTIONS must be exactly divisible by NPBAND for GPU run."));

        const unsigned int bandGroupTaskId =
          dealii::Utilities::MPI::this_mpi_process(interBandGroupComm);
        std::vector<unsigned int> bandGroupLowHighPlusOneIndices;
        dftUtils::createBandParallelizationIndices(
          interBandGroupComm, d_numEigenValues, bandGroupLowHighPlusOneIndices);

        AssertThrow(
          (bandGroupLowHighPlusOneIndices[1] %
             d_dftParamsPtr->chebyWfcBlockSize ==
           0),
          ExcMessage(
            "DFT-FE Error: band parallelization group size must be exactly divisible by CHEBY WFC BLOCK SIZE for GPU run."));

        AssertThrow(
          (bandGroupLowHighPlusOneIndices[1] % d_dftParamsPtr->wfcBlockSize ==
           0),
          ExcMessage(
            "DFT-FE Error: band parallelization group size must be exactly divisible by WFC BLOCK SIZE for GPU run."));

        kohnShamDFTEigenOperatorCUDA.reinit(
          std::min(d_dftParamsPtr->chebyWfcBlockSize, d_numEigenValues), true);
      }
#endif

    if (!d_dftParamsPtr->useGPU)
      kohnShamDFTEigenOperator.preComputeShapeFunctionGradientIntegrals(
        d_lpspQuadratureId);
#ifdef DFTFE_WITH_GPU
    if (d_dftParamsPtr->useGPU)
      kohnShamDFTEigenOperatorCUDA.preComputeShapeFunctionGradientIntegrals(
        d_lpspQuadratureId);
#endif

    d_kohnShamDFTOperatorsInitialized = true;

    MPI_Barrier(d_mpiCommParent);
    init_ksoperator = MPI_Wtime() - init_ksoperator;
    if (d_dftParamsPtr->verbosity >= 2)
      pcout << "init: Time taken for kohnShamDFTOperator class initialization: "
            << init_ksoperator << std::endl;
  }


  //
  // re-initialize (significantly cheaper than initialize)
  //
  template <unsigned int FEOrder, unsigned int FEOrderElectro>
  void
  dftClass<FEOrder, FEOrderElectro>::reInitializeKohnShamDFTOperator()
  {
    if (!d_dftParamsPtr->useGPU)
      d_kohnShamDFTOperatorPtr->resetExtPotHamFlag();

#ifdef DFTFE_WITH_GPU
    if (d_dftParamsPtr->useGPU)
      {
        d_kohnShamDFTOperatorCUDAPtr->resetExtPotHamFlag();

        d_kohnShamDFTOperatorCUDAPtr->reinit(
          std::min(d_dftParamsPtr->chebyWfcBlockSize, d_numEigenValues), true);
      }
#endif
  }

  //
  // finalize
  //
  template <unsigned int FEOrder, unsigned int FEOrderElectro>
  void
  dftClass<FEOrder, FEOrderElectro>::finalizeKohnShamDFTOperator()
  {
    if (d_kohnShamDFTOperatorsInitialized)
      {
#ifdef DFTFE_WITH_GPU
        if (d_dftParamsPtr->useGPU)
          d_kohnShamDFTOperatorCUDAPtr->destroyCublasHandle();
#endif

        delete d_kohnShamDFTOperatorPtr;
#ifdef DFTFE_WITH_GPU
        delete d_kohnShamDFTOperatorCUDAPtr;
#endif
      }
  }

  //
  // dft solve
  //
  template <unsigned int FEOrder, unsigned int FEOrderElectro>
  std::tuple<bool, double>
  dftClass<FEOrder, FEOrderElectro>::solve(
    const bool computeForces,
    const bool computestress,
    const bool isRestartGroundStateCalcFromChk)
  {
    kohnShamDFTOperatorClass<FEOrder, FEOrderElectro>
      &kohnShamDFTEigenOperator = *d_kohnShamDFTOperatorPtr;
#ifdef DFTFE_WITH_GPU
    kohnShamDFTOperatorCUDAClass<FEOrder, FEOrderElectro>
      &kohnShamDFTEigenOperatorCUDA = *d_kohnShamDFTOperatorCUDAPtr;
#endif

    const Quadrature<3> &quadrature =
      matrix_free_data.get_quadrature(d_densityQuadratureId);

    // computingTimerStandard.enter_subsection("Total scf solve");
    energyCalculator energyCalc(d_mpiCommParent,
                                mpi_communicator,
                                interpoolcomm,
                                interBandGroupComm,
                                *d_dftParamsPtr);


    // set up linear solver
    dealiiLinearSolver CGSolver(d_mpiCommParent,
                                mpi_communicator,
                                dealiiLinearSolver::CG);

#ifdef DFTFE_WITH_GPU
    // set up linear solver CUDA
    linearSolverCGCUDA CGSolverCUDA(d_mpiCommParent,
                                    mpi_communicator,
                                    linearSolverCGCUDA::CG);
#endif

    //
    // set up solver functions for Helmholtz to be used only when Kerker mixing
    // is on use higher polynomial order dofHandler
    //
    kerkerSolverProblem<C_rhoNodalPolyOrder<FEOrder, FEOrderElectro>()>
      kerkerPreconditionedResidualSolverProblem(d_mpiCommParent,
                                                mpi_communicator);
    if (d_dftParamsPtr->mixingMethod == "ANDERSON_WITH_KERKER")
      kerkerPreconditionedResidualSolverProblem.init(
        d_matrixFreeDataPRefined,
        d_constraintsForHelmholtzRhoNodal,
        d_preCondResidualVector,
        d_dftParamsPtr->kerkerParameter,
        d_helmholtzDofHandlerIndexElectro,
        d_densityQuadratureIdElectro);

    // FIXME: Check if this call can be removed
    d_phiTotalSolverProblem.clear();

    //
    // solve vself in bins
    //
    computing_timer.enter_subsection("Nuclear self-potential solve");
    computingTimerStandard.enter_subsection("Nuclear self-potential solve");
#ifdef DFTFE_WITH_GPU
    if (d_dftParamsPtr->useGPU)
      d_vselfBinsManager.solveVselfInBinsGPU(
        d_matrixFreeDataPRefined,
        d_baseDofHandlerIndexElectro,
        d_phiTotAXQuadratureIdElectro,
        d_binsStartDofHandlerIndexElectro,
        kohnShamDFTEigenOperatorCUDA,
        d_constraintsPRefined,
        d_imagePositionsTrunc,
        d_imageIdsTrunc,
        d_imageChargesTrunc,
        d_localVselfs,
        d_bQuadValuesAllAtoms,
        d_bQuadAtomIdsAllAtoms,
        d_bQuadAtomIdsAllAtomsImages,
        d_bCellNonTrivialAtomIds,
        d_bCellNonTrivialAtomIdsBins,
        d_bCellNonTrivialAtomImageIds,
        d_bCellNonTrivialAtomImageIdsBins,
        d_smearedChargeWidths,
        d_smearedChargeScaling,
        d_smearedChargeQuadratureIdElectro,
        d_dftParamsPtr->smearedNuclearCharges);
    else
      d_vselfBinsManager.solveVselfInBins(
        d_matrixFreeDataPRefined,
        d_binsStartDofHandlerIndexElectro,
        d_phiTotAXQuadratureIdElectro,
        d_constraintsPRefined,
        d_imagePositionsTrunc,
        d_imageIdsTrunc,
        d_imageChargesTrunc,
        d_localVselfs,
        d_bQuadValuesAllAtoms,
        d_bQuadAtomIdsAllAtoms,
        d_bQuadAtomIdsAllAtomsImages,
        d_bCellNonTrivialAtomIds,
        d_bCellNonTrivialAtomIdsBins,
        d_bCellNonTrivialAtomImageIds,
        d_bCellNonTrivialAtomImageIdsBins,
        d_smearedChargeWidths,
        d_smearedChargeScaling,
        d_smearedChargeQuadratureIdElectro,
        d_dftParamsPtr->smearedNuclearCharges);
#else
    d_vselfBinsManager.solveVselfInBins(d_matrixFreeDataPRefined,
                                        d_binsStartDofHandlerIndexElectro,
                                        d_phiTotAXQuadratureIdElectro,
                                        d_constraintsPRefined,
                                        d_imagePositionsTrunc,
                                        d_imageIdsTrunc,
                                        d_imageChargesTrunc,
                                        d_localVselfs,
                                        d_bQuadValuesAllAtoms,
                                        d_bQuadAtomIdsAllAtoms,
                                        d_bQuadAtomIdsAllAtomsImages,
                                        d_bCellNonTrivialAtomIds,
                                        d_bCellNonTrivialAtomIdsBins,
                                        d_bCellNonTrivialAtomImageIds,
                                        d_bCellNonTrivialAtomImageIdsBins,
                                        d_smearedChargeWidths,
                                        d_smearedChargeScaling,
                                        d_smearedChargeQuadratureIdElectro,
                                        d_dftParamsPtr->smearedNuclearCharges);
#endif
    computingTimerStandard.leave_subsection("Nuclear self-potential solve");
    computing_timer.leave_subsection("Nuclear self-potential solve");

    if ((d_dftParamsPtr->isPseudopotential ||
         d_dftParamsPtr->smearedNuclearCharges))
      {
        computingTimerStandard.enter_subsection("Init local PSP");
        initLocalPseudoPotential(d_dofHandlerPRefined,
                                 d_lpspQuadratureIdElectro,
                                 d_matrixFreeDataPRefined,
                                 d_phiExtDofHandlerIndexElectro,
                                 d_constraintsPRefinedOnlyHanging,
                                 d_supportPointsPRefined,
                                 d_vselfBinsManager,
                                 d_phiExt,
                                 d_pseudoVLoc,
                                 d_pseudoVLocAtoms);

        computingTimerStandard.leave_subsection("Init local PSP");
      }


    computingTimerStandard.enter_subsection("Total scf solve");

    //
    // solve
    //
    computing_timer.enter_subsection("scf solve");

    double firstScfChebyTol =
      d_dftParamsPtr->mixingMethod == "ANDERSON_WITH_KERKER" ? 1e-2 : 2e-2;


    if (d_dftParamsPtr->solverMode == "MD")
      firstScfChebyTol = d_dftParamsPtr->chebyshevTolerance > 1e-4 ?
                           1e-4 :
                           d_dftParamsPtr->chebyshevTolerance;
    else if (d_dftParamsPtr->solverMode == "GEOOPT")
      firstScfChebyTol = d_dftParamsPtr->chebyshevTolerance > 1e-3 ?
                           1e-3 :
                           d_dftParamsPtr->chebyshevTolerance;

    //
    // Begin SCF iteration
    //
    unsigned int scfIter                  = 0;
    double       norm                     = 1.0;
    d_rankCurrentLRD                      = 0;
    d_relativeErrorJacInvApproxPrevScfLRD = 100.0;
    // CAUTION: Choosing a looser tolerance might lead to failed tests
    const double adaptiveChebysevFilterPassesTol =
      d_dftParamsPtr->chebyshevTolerance;
    bool scfConverged = false;
    pcout << std::endl;
    if (d_dftParamsPtr->verbosity == 0)
      pcout << "Starting SCF iterations...." << std::endl;
    while ((norm > d_dftParamsPtr->selfConsistentSolverTolerance) &&
           (scfIter < d_dftParamsPtr->numSCFIterations))
      {
        dealii::Timer local_timer(d_mpiCommParent, true);
        if (d_dftParamsPtr->verbosity >= 1)
          pcout
            << "************************Begin Self-Consistent-Field Iteration: "
            << std::setw(2) << scfIter + 1 << " ***********************"
            << std::endl;
        //
        // Mixing scheme
        //
        computing_timer.enter_subsection("density mixing");
        if (scfIter > 0)
          {
            if (scfIter == 1)
              {
                if (d_dftParamsPtr->spinPolarized == 1)
                  {
                    if (d_dftParamsPtr->mixingMethod ==
                        "LOW_RANK_DIELECM_PRECOND")
                      norm = lowrankApproxScfDielectricMatrixInvSpinPolarized(
                        scfIter);
                    else
                      norm = mixing_simple_spinPolarized();
                  }
                else
                  {
                    if (d_dftParamsPtr->mixingMethod == "ANDERSON_WITH_KERKER")
                      norm = nodalDensity_mixing_simple_kerker(
                        kerkerPreconditionedResidualSolverProblem, CGSolver);
                    else if (d_dftParamsPtr->mixingMethod ==
                             "LOW_RANK_DIELECM_PRECOND")
                      norm = lowrankApproxScfDielectricMatrixInv(scfIter);
                    else
                      norm = mixing_simple();
                  }

                if (d_dftParamsPtr->verbosity >= 1)
                  {
                    pcout << d_dftParamsPtr->mixingMethod
                          << " mixing, L2 norm of electron-density difference: "
                          << norm << std::endl;
                  }
              }
            else
              {
                if (d_dftParamsPtr->spinPolarized == 1)
                  {
                    if (d_dftParamsPtr->mixingMethod == "ANDERSON")
                      norm = mixing_anderson_spinPolarized();
                    else if (d_dftParamsPtr->mixingMethod == "BROYDEN")
                      norm = mixing_broyden_spinPolarized();
                    else if (d_dftParamsPtr->mixingMethod ==
                             "LOW_RANK_DIELECM_PRECOND")
                      norm = lowrankApproxScfDielectricMatrixInvSpinPolarized(
                        scfIter);
                    else if (d_dftParamsPtr->mixingMethod ==
                             "ANDERSON_WITH_KERKER")
                      AssertThrow(
                        false,
                        ExcMessage(
                          "Kerker is not implemented for spin-polarized problems yet"));
                  }
                else
                  {
                    if (d_dftParamsPtr->mixingMethod == "ANDERSON")
                      norm = mixing_anderson();
                    else if (d_dftParamsPtr->mixingMethod == "BROYDEN")
                      norm = mixing_broyden();
                    else if (d_dftParamsPtr->mixingMethod ==
                             "ANDERSON_WITH_KERKER")
                      norm = nodalDensity_mixing_anderson_kerker(
                        kerkerPreconditionedResidualSolverProblem, CGSolver);
                    else if (d_dftParamsPtr->mixingMethod ==
                             "LOW_RANK_DIELECM_PRECOND")
                      norm = lowrankApproxScfDielectricMatrixInv(scfIter);
                  }

                if (d_dftParamsPtr->verbosity >= 1)
                  pcout << d_dftParamsPtr->mixingMethod
                        << " mixing, L2 norm of electron-density difference: "
                        << norm << std::endl;
              }

            if (d_dftParamsPtr->computeEnergyEverySCF &&
                d_numEigenValuesRR == d_numEigenValues)
              d_phiTotRhoIn = d_phiTotRhoOut;
          }
        computing_timer.leave_subsection("density mixing");

        if (!(norm > d_dftParamsPtr->selfConsistentSolverTolerance))
          scfConverged = true;
        //
        // phiTot with rhoIn
        //
        if (d_dftParamsPtr->verbosity >= 2)
          pcout
            << std::endl
            << "Poisson solve for total electrostatic potential (rhoIn+b): ";

        if (d_dftParamsPtr->useGPU and
            d_dftParamsPtr->floatingNuclearCharges and
            not d_dftParamsPtr->pinnedNodeForPBC and false)
          {
#ifdef DFTFE_WITH_GPU
            if (scfIter > 0)
              d_phiTotalSolverProblemCUDA.reinit(
                d_matrixFreeDataPRefined,
                d_phiTotRhoIn,
                *d_constraintsVectorElectro[d_phiTotDofHandlerIndexElectro],
                d_phiTotDofHandlerIndexElectro,
                d_densityQuadratureIdElectro,
                d_phiTotAXQuadratureIdElectro,
                d_atomNodeIdToChargeMap,
                d_bQuadValuesAllAtoms,
                d_smearedChargeQuadratureIdElectro,
                *rhoInValues,
                d_kohnShamDFTOperatorCUDAPtr->getCublasHandle(),
                false,
                false,
                d_dftParamsPtr->smearedNuclearCharges,
                true,
                false,
                0,
                false,
                true);
            else
              {
                d_phiTotalSolverProblemCUDA.reinit(
                  d_matrixFreeDataPRefined,
                  d_phiTotRhoIn,
                  *d_constraintsVectorElectro[d_phiTotDofHandlerIndexElectro],
                  d_phiTotDofHandlerIndexElectro,
                  d_densityQuadratureIdElectro,
                  d_phiTotAXQuadratureIdElectro,
                  d_atomNodeIdToChargeMap,
                  d_bQuadValuesAllAtoms,
                  d_smearedChargeQuadratureIdElectro,
                  *rhoInValues,
                  d_kohnShamDFTOperatorCUDAPtr->getCublasHandle(),
                  true,
                  d_dftParamsPtr->periodicX && d_dftParamsPtr->periodicY &&
                    d_dftParamsPtr->periodicZ &&
                    !d_dftParamsPtr->pinnedNodeForPBC,
                  d_dftParamsPtr->smearedNuclearCharges,
                  true,
                  false,
                  0,
                  true,
                  false);

                // Setup MatrixFree Mesh
                d_phiTotalSolverProblemCUDA.setupMatrixFree();
              }
#endif
          }
        else
          {
            if (scfIter > 0)
              d_phiTotalSolverProblem.reinit(
                d_matrixFreeDataPRefined,
                d_phiTotRhoIn,
                *d_constraintsVectorElectro[d_phiTotDofHandlerIndexElectro],
                d_phiTotDofHandlerIndexElectro,
                d_densityQuadratureIdElectro,
                d_phiTotAXQuadratureIdElectro,
                d_atomNodeIdToChargeMap,
                d_bQuadValuesAllAtoms,
                d_smearedChargeQuadratureIdElectro,
                *rhoInValues,
                false,
                false,
                d_dftParamsPtr->smearedNuclearCharges,
                true,
                false,
                0,
                false,
                true);
            else
              d_phiTotalSolverProblem.reinit(
                d_matrixFreeDataPRefined,
                d_phiTotRhoIn,
                *d_constraintsVectorElectro[d_phiTotDofHandlerIndexElectro],
                d_phiTotDofHandlerIndexElectro,
                d_densityQuadratureIdElectro,
                d_phiTotAXQuadratureIdElectro,
                d_atomNodeIdToChargeMap,
                d_bQuadValuesAllAtoms,
                d_smearedChargeQuadratureIdElectro,
                *rhoInValues,
                true,
                d_dftParamsPtr->periodicX && d_dftParamsPtr->periodicY &&
                  d_dftParamsPtr->periodicZ &&
                  !d_dftParamsPtr->pinnedNodeForPBC,
                d_dftParamsPtr->smearedNuclearCharges,
                true,
                false,
                0,
                true,
                false);
          }

        computing_timer.enter_subsection("phiTot solve");

        if (d_dftParamsPtr->useGPU and
            d_dftParamsPtr->floatingNuclearCharges and
            not d_dftParamsPtr->pinnedNodeForPBC and false)
          {
#ifdef DFTFE_WITH_GPU
            CGSolverCUDA.solve(d_phiTotalSolverProblemCUDA,
                               d_dftParamsPtr->absLinearSolverTolerance,
                               d_dftParamsPtr->maxLinearSolverIterations,
                               d_kohnShamDFTOperatorCUDAPtr->getCublasHandle(),
                               d_dftParamsPtr->verbosity);
#endif
          }
        else
          {
            CGSolver.solve(d_phiTotalSolverProblem,
                           d_dftParamsPtr->absLinearSolverTolerance,
                           d_dftParamsPtr->maxLinearSolverIterations,
                           d_dftParamsPtr->verbosity);
          }

        std::map<dealii::CellId, std::vector<double>> dummy;
        interpolateElectroNodalDataToQuadratureDataGeneral(
          d_matrixFreeDataPRefined,
          d_phiTotDofHandlerIndexElectro,
          d_densityQuadratureIdElectro,
          d_phiTotRhoIn,
          d_phiInValues,
          dummy);

        //
        // impose integral phi equals 0
        //
        /*
        if(d_dftParamsPtr->periodicX && d_dftParamsPtr->periodicY &&
        d_dftParamsPtr->periodicZ && !d_dftParamsPtr->pinnedNodeForPBC)
        {
          if (d_dftParamsPtr->verbosity>=2)
            pcout<<"Value of integPhiIn:
        "<<totalCharge(d_dofHandlerPRefined,d_phiTotRhoIn)<<std::endl;
        }
        */

        computing_timer.leave_subsection("phiTot solve");

        unsigned int numberChebyshevSolvePasses = 0;
        //
        // eigen solve
        //
        if (d_dftParamsPtr->spinPolarized == 1)
          {
            std::vector<std::vector<std::vector<double>>> eigenValuesSpins(
              2,
              std::vector<std::vector<double>>(
                d_kPointWeights.size(),
                std::vector<double>(
                  (scfIter < d_dftParamsPtr->spectrumSplitStartingScfIter ||
                   scfConverged) ?
                    d_numEigenValues :
                    d_numEigenValuesRR)));

            std::vector<std::vector<std::vector<double>>>
              residualNormWaveFunctionsAllkPointsSpins(
                2,
                std::vector<std::vector<double>>(
                  d_kPointWeights.size(),
                  std::vector<double>(
                    (scfIter < d_dftParamsPtr->spectrumSplitStartingScfIter ||
                     scfConverged) ?
                      d_numEigenValues :
                      d_numEigenValuesRR)));

            for (unsigned int s = 0; s < 2; ++s)
              {
                if (excFunctionalPtr->getDensityBasedFamilyType() ==
                    densityFamilyType::LDA)
                  {
                    computing_timer.enter_subsection("VEff Computation");
#ifdef DFTFE_WITH_GPU
                    if (d_dftParamsPtr->useGPU)
                      kohnShamDFTEigenOperatorCUDA.computeVEffSpinPolarized(
                        rhoInValuesSpinPolarized,
                        d_phiInValues,
                        s,
                        d_pseudoVLoc,
                        d_rhoCore,
                        d_lpspQuadratureId);
#endif
                    if (!d_dftParamsPtr->useGPU)
                      kohnShamDFTEigenOperator.computeVEffSpinPolarized(
                        rhoInValuesSpinPolarized,
                        d_phiInValues,
                        s,
                        d_pseudoVLoc,
                        d_rhoCore,
                        d_lpspQuadratureId);
                    computing_timer.leave_subsection("VEff Computation");
                  }
                else if (excFunctionalPtr->getDensityBasedFamilyType() ==
                         densityFamilyType::GGA)
                  {
                    computing_timer.enter_subsection("VEff Computation");
#ifdef DFTFE_WITH_GPU
                    if (d_dftParamsPtr->useGPU)
                      kohnShamDFTEigenOperatorCUDA.computeVEffSpinPolarized(
                        rhoInValuesSpinPolarized,
                        gradRhoInValuesSpinPolarized,
                        d_phiInValues,
                        s,
                        d_pseudoVLoc,
                        d_rhoCore,
                        d_gradRhoCore,
                        d_lpspQuadratureId);
#endif
                    if (!d_dftParamsPtr->useGPU)
                      kohnShamDFTEigenOperator.computeVEffSpinPolarized(
                        rhoInValuesSpinPolarized,
                        gradRhoInValuesSpinPolarized,
                        d_phiInValues,
                        s,
                        d_pseudoVLoc,
                        d_rhoCore,
                        d_gradRhoCore,
                        d_lpspQuadratureId);
                    computing_timer.leave_subsection("VEff Computation");
                  }
                for (unsigned int kPoint = 0; kPoint < d_kPointWeights.size();
                     ++kPoint)
                  {
#ifdef DFTFE_WITH_GPU
                    if (d_dftParamsPtr->useGPU)
                      kohnShamDFTEigenOperatorCUDA.reinitkPointSpinIndex(kPoint,
                                                                         s);
#endif
                    if (!d_dftParamsPtr->useGPU)
                      kohnShamDFTEigenOperator.reinitkPointSpinIndex(kPoint, s);

                    computing_timer.enter_subsection(
                      "Hamiltonian Matrix Computation");
#ifdef DFTFE_WITH_GPU
                    if (d_dftParamsPtr->useGPU)
                      kohnShamDFTEigenOperatorCUDA.computeHamiltonianMatrix(
                        kPoint, s);
#endif
                    if (!d_dftParamsPtr->useGPU)
                      kohnShamDFTEigenOperator.computeHamiltonianMatrix(kPoint,
                                                                        s);
                    computing_timer.leave_subsection(
                      "Hamiltonian Matrix Computation");

                    if (d_dftParamsPtr->verbosity >= 4)
                      dftUtils::printCurrentMemoryUsage(
                        mpi_communicator, "Hamiltonian Matrix computed");

                    for (unsigned int j = 0; j < 1; ++j)
                      {
                        if (d_dftParamsPtr->verbosity >= 2)
                          {
                            pcout << "Beginning Chebyshev filter pass " << j + 1
                                  << " for spin " << s + 1 << std::endl;
                          }

#ifdef DFTFE_WITH_GPU
                        if (d_dftParamsPtr->useGPU)
                          kohnShamEigenSpaceCompute(
                            s,
                            kPoint,
                            kohnShamDFTEigenOperatorCUDA,
                            *d_elpaScala,
                            d_subspaceIterationSolverCUDA,
                            residualNormWaveFunctionsAllkPointsSpins[s][kPoint],
                            (scfIter == 0 ||
                             d_dftParamsPtr
                               ->allowMultipleFilteringPassesAfterFirstScf) ?
                              true :
                              false,
                            0,
                            (scfIter <
                               d_dftParamsPtr->spectrumSplitStartingScfIter ||
                             scfConverged) ?
                              false :
                              true,
                            scfConverged ? false : true,
                            scfIter == 0);
#endif
                        if (!d_dftParamsPtr->useGPU)
                          kohnShamEigenSpaceCompute(
                            s,
                            kPoint,
                            kohnShamDFTEigenOperator,
                            *d_elpaScala,
                            d_subspaceIterationSolver,
                            residualNormWaveFunctionsAllkPointsSpins[s][kPoint],
                            (scfIter == 0 ||
                             d_dftParamsPtr
                               ->allowMultipleFilteringPassesAfterFirstScf) ?
                              true :
                              false,
                            (scfIter <
                               d_dftParamsPtr->spectrumSplitStartingScfIter ||
                             scfConverged) ?
                              false :
                              true,
                            scfConverged ? false : true,
                            scfIter == 0);
                      }
                  }
              }


            for (unsigned int s = 0; s < 2; ++s)
              for (unsigned int kPoint = 0; kPoint < d_kPointWeights.size();
                   ++kPoint)
                {
                  if (scfIter < d_dftParamsPtr->spectrumSplitStartingScfIter ||
                      scfConverged)
                    for (unsigned int i = 0; i < d_numEigenValues; ++i)
                      eigenValuesSpins[s][kPoint][i] =
                        eigenValues[kPoint][d_numEigenValues * s + i];
                  else
                    for (unsigned int i = 0; i < d_numEigenValuesRR; ++i)
                      eigenValuesSpins[s][kPoint][i] =
                        eigenValuesRRSplit[kPoint][d_numEigenValuesRR * s + i];
                }
            //
            // fermi energy
            //
            if (d_dftParamsPtr->constraintMagnetization)
              compute_fermienergy_constraintMagnetization(eigenValues);
            else
              compute_fermienergy(eigenValues, numElectrons);

            unsigned int count = 1;

            if (!scfConverged &&
                (scfIter == 0 ||
                 d_dftParamsPtr->allowMultipleFilteringPassesAfterFirstScf))
              {
                // maximum of the residual norm of the state closest to and
                // below the Fermi level among all k points, and also the
                // maximum between the two spins
                double maxRes =
                  std::max(computeMaximumHighestOccupiedStateResidualNorm(
                             residualNormWaveFunctionsAllkPointsSpins[0],
                             eigenValuesSpins[0],
                             fermiEnergy),
                           computeMaximumHighestOccupiedStateResidualNorm(
                             residualNormWaveFunctionsAllkPointsSpins[1],
                             eigenValuesSpins[1],
                             fermiEnergy));

                if (d_dftParamsPtr->verbosity >= 2)
                  {
                    pcout
                      << "Maximum residual norm of the state closest to and below Fermi level: "
                      << maxRes << std::endl;
                  }

                // if the residual norm is greater than
                // adaptiveChebysevFilterPassesTol (a heuristic value)
                // do more passes of chebysev filter till the check passes.
                // This improves the scf convergence performance.

                const double filterPassTol =
                  (scfIter == 0 && isRestartGroundStateCalcFromChk) ?
                    1.0e-8 :
                    ((scfIter == 0 &&
                      adaptiveChebysevFilterPassesTol > firstScfChebyTol) ?
                       firstScfChebyTol :
                       adaptiveChebysevFilterPassesTol);
                while (maxRes > filterPassTol && count < 100)
                  {
                    for (unsigned int s = 0; s < 2; ++s)
                      {
                        for (unsigned int kPoint = 0;
                             kPoint < d_kPointWeights.size();
                             ++kPoint)
                          {
                            if (d_dftParamsPtr->verbosity >= 2)
                              pcout << "Beginning Chebyshev filter pass "
                                    << 1 + count << " for spin " << s + 1
                                    << std::endl;
                            ;

#ifdef DFTFE_WITH_GPU
                            if (d_dftParamsPtr->useGPU)
                              kohnShamDFTEigenOperatorCUDA
                                .reinitkPointSpinIndex(kPoint, s);
#endif
                            if (!d_dftParamsPtr->useGPU)
                              kohnShamDFTEigenOperator.reinitkPointSpinIndex(
                                kPoint, s);

#ifdef DFTFE_WITH_GPU
                            if (d_dftParamsPtr->useGPU)
                              kohnShamEigenSpaceCompute(
                                s,
                                kPoint,
                                kohnShamDFTEigenOperatorCUDA,
                                *d_elpaScala,
                                d_subspaceIterationSolverCUDA,
                                residualNormWaveFunctionsAllkPointsSpins
                                  [s][kPoint],
                                true,
                                0,
                                (scfIter <
                                 d_dftParamsPtr->spectrumSplitStartingScfIter) ?
                                  false :
                                  true,
                                true,
                                scfIter == 0);
#endif
                            if (!d_dftParamsPtr->useGPU)
                              kohnShamEigenSpaceCompute(
                                s,
                                kPoint,
                                kohnShamDFTEigenOperator,
                                *d_elpaScala,
                                d_subspaceIterationSolver,
                                residualNormWaveFunctionsAllkPointsSpins
                                  [s][kPoint],
                                true,
                                (scfIter <
                                 d_dftParamsPtr->spectrumSplitStartingScfIter) ?
                                  false :
                                  true,
                                true,
                                scfIter == 0);
                          }
                      }

                    for (unsigned int s = 0; s < 2; ++s)
                      for (unsigned int kPoint = 0;
                           kPoint < d_kPointWeights.size();
                           ++kPoint)
                        {
                          if (scfIter <
                                d_dftParamsPtr->spectrumSplitStartingScfIter ||
                              scfConverged)
                            for (unsigned int i = 0; i < d_numEigenValues; ++i)
                              eigenValuesSpins[s][kPoint][i] =
                                eigenValues[kPoint][d_numEigenValues * s + i];
                          else
                            for (unsigned int i = 0; i < d_numEigenValuesRR;
                                 ++i)
                              eigenValuesSpins[s][kPoint][i] =
                                eigenValuesRRSplit[kPoint]
                                                  [d_numEigenValuesRR * s + i];
                        }
                    //
                    if (d_dftParamsPtr->constraintMagnetization)
                      compute_fermienergy_constraintMagnetization(eigenValues);
                    else
                      compute_fermienergy(eigenValues, numElectrons);
                    //
                    maxRes =
                      std::max(computeMaximumHighestOccupiedStateResidualNorm(
                                 residualNormWaveFunctionsAllkPointsSpins[0],
                                 eigenValuesSpins[0],
                                 fermiEnergy),
                               computeMaximumHighestOccupiedStateResidualNorm(
                                 residualNormWaveFunctionsAllkPointsSpins[1],
                                 eigenValuesSpins[1],
                                 fermiEnergy));
                    if (d_dftParamsPtr->verbosity >= 2)
                      pcout
                        << "Maximum residual norm of the state closest to and below Fermi level: "
                        << maxRes << std::endl;
                    count++;
                  }
              }

            if (d_dftParamsPtr->verbosity >= 1)
              {
                pcout << "Fermi Energy computed: " << fermiEnergy << std::endl;
              }

            numberChebyshevSolvePasses = count;
          }
        else
          {
            std::vector<std::vector<double>>
              residualNormWaveFunctionsAllkPoints;
            residualNormWaveFunctionsAllkPoints.resize(d_kPointWeights.size());
            for (unsigned int kPoint = 0; kPoint < d_kPointWeights.size();
                 ++kPoint)
              residualNormWaveFunctionsAllkPoints[kPoint].resize(
                (scfIter < d_dftParamsPtr->spectrumSplitStartingScfIter ||
                 scfConverged) ?
                  d_numEigenValues :
                  d_numEigenValuesRR);

            if (excFunctionalPtr->getDensityBasedFamilyType() ==
                densityFamilyType::LDA)
              {
                computing_timer.enter_subsection("VEff Computation");
#ifdef DFTFE_WITH_GPU
                if (d_dftParamsPtr->useGPU)
                  kohnShamDFTEigenOperatorCUDA.computeVEff(rhoInValues,
                                                           d_phiInValues,
                                                           d_pseudoVLoc,
                                                           d_rhoCore,
                                                           d_lpspQuadratureId);
#endif
                if (!d_dftParamsPtr->useGPU)
                  kohnShamDFTEigenOperator.computeVEff(rhoInValues,
                                                       d_phiInValues,
                                                       d_pseudoVLoc,
                                                       d_rhoCore,
                                                       d_lpspQuadratureId);
                computing_timer.leave_subsection("VEff Computation");
              }
            else if (excFunctionalPtr->getDensityBasedFamilyType() ==
                     densityFamilyType::GGA)
              {
                computing_timer.enter_subsection("VEff Computation");
#ifdef DFTFE_WITH_GPU
                if (d_dftParamsPtr->useGPU)
                  kohnShamDFTEigenOperatorCUDA.computeVEff(rhoInValues,
                                                           gradRhoInValues,
                                                           d_phiInValues,
                                                           d_pseudoVLoc,
                                                           d_rhoCore,
                                                           d_gradRhoCore,
                                                           d_lpspQuadratureId);
#endif
                if (!d_dftParamsPtr->useGPU)
                  kohnShamDFTEigenOperator.computeVEff(rhoInValues,
                                                       gradRhoInValues,
                                                       d_phiInValues,
                                                       d_pseudoVLoc,
                                                       d_rhoCore,
                                                       d_gradRhoCore,
                                                       d_lpspQuadratureId);
                computing_timer.leave_subsection("VEff Computation");
              }

            for (unsigned int kPoint = 0; kPoint < d_kPointWeights.size();
                 ++kPoint)
              {
#ifdef DFTFE_WITH_GPU
                if (d_dftParamsPtr->useGPU)
                  kohnShamDFTEigenOperatorCUDA.reinitkPointSpinIndex(kPoint, 0);
#endif
                if (!d_dftParamsPtr->useGPU)
                  kohnShamDFTEigenOperator.reinitkPointSpinIndex(kPoint, 0);

                computing_timer.enter_subsection(
                  "Hamiltonian Matrix Computation");
#ifdef DFTFE_WITH_GPU
                if (d_dftParamsPtr->useGPU)
                  kohnShamDFTEigenOperatorCUDA.computeHamiltonianMatrix(kPoint,
                                                                        0);
#endif
                if (!d_dftParamsPtr->useGPU)
                  kohnShamDFTEigenOperator.computeHamiltonianMatrix(kPoint, 0);
                computing_timer.leave_subsection(
                  "Hamiltonian Matrix Computation");

                if (d_dftParamsPtr->verbosity >= 4)
                  dftUtils::printCurrentMemoryUsage(
                    mpi_communicator, "Hamiltonian Matrix computed");

                for (unsigned int j = 0; j < 1; ++j)
                  {
                    if (d_dftParamsPtr->verbosity >= 2)
                      {
                        pcout << "Beginning Chebyshev filter pass " << j + 1
                              << std::endl;
                      }


#ifdef DFTFE_WITH_GPU
                    if (d_dftParamsPtr->useGPU)
                      kohnShamEigenSpaceCompute(
                        0,
                        kPoint,
                        kohnShamDFTEigenOperatorCUDA,
                        *d_elpaScala,
                        d_subspaceIterationSolverCUDA,
                        residualNormWaveFunctionsAllkPoints[kPoint],
                        (scfIter == 0 ||
                         d_dftParamsPtr
                           ->allowMultipleFilteringPassesAfterFirstScf) ?
                          true :
                          false,
                        0,
                        (scfIter <
                           d_dftParamsPtr->spectrumSplitStartingScfIter ||
                         scfConverged) ?
                          false :
                          true,
                        scfConverged ? false : true,
                        scfIter == 0);
#endif
                    if (!d_dftParamsPtr->useGPU)
                      kohnShamEigenSpaceCompute(
                        0,
                        kPoint,
                        kohnShamDFTEigenOperator,
                        *d_elpaScala,
                        d_subspaceIterationSolver,
                        residualNormWaveFunctionsAllkPoints[kPoint],
                        (scfIter == 0 ||
                         d_dftParamsPtr
                           ->allowMultipleFilteringPassesAfterFirstScf) ?
                          true :
                          false,
                        (scfIter <
                           d_dftParamsPtr->spectrumSplitStartingScfIter ||
                         scfConverged) ?
                          false :
                          true,
                        scfConverged ? false : true,
                        scfIter == 0);
                  }
              }


            //
            // fermi energy
            //
            if (d_dftParamsPtr->constraintMagnetization)
              compute_fermienergy_constraintMagnetization(eigenValues);
            else
              compute_fermienergy(eigenValues, numElectrons);

            unsigned int count = 1;

            if (!scfConverged &&
                (scfIter == 0 ||
                 d_dftParamsPtr->allowMultipleFilteringPassesAfterFirstScf))
              {
                //
                // maximum of the residual norm of the state closest to and
                // below the Fermi level among all k points
                //
                double maxRes = computeMaximumHighestOccupiedStateResidualNorm(
                  residualNormWaveFunctionsAllkPoints,
                  (scfIter < d_dftParamsPtr->spectrumSplitStartingScfIter) ?
                    eigenValues :
                    eigenValuesRRSplit,
                  fermiEnergy);
                if (d_dftParamsPtr->verbosity >= 2)
                  pcout
                    << "Maximum residual norm of the state closest to and below Fermi level: "
                    << maxRes << std::endl;

                // if the residual norm is greater than
                // adaptiveChebysevFilterPassesTol (a heuristic value)
                // do more passes of chebysev filter till the check passes.
                // This improves the scf convergence performance.

                const double filterPassTol =
                  (scfIter == 0 && isRestartGroundStateCalcFromChk) ?
                    1.0e-8 :
                    ((scfIter == 0 &&
                      adaptiveChebysevFilterPassesTol > firstScfChebyTol) ?
                       firstScfChebyTol :
                       adaptiveChebysevFilterPassesTol);
                while (maxRes > filterPassTol && count < 100)
                  {
                    for (unsigned int kPoint = 0;
                         kPoint < d_kPointWeights.size();
                         ++kPoint)
                      {
                        if (d_dftParamsPtr->verbosity >= 2)
                          pcout << "Beginning Chebyshev filter pass "
                                << 1 + count << std::endl;

#ifdef DFTFE_WITH_GPU
                        if (d_dftParamsPtr->useGPU)
                          kohnShamDFTEigenOperatorCUDA.reinitkPointSpinIndex(
                            kPoint, 0);
#endif
                        if (!d_dftParamsPtr->useGPU)
                          kohnShamDFTEigenOperator.reinitkPointSpinIndex(kPoint,
                                                                         0);

#ifdef DFTFE_WITH_GPU
                        if (d_dftParamsPtr->useGPU)
                          kohnShamEigenSpaceCompute(
                            0,
                            kPoint,
                            kohnShamDFTEigenOperatorCUDA,
                            *d_elpaScala,
                            d_subspaceIterationSolverCUDA,
                            residualNormWaveFunctionsAllkPoints[kPoint],
                            true,
                            0,
                            (scfIter <
                             d_dftParamsPtr->spectrumSplitStartingScfIter) ?
                              false :
                              true,
                            true,
                            scfIter == 0);

#endif
                        if (!d_dftParamsPtr->useGPU)
                          kohnShamEigenSpaceCompute(
                            0,
                            kPoint,
                            kohnShamDFTEigenOperator,
                            *d_elpaScala,
                            d_subspaceIterationSolver,
                            residualNormWaveFunctionsAllkPoints[kPoint],
                            true,
                            (scfIter <
                             d_dftParamsPtr->spectrumSplitStartingScfIter) ?
                              false :
                              true,
                            true,
                            scfIter == 0);
                      }

                    //
                    if (d_dftParamsPtr->constraintMagnetization)
                      compute_fermienergy_constraintMagnetization(eigenValues);
                    else
                      compute_fermienergy(eigenValues, numElectrons);
                    //
                    maxRes = computeMaximumHighestOccupiedStateResidualNorm(
                      residualNormWaveFunctionsAllkPoints,
                      (scfIter < d_dftParamsPtr->spectrumSplitStartingScfIter ||
                       scfConverged) ?
                        eigenValues :
                        eigenValuesRRSplit,
                      fermiEnergy);
                    if (d_dftParamsPtr->verbosity >= 2)
                      pcout
                        << "Maximum residual norm of the state closest to and below Fermi level: "
                        << maxRes << std::endl;

                    count++;
                  }
              }

            numberChebyshevSolvePasses = count;

            if (d_dftParamsPtr->verbosity >= 1)
              {
                pcout << "Fermi Energy computed: " << fermiEnergy << std::endl;
              }
          }
        computing_timer.enter_subsection("compute rho");
        if (d_dftParamsPtr->useSymm)
          {
#ifdef USE_COMPLEX
            symmetryPtr->computeLocalrhoOut();
            symmetryPtr->computeAndSymmetrize_rhoOut();

            std::function<double(
              const typename dealii::DoFHandler<3>::active_cell_iterator &cell,
              const unsigned int                                          q)>
              funcRho =
                [&](const typename dealii::DoFHandler<3>::active_cell_iterator
                      &                cell,
                    const unsigned int q) {
                  return (*rhoOutValues).find(cell->id())->second[q];
                };
            dealii::VectorTools::project<3, distributedCPUVec<double>>(
              dealii::MappingQ1<3, 3>(),
              d_dofHandlerRhoNodal,
              d_constraintsRhoNodal,
              d_matrixFreeDataPRefined.get_quadrature(
                d_densityQuadratureIdElectro),
              funcRho,
              d_rhoOutNodalValues);
            d_rhoOutNodalValues.update_ghost_values();

            interpolateRhoNodalDataToQuadratureDataLpsp(
              d_matrixFreeDataPRefined,
              d_densityDofHandlerIndexElectro,
              d_lpspQuadratureIdElectro,
              d_rhoOutNodalValues,
              d_rhoOutValuesLpspQuad,
              d_gradRhoOutValuesLpspQuad,
              true);
#endif
          }
        else
          {
#ifdef DFTFE_WITH_GPU
            compute_rhoOut(
              kohnShamDFTEigenOperatorCUDA,
              kohnShamDFTEigenOperator,
              (scfIter < d_dftParamsPtr->spectrumSplitStartingScfIter ||
               scfConverged) ?
                false :
                true,
              scfConverged ||
                (scfIter == (d_dftParamsPtr->numSCFIterations - 1)));
#else
            compute_rhoOut(
              kohnShamDFTEigenOperator,
              (scfIter < d_dftParamsPtr->spectrumSplitStartingScfIter ||
               scfConverged) ?
                false :
                true,
              scfConverged ||
                (scfIter == (d_dftParamsPtr->numSCFIterations - 1)));
#endif
          }
        computing_timer.leave_subsection("compute rho");

        //
        // compute integral rhoOut
        //
        const double integralRhoValue =
          totalCharge(d_dofHandlerPRefined, rhoOutValues);

        if (d_dftParamsPtr->verbosity >= 2)
          {
            pcout << std::endl
                  << "number of electrons: " << integralRhoValue << std::endl;
          }

        if (d_dftParamsPtr->verbosity >= 1 &&
            d_dftParamsPtr->spinPolarized == 1)
          pcout << std::endl
                << "net magnetization: "
                << totalMagnetization(rhoOutValuesSpinPolarized) << std::endl;

        //
        // phiTot with rhoOut
        //
        if (d_dftParamsPtr->computeEnergyEverySCF &&
            d_numEigenValuesRR == d_numEigenValues)
          {
            if (d_dftParamsPtr->verbosity >= 2)
              pcout
                << std::endl
                << "Poisson solve for total electrostatic potential (rhoOut+b): ";

            computing_timer.enter_subsection("phiTot solve");

            if (d_dftParamsPtr->useGPU and
                d_dftParamsPtr->floatingNuclearCharges and
                not d_dftParamsPtr->pinnedNodeForPBC and false)
              {
#ifdef DFTFE_WITH_GPU
                d_phiTotalSolverProblemCUDA.reinit(
                  d_matrixFreeDataPRefined,
                  d_phiTotRhoOut,
                  *d_constraintsVectorElectro[d_phiTotDofHandlerIndexElectro],
                  d_phiTotDofHandlerIndexElectro,
                  d_densityQuadratureIdElectro,
                  d_phiTotAXQuadratureIdElectro,
                  d_atomNodeIdToChargeMap,
                  d_bQuadValuesAllAtoms,
                  d_smearedChargeQuadratureIdElectro,
                  *rhoOutValues,
                  d_kohnShamDFTOperatorCUDAPtr->getCublasHandle(),
                  false,
                  false,
                  d_dftParamsPtr->smearedNuclearCharges,
                  true,
                  false,
                  0,
                  false,
                  true);

                CGSolverCUDA.solve(
                  d_phiTotalSolverProblemCUDA,
                  d_dftParamsPtr->absLinearSolverTolerance,
                  d_dftParamsPtr->maxLinearSolverIterations,
                  d_kohnShamDFTOperatorCUDAPtr->getCublasHandle(),
                  d_dftParamsPtr->verbosity);
#endif
              }
            else
              {
                d_phiTotalSolverProblem.reinit(
                  d_matrixFreeDataPRefined,
                  d_phiTotRhoOut,
                  *d_constraintsVectorElectro[d_phiTotDofHandlerIndexElectro],
                  d_phiTotDofHandlerIndexElectro,
                  d_densityQuadratureIdElectro,
                  d_phiTotAXQuadratureIdElectro,
                  d_atomNodeIdToChargeMap,
                  d_bQuadValuesAllAtoms,
                  d_smearedChargeQuadratureIdElectro,
                  *rhoOutValues,
                  false,
                  false,
                  d_dftParamsPtr->smearedNuclearCharges,
                  true,
                  false,
                  0,
                  false,
                  true);

                CGSolver.solve(d_phiTotalSolverProblem,
                               d_dftParamsPtr->absLinearSolverTolerance,
                               d_dftParamsPtr->maxLinearSolverIterations,
                               d_dftParamsPtr->verbosity);
              }

            //
            // impose integral phi equals 0
            //
            /*
            if(d_dftParamsPtr->periodicX && d_dftParamsPtr->periodicY &&
            d_dftParamsPtr->periodicZ && !d_dftParamsPtr->pinnedNodeForPBC)
            {
              if(d_dftParamsPtr->verbosity>=2)
                pcout<<"Value of integPhiOut:
            "<<totalCharge(d_dofHandlerPRefined,d_phiTotRhoOut);
            }
            */

            computing_timer.leave_subsection("phiTot solve");

            const Quadrature<3> &quadrature =
              matrix_free_data.get_quadrature(d_densityQuadratureId);
            d_dispersionCorr.computeDispresionCorrection(
              atomLocations, d_domainBoundingVectors);
            const double totalEnergy =
              d_dftParamsPtr->spinPolarized == 0 ?
                energyCalc.computeEnergy(
                  d_dofHandlerPRefined,
                  dofHandler,
                  quadrature,
                  quadrature,
                  d_matrixFreeDataPRefined.get_quadrature(
                    d_smearedChargeQuadratureIdElectro),
                  d_matrixFreeDataPRefined.get_quadrature(
                    d_lpspQuadratureIdElectro),
                  eigenValues,
                  d_kPointWeights,
                  fermiEnergy,
                  excFunctionalPtr,
                  d_dispersionCorr,
                  d_phiInValues,
                  d_phiTotRhoOut,
                  *rhoInValues,
                  *rhoOutValues,
                  d_rhoOutValuesLpspQuad,
                  *rhoOutValues,
                  d_rhoOutValuesLpspQuad,
                  *gradRhoInValues,
                  *gradRhoOutValues,
                  d_rhoCore,
                  d_gradRhoCore,
                  d_bQuadValuesAllAtoms,
                  d_bCellNonTrivialAtomIds,
                  d_localVselfs,
                  d_pseudoVLoc,
                  d_pseudoVLoc,
                  d_atomNodeIdToChargeMap,
                  atomLocations.size(),
                  lowerBoundKindex,
                  0,
                  d_dftParamsPtr->verbosity >= 2,
                  d_dftParamsPtr->smearedNuclearCharges) :
                energyCalc.computeEnergySpinPolarized(
                  d_dofHandlerPRefined,
                  dofHandler,
                  quadrature,
                  quadrature,
                  d_matrixFreeDataPRefined.get_quadrature(
                    d_smearedChargeQuadratureIdElectro),
                  d_matrixFreeDataPRefined.get_quadrature(
                    d_lpspQuadratureIdElectro),
                  eigenValues,
                  d_kPointWeights,
                  fermiEnergy,
                  fermiEnergyUp,
                  fermiEnergyDown,
                  excFunctionalPtr,
                  d_dispersionCorr,
                  d_phiInValues,
                  d_phiTotRhoOut,
                  *rhoInValues,
                  *rhoOutValues,
                  d_rhoOutValuesLpspQuad,
                  *rhoOutValues,
                  d_rhoOutValuesLpspQuad,
                  *gradRhoInValues,
                  *gradRhoOutValues,
                  *rhoInValuesSpinPolarized,
                  *rhoOutValuesSpinPolarized,
                  *gradRhoInValuesSpinPolarized,
                  *gradRhoOutValuesSpinPolarized,
                  d_rhoCore,
                  d_gradRhoCore,
                  d_bQuadValuesAllAtoms,
                  d_bCellNonTrivialAtomIds,
                  d_localVselfs,
                  d_pseudoVLoc,
                  d_pseudoVLoc,
                  d_atomNodeIdToChargeMap,
                  atomLocations.size(),
                  lowerBoundKindex,
                  0,
                  d_dftParamsPtr->verbosity >= 2,
                  d_dftParamsPtr->smearedNuclearCharges);
            if (d_dftParamsPtr->verbosity == 1)
              pcout << "Total energy  : " << totalEnergy << std::endl;
          }
        else
          {
            if (d_numEigenValuesRR != d_numEigenValues &&
                d_dftParamsPtr->computeEnergyEverySCF &&
                d_dftParamsPtr->verbosity >= 1)
              pcout
                << "DFT-FE Message: energy computation is not performed at the end of each scf iteration step\n"
                << "if SPECTRUM SPLIT CORE EIGENSTATES is set to a non-zero value."
                << std::endl;
          }

        if (d_dftParamsPtr->verbosity >= 1)
          pcout << "***********************Self-Consistent-Field Iteration: "
                << std::setw(2) << scfIter + 1
                << " complete**********************" << std::endl;

        local_timer.stop();
        if (d_dftParamsPtr->verbosity >= 1)
          pcout << "Wall time for the above scf iteration: "
                << local_timer.wall_time() << " seconds\n"
                << "Number of Chebyshev filtered subspace iterations: "
                << numberChebyshevSolvePasses << std::endl
                << std::endl;
        //
        scfIter++;

        if (d_dftParamsPtr->saveRhoData && scfIter % 10 == 0 &&
            d_dftParamsPtr->solverMode == "GS")
          saveTriaInfoAndRhoNodalData();
      }

    if (d_dftParamsPtr->saveRhoData &&
        !(d_dftParamsPtr->solverMode == "GS" && scfIter % 10 == 0))
      saveTriaInfoAndRhoNodalData();


    if (scfIter == d_dftParamsPtr->numSCFIterations)
      {
        if (Utilities::MPI::this_mpi_process(d_mpiCommParent) == 0)
          std::cout
            << "DFT-FE Warning: SCF iterations did not converge to the specified tolerance after: "
            << scfIter << " iterations." << std::endl;
      }
    else
      pcout << "SCF iterations converged to the specified tolerance after: "
            << scfIter << " iterations." << std::endl;

    if ((!d_dftParamsPtr->computeEnergyEverySCF ||
         d_numEigenValuesRR != d_numEigenValues))
      {
        if (d_dftParamsPtr->verbosity >= 2)
          pcout
            << std::endl
            << "Poisson solve for total electrostatic potential (rhoOut+b): ";

        computing_timer.enter_subsection("phiTot solve");

        if (d_dftParamsPtr->useGPU and
            d_dftParamsPtr->floatingNuclearCharges and
            not d_dftParamsPtr->pinnedNodeForPBC and false)
          {
#ifdef DFTFE_WITH_GPU
            d_phiTotalSolverProblemCUDA.reinit(
              d_matrixFreeDataPRefined,
              d_phiTotRhoOut,
              *d_constraintsVectorElectro[d_phiTotDofHandlerIndexElectro],
              d_phiTotDofHandlerIndexElectro,
              d_densityQuadratureIdElectro,
              d_phiTotAXQuadratureIdElectro,
              d_atomNodeIdToChargeMap,
              d_bQuadValuesAllAtoms,
              d_smearedChargeQuadratureIdElectro,
              *rhoOutValues,
              d_kohnShamDFTOperatorCUDAPtr->getCublasHandle(),
              false,
              false,
              d_dftParamsPtr->smearedNuclearCharges,
              true,
              false,
              0,
              false,
              true);

            CGSolverCUDA.solve(d_phiTotalSolverProblemCUDA,
                               d_dftParamsPtr->absLinearSolverTolerance,
                               d_dftParamsPtr->maxLinearSolverIterations,
                               d_kohnShamDFTOperatorCUDAPtr->getCublasHandle(),
                               d_dftParamsPtr->verbosity);
#endif
          }
        else
          {
            d_phiTotalSolverProblem.reinit(
              d_matrixFreeDataPRefined,
              d_phiTotRhoOut,
              *d_constraintsVectorElectro[d_phiTotDofHandlerIndexElectro],
              d_phiTotDofHandlerIndexElectro,
              d_densityQuadratureIdElectro,
              d_phiTotAXQuadratureIdElectro,
              d_atomNodeIdToChargeMap,
              d_bQuadValuesAllAtoms,
              d_smearedChargeQuadratureIdElectro,
              *rhoOutValues,
              false,
              false,
              d_dftParamsPtr->smearedNuclearCharges,
              true,
              false,
              0,
              false,
              true);

            CGSolver.solve(d_phiTotalSolverProblem,
                           d_dftParamsPtr->absLinearSolverTolerance,
                           d_dftParamsPtr->maxLinearSolverIterations,
                           d_dftParamsPtr->verbosity);
          }

        computing_timer.leave_subsection("phiTot solve");
      }


    //
    // compute and print ground state energy or energy after max scf
    // iterations
    //
    d_dispersionCorr.computeDispresionCorrection(atomLocations,
                                                 d_domainBoundingVectors);
    const double totalEnergy =
      d_dftParamsPtr->spinPolarized == 0 ?
        energyCalc.computeEnergy(d_dofHandlerPRefined,
                                 dofHandler,
                                 quadrature,
                                 quadrature,
                                 d_matrixFreeDataPRefined.get_quadrature(
                                   d_smearedChargeQuadratureIdElectro),
                                 d_matrixFreeDataPRefined.get_quadrature(
                                   d_lpspQuadratureIdElectro),
                                 eigenValues,
                                 d_kPointWeights,
                                 fermiEnergy,
                                 excFunctionalPtr,
                                 d_dispersionCorr,
                                 d_phiInValues,
                                 d_phiTotRhoOut,
                                 *rhoInValues,
                                 *rhoOutValues,
                                 d_rhoOutValuesLpspQuad,
                                 *rhoOutValues,
                                 d_rhoOutValuesLpspQuad,
                                 *gradRhoInValues,
                                 *gradRhoOutValues,
                                 d_rhoCore,
                                 d_gradRhoCore,
                                 d_bQuadValuesAllAtoms,
                                 d_bCellNonTrivialAtomIds,
                                 d_localVselfs,
                                 d_pseudoVLoc,
                                 d_pseudoVLoc,
                                 d_atomNodeIdToChargeMap,
                                 atomLocations.size(),
                                 lowerBoundKindex,
                                 1,
                                 d_dftParamsPtr->verbosity >= 0 ? true : false,
                                 d_dftParamsPtr->smearedNuclearCharges) :
        energyCalc.computeEnergySpinPolarized(
          d_dofHandlerPRefined,
          dofHandler,
          quadrature,
          quadrature,
          d_matrixFreeDataPRefined.get_quadrature(
            d_smearedChargeQuadratureIdElectro),
          d_matrixFreeDataPRefined.get_quadrature(d_lpspQuadratureIdElectro),
          eigenValues,
          d_kPointWeights,
          fermiEnergy,
          fermiEnergyUp,
          fermiEnergyDown,
          excFunctionalPtr,
          d_dispersionCorr,
          d_phiInValues,
          d_phiTotRhoOut,
          *rhoInValues,
          *rhoOutValues,
          d_rhoOutValuesLpspQuad,
          *rhoOutValues,
          d_rhoOutValuesLpspQuad,
          *gradRhoInValues,
          *gradRhoOutValues,
          *rhoInValuesSpinPolarized,
          *rhoOutValuesSpinPolarized,
          *gradRhoInValuesSpinPolarized,
          *gradRhoOutValuesSpinPolarized,
          d_rhoCore,
          d_gradRhoCore,
          d_bQuadValuesAllAtoms,
          d_bCellNonTrivialAtomIds,
          d_localVselfs,
          d_pseudoVLoc,
          d_pseudoVLoc,
          d_atomNodeIdToChargeMap,
          atomLocations.size(),
          lowerBoundKindex,
          1,
          d_dftParamsPtr->verbosity >= 0 ? true : false,
          d_dftParamsPtr->smearedNuclearCharges);

    d_groundStateEnergy = totalEnergy;

    MPI_Barrier(interpoolcomm);

    d_entropicEnergy =
      energyCalc.computeEntropicEnergy(eigenValues,
                                       d_kPointWeights,
                                       fermiEnergy,
                                       fermiEnergyUp,
                                       fermiEnergyDown,
                                       d_dftParamsPtr->spinPolarized == 1,
                                       d_dftParamsPtr->constraintMagnetization,
                                       d_dftParamsPtr->TVal);

    if (d_dftParamsPtr->verbosity >= 1)
      pcout << "Total entropic energy: " << d_entropicEnergy << std::endl;


    d_freeEnergy = d_groundStateEnergy - d_entropicEnergy;

    if (d_dftParamsPtr->verbosity >= 1)
      pcout << "Total free energy: " << d_freeEnergy << std::endl;

    // This step is required for interpolating rho from current mesh to the
    // new mesh in case of atomic relaxation
    // computeNodalRhoFromQuadData();

    computing_timer.leave_subsection("scf solve");
    computingTimerStandard.leave_subsection("Total scf solve");


#ifdef DFTFE_WITH_GPU
    if (d_dftParamsPtr->useGPU &&
        (d_dftParamsPtr->writeWfcSolutionFields ||
         d_dftParamsPtr->writeLdosFile || d_dftParamsPtr->writePdosFile))
      for (unsigned int kPoint = 0;
           kPoint <
           (1 + d_dftParamsPtr->spinPolarized) * d_kPointWeights.size();
           ++kPoint)
        {
          cudaUtils::copyCUDAVecToHostVec(
            d_eigenVectorsFlattenedCUDA.begin() +
              kPoint * d_eigenVectorsFlattenedSTL[0].size(),
            reinterpret_cast<dataTypes::numberGPU *>(
              &d_eigenVectorsFlattenedSTL[kPoint][0]),
            d_eigenVectorsFlattenedSTL[kPoint].size());
        }
#endif

    const unsigned int numberBandGroups =
      dealii::Utilities::MPI::n_mpi_processes(interBandGroupComm);

    const unsigned int localVectorSize =
      d_eigenVectorsFlattenedSTL[0].size() / d_numEigenValues;


    if (d_dftParamsPtr->isIonForce)
      {
        if (d_dftParamsPtr->selfConsistentSolverTolerance > 1e-4 &&
            d_dftParamsPtr->verbosity >= 1)
          pcout
            << "DFT-FE Warning: Ion force accuracy may be affected for the given scf iteration solve tolerance: "
            << d_dftParamsPtr->selfConsistentSolverTolerance
            << ", recommended to use TOLERANCE below 1e-4." << std::endl;

        if (computeForces)
          {
            computing_timer.enter_subsection("Ion force computation");
            computingTimerStandard.enter_subsection("Ion force computation");
            forcePtr->computeAtomsForces(matrix_free_data,
#ifdef DFTFE_WITH_GPU
                                         kohnShamDFTEigenOperatorCUDA,
#endif
                                         d_dispersionCorr,
                                         d_eigenDofHandlerIndex,
                                         d_smearedChargeQuadratureIdElectro,
                                         d_lpspQuadratureIdElectro,
                                         d_matrixFreeDataPRefined,
                                         d_phiTotDofHandlerIndexElectro,
                                         d_phiTotRhoOut,
                                         *rhoOutValues,
                                         *gradRhoOutValues,
                                         d_gradRhoOutValuesLpspQuad,
                                         *rhoOutValues,
                                         d_rhoOutValuesLpspQuad,
                                         *gradRhoOutValues,
                                         d_gradRhoOutValuesLpspQuad,
                                         d_rhoCore,
                                         d_gradRhoCore,
                                         d_hessianRhoCore,
                                         d_gradRhoCoreAtoms,
                                         d_hessianRhoCoreAtoms,
                                         d_pseudoVLoc,
                                         d_pseudoVLocAtoms,
                                         d_constraintsPRefined,
                                         d_vselfBinsManager,
                                         *rhoOutValues,
                                         *gradRhoOutValues,
                                         d_phiTotRhoIn);
            if (d_dftParamsPtr->verbosity >= 0)
              forcePtr->printAtomsForces();
            computingTimerStandard.leave_subsection("Ion force computation");
            computing_timer.leave_subsection("Ion force computation");
          }
      }

    if (d_dftParamsPtr->isCellStress)
      {
        if (d_dftParamsPtr->selfConsistentSolverTolerance > 1e-4 &&
            d_dftParamsPtr->verbosity >= 1)
          pcout
            << "DFT-FE Warning: Cell stress accuracy may be affected for the given scf iteration solve tolerance: "
            << d_dftParamsPtr->selfConsistentSolverTolerance
            << ", recommended to use TOLERANCE below 1e-4." << std::endl;

        if (computestress)
          {
            computing_timer.enter_subsection("Cell stress computation");
            computingTimerStandard.enter_subsection("Cell stress computation");
            computeStress();
            computingTimerStandard.leave_subsection("Cell stress computation");
            computing_timer.leave_subsection("Cell stress computation");
          }
      }

    if (d_dftParamsPtr->electrostaticsHRefinement)
      computeElectrostaticEnergyHRefined(
#ifdef DFTFE_WITH_GPU
        kohnShamDFTEigenOperatorCUDA
#endif
      );

#ifdef USE_COMPLEX
    if (!(d_dftParamsPtr->kPointDataFile == ""))
      {
        readkPointData();
        initnscf(kohnShamDFTEigenOperator, d_phiTotalSolverProblem, CGSolver);
        nscf(kohnShamDFTEigenOperator, d_subspaceIterationSolver);
        writeBands();
      }
#endif
    return std::make_tuple(scfConverged, norm);
  }


  template <unsigned int FEOrder, unsigned int FEOrderElectro>
  void
  dftClass<FEOrder, FEOrderElectro>::computeStress()
  {
    kohnShamDFTOperatorClass<FEOrder, FEOrderElectro>
      &kohnShamDFTEigenOperator = *d_kohnShamDFTOperatorPtr;
#ifdef DFTFE_WITH_GPU
    kohnShamDFTOperatorCUDAClass<FEOrder, FEOrderElectro>
      &kohnShamDFTEigenOperatorCUDA = *d_kohnShamDFTOperatorCUDAPtr;
#endif

    if (d_dftParamsPtr->isPseudopotential ||
        d_dftParamsPtr->smearedNuclearCharges)
      {
        computeVselfFieldGateauxDerFD(
#ifdef DFTFE_WITH_GPU
          kohnShamDFTEigenOperatorCUDA
#endif
        );
      }

    forcePtr->computeStress(matrix_free_data,
#ifdef DFTFE_WITH_GPU
                            kohnShamDFTEigenOperatorCUDA,
#endif
                            d_dispersionCorr,
                            d_eigenDofHandlerIndex,
                            d_smearedChargeQuadratureIdElectro,
                            d_lpspQuadratureIdElectro,
                            d_matrixFreeDataPRefined,
                            d_phiTotDofHandlerIndexElectro,
                            d_phiTotRhoOut,
                            *rhoOutValues,
                            *gradRhoOutValues,
                            d_gradRhoOutValuesLpspQuad,
                            *rhoOutValues,
                            d_rhoOutValuesLpspQuad,
                            *gradRhoOutValues,
                            d_gradRhoOutValuesLpspQuad,
                            d_pseudoVLoc,
                            d_pseudoVLocAtoms,
                            d_rhoCore,
                            d_gradRhoCore,
                            d_hessianRhoCore,
                            d_gradRhoCoreAtoms,
                            d_hessianRhoCoreAtoms,
                            d_constraintsPRefined,
                            d_vselfBinsManager);
    if (d_dftParamsPtr->verbosity >= 0)
      forcePtr->printStress();
  }

  template <unsigned int FEOrder, unsigned int FEOrderElectro>
  void
  dftClass<FEOrder, FEOrderElectro>::computeVselfFieldGateauxDerFD(
#ifdef DFTFE_WITH_GPU
    kohnShamDFTOperatorCUDAClass<FEOrder, FEOrderElectro>
      &kohnShamDFTEigenOperatorCUDA
#endif
  )
  {
    d_vselfFieldGateauxDerStrainFDBins.clear();
    d_vselfFieldGateauxDerStrainFDBins.resize(
      (d_vselfBinsManager.getVselfFieldBins()).size() * 6);

    Tensor<2, 3, double> identityTensor;
    Tensor<2, 3, double> deformationGradientPerturb1;
    Tensor<2, 3, double> deformationGradientPerturb2;

    // initialize to indentity tensors
    for (unsigned int idim = 0; idim < 3; idim++)
      for (unsigned int jdim = 0; jdim < 3; jdim++)
        {
          if (idim == jdim)
            {
              identityTensor[idim][jdim]              = 1.0;
              deformationGradientPerturb1[idim][jdim] = 1.0;
              deformationGradientPerturb2[idim][jdim] = 1.0;
            }
          else
            {
              identityTensor[idim][jdim]              = 0.0;
              deformationGradientPerturb1[idim][jdim] = 0.0;
              deformationGradientPerturb2[idim][jdim] = 0.0;
            }
        }

    const double fdparam          = 1e-5;
    unsigned int flattenedIdCount = 0;
    for (unsigned int idim = 0; idim < 3; ++idim)
      for (unsigned int jdim = 0; jdim <= idim; jdim++)
        {
          deformationGradientPerturb1 = identityTensor;
          if (idim == jdim)
            {
              deformationGradientPerturb1[idim][jdim] = 1.0 + fdparam;
            }
          else
            {
              deformationGradientPerturb1[idim][jdim] = fdparam;
              deformationGradientPerturb1[jdim][idim] = fdparam;
            }

          deformDomain(deformationGradientPerturb1 *
                         invert(deformationGradientPerturb2),
                       true,
                       false,
                       d_dftParamsPtr->verbosity >= 4 ? true : false);

#ifdef DFTFE_WITH_GPU
          if (d_dftParamsPtr->useGPU)
            kohnShamDFTEigenOperatorCUDA
              .preComputeShapeFunctionGradientIntegrals(d_lpspQuadratureId,
                                                        true);
#endif

          computing_timer.enter_subsection(
            "Nuclear self-potential perturbation solve");

          d_vselfBinsManager.solveVselfInBinsPerturbedDomain(
            d_matrixFreeDataPRefined,
            d_baseDofHandlerIndexElectro,
            d_phiTotAXQuadratureIdElectro,
            d_binsStartDofHandlerIndexElectro,
#ifdef DFTFE_WITH_GPU
            kohnShamDFTEigenOperatorCUDA,
#endif
            d_constraintsPRefined,
            d_imagePositionsTrunc,
            d_imageIdsTrunc,
            d_imageChargesTrunc,
            d_smearedChargeWidths,
            d_smearedChargeQuadratureIdElectro,
            d_dftParamsPtr->smearedNuclearCharges);

          computing_timer.leave_subsection(
            "Nuclear self-potential perturbation solve");

          for (unsigned int ibin = 0;
               ibin < d_vselfBinsManager.getVselfFieldBins().size();
               ibin++)
            d_vselfFieldGateauxDerStrainFDBins[6 * ibin + flattenedIdCount] =
              (d_vselfBinsManager.getPerturbedVselfFieldBins())[ibin];

          deformationGradientPerturb2 = identityTensor;
          if (idim == jdim)
            {
              deformationGradientPerturb2[idim][jdim] = 1.0 - fdparam;
            }
          else
            {
              deformationGradientPerturb2[idim][jdim] = -fdparam;
              deformationGradientPerturb2[jdim][idim] = -fdparam;
            }

          deformDomain(deformationGradientPerturb2 *
                         invert(deformationGradientPerturb1),
                       true,
                       false,
                       d_dftParamsPtr->verbosity >= 4 ? true : false);

#ifdef DFTFE_WITH_GPU
          if (d_dftParamsPtr->useGPU)
            kohnShamDFTEigenOperatorCUDA
              .preComputeShapeFunctionGradientIntegrals(d_lpspQuadratureId,
                                                        true);
#endif

          computing_timer.enter_subsection(
            "Nuclear self-potential perturbation solve");

          d_vselfBinsManager.solveVselfInBinsPerturbedDomain(
            d_matrixFreeDataPRefined,
            d_baseDofHandlerIndexElectro,
            d_phiTotAXQuadratureIdElectro,
            d_binsStartDofHandlerIndexElectro,
#ifdef DFTFE_WITH_GPU
            kohnShamDFTEigenOperatorCUDA,
#endif
            d_constraintsPRefined,
            d_imagePositionsTrunc,
            d_imageIdsTrunc,
            d_imageChargesTrunc,
            d_smearedChargeWidths,
            d_smearedChargeQuadratureIdElectro,
            d_dftParamsPtr->smearedNuclearCharges);

          computing_timer.leave_subsection(
            "Nuclear self-potential perturbation solve");

          for (unsigned int ibin = 0;
               ibin < d_vselfBinsManager.getVselfFieldBins().size();
               ibin++)
            d_vselfFieldGateauxDerStrainFDBins[6 * ibin + flattenedIdCount] -=
              (d_vselfBinsManager.getPerturbedVselfFieldBins())[ibin];

          const double fac =
            (idim == jdim) ? (1.0 / 2.0 / fdparam) : (1.0 / 4.0 / fdparam);
          for (unsigned int ibin = 0;
               ibin < d_vselfBinsManager.getVselfFieldBins().size();
               ibin++)
            d_vselfFieldGateauxDerStrainFDBins[6 * ibin + flattenedIdCount] *=
              fac;

          flattenedIdCount++;
        }

    // reset
    deformDomain(invert(deformationGradientPerturb2),
                 true,
                 false,
                 d_dftParamsPtr->verbosity >= 4 ? true : false);

#ifdef DFTFE_WITH_GPU
    if (d_dftParamsPtr->useGPU)
      kohnShamDFTEigenOperatorCUDA.preComputeShapeFunctionGradientIntegrals(
        d_lpspQuadratureId, true);
#endif
  }

  // Output wfc
  template <unsigned int FEOrder, unsigned int FEOrderElectro>
  void
  dftClass<FEOrder, FEOrderElectro>::outputWfc()
  {
    //
    // identify the index which is close to Fermi Energy
    //
    int indexFermiEnergy = -1.0;
    for (int spinType = 0; spinType < 1 + d_dftParamsPtr->spinPolarized;
         ++spinType)
      {
        for (int i = 0; i < d_numEigenValues; ++i)
          {
            if (eigenValues[0][spinType * d_numEigenValues + i] >= fermiEnergy)
              {
                if (i > indexFermiEnergy)
                  {
                    indexFermiEnergy = i;
                    break;
                  }
              }
          }
      }

    //
    // create a range of wavefunctions to output the wavefunction files
    //
    int startingRange = 0;
    int endingRange   = d_numEigenValues;

    /*
    int startingRange = indexFermiEnergy - 4;
    int endingRange   = indexFermiEnergy + 4;

    int startingRangeSpin = startingRange;

    for (int spinType = 0; spinType < 1 + d_dftParamsPtr->spinPolarized;
         ++spinType)
      {
        for (int i = indexFermiEnergy - 5; i > 0; --i)
          {
            if (std::abs(eigenValues[0][spinType * d_numEigenValues +
                                        (indexFermiEnergy - 4)] -
                         eigenValues[0][spinType * d_numEigenValues + i]) <=
                5e-04)
              {
                if (spinType == 0)
                  startingRange -= 1;
                else
                  startingRangeSpin -= 1;
              }
          }
      }


    if (startingRangeSpin < startingRange)
      startingRange = startingRangeSpin;
    */
    int numStatesOutput = (endingRange - startingRange) + 1;


    DataOut<3> data_outEigen;
    data_outEigen.attach_dof_handler(dofHandlerEigen);

    std::vector<distributedCPUVec<double>> tempVec(1);
    tempVec[0].reinit(d_tempEigenVec);

    std::vector<distributedCPUVec<double>> visualizeWaveFunctions(
      d_kPointWeights.size() * (1 + d_dftParamsPtr->spinPolarized) *
      numStatesOutput);

    unsigned int count = 0;
    for (unsigned int s = 0; s < 1 + d_dftParamsPtr->spinPolarized; ++s)
      for (unsigned int k = 0; k < d_kPointWeights.size(); ++k)
        for (unsigned int i = startingRange; i < endingRange; ++i)
          {
#ifdef USE_COMPLEX
            vectorTools::copyFlattenedSTLVecToSingleCompVec(
              d_eigenVectorsFlattenedSTL[k *
                                           (1 + d_dftParamsPtr->spinPolarized) +
                                         s],
              d_numEigenValues,
              std::make_pair(i, i + 1),
              localProc_dof_indicesReal,
              localProc_dof_indicesImag,
              tempVec);
#else
            vectorTools::copyFlattenedSTLVecToSingleCompVec(
              d_eigenVectorsFlattenedSTL[k *
                                           (1 + d_dftParamsPtr->spinPolarized) +
                                         s],
              d_numEigenValues,
              std::make_pair(i, i + 1),
              tempVec);
#endif

            constraintsNoneEigenDataInfo.distribute(tempVec[0]);
            visualizeWaveFunctions[count] = tempVec[0];

            if (d_dftParamsPtr->spinPolarized == 1)
              data_outEigen.add_data_vector(visualizeWaveFunctions[count],
                                            "wfc_spin" + std::to_string(s) +
                                              "_kpoint" + std::to_string(k) +
                                              "_" + std::to_string(i));
            else
              data_outEigen.add_data_vector(visualizeWaveFunctions[count],
                                            "wfc_kpoint" + std::to_string(k) +
                                              "_" + std::to_string(i));

            count += 1;
          }

    data_outEigen.build_patches(FEOrder);

    std::string tempFolder = "waveFunctionOutputFolder";
    mkdir(tempFolder.c_str(), ACCESSPERMS);

    dftUtils::writeDataVTUParallelLowestPoolId(dofHandlerEigen,
                                               data_outEigen,
                                               d_mpiCommParent,
                                               mpi_communicator,
                                               interpoolcomm,
                                               interBandGroupComm,
                                               tempFolder,
                                               "wfcOutput");
    //"wfcOutput_"+std::to_string(k)+"_"+std::to_string(i));
  }


  // Output density
  template <unsigned int FEOrder, unsigned int FEOrderElectro>
  void
  dftClass<FEOrder, FEOrderElectro>::outputDensity()
  {
    //
    // compute nodal electron-density from quad data
    //
    distributedCPUVec<double> rhoNodalField;
    d_matrixFreeDataPRefined.initialize_dof_vector(
      rhoNodalField, d_densityDofHandlerIndexElectro);
    rhoNodalField = 0;
    std::function<
      double(const typename dealii::DoFHandler<3>::active_cell_iterator &cell,
             const unsigned int                                          q)>
      funcRho =
        [&](const typename dealii::DoFHandler<3>::active_cell_iterator &cell,
            const unsigned int                                          q) {
          return (*rhoOutValues).find(cell->id())->second[q];
        };
    dealii::VectorTools::project<3, distributedCPUVec<double>>(
      dealii::MappingQ1<3, 3>(),
      d_dofHandlerRhoNodal,
      d_constraintsRhoNodal,
      d_matrixFreeDataPRefined.get_quadrature(d_densityQuadratureIdElectro),
      funcRho,
      rhoNodalField);
    rhoNodalField.update_ghost_values();

    distributedCPUVec<double> rhoNodalFieldSpin0;
    distributedCPUVec<double> rhoNodalFieldSpin1;
    if (d_dftParamsPtr->spinPolarized == 1)
      {
        rhoNodalFieldSpin0.reinit(rhoNodalField);
        rhoNodalFieldSpin0 = 0;
        std::function<double(
          const typename dealii::DoFHandler<3>::active_cell_iterator &cell,
          const unsigned int                                          q)>
          funcRhoSpin0 = [&](const typename dealii::DoFHandler<
                               3>::active_cell_iterator &cell,
                             const unsigned int          q) {
            return (*rhoOutValuesSpinPolarized).find(cell->id())->second[2 * q];
          };
        dealii::VectorTools::project<3, distributedCPUVec<double>>(
          dealii::MappingQ1<3, 3>(),
          d_dofHandlerRhoNodal,
          d_constraintsRhoNodal,
          d_matrixFreeDataPRefined.get_quadrature(d_densityQuadratureIdElectro),
          funcRhoSpin0,
          rhoNodalFieldSpin0);
        rhoNodalFieldSpin0.update_ghost_values();


        rhoNodalFieldSpin1.reinit(rhoNodalField);
        rhoNodalFieldSpin1 = 0;
        std::function<double(
          const typename dealii::DoFHandler<3>::active_cell_iterator &cell,
          const unsigned int                                          q)>
          funcRhoSpin1 =
            [&](
              const typename dealii::DoFHandler<3>::active_cell_iterator &cell,
              const unsigned int                                          q) {
              return (*rhoOutValuesSpinPolarized)
                .find(cell->id())
                ->second[2 * q + 1];
            };
        dealii::VectorTools::project<3, distributedCPUVec<double>>(
          dealii::MappingQ1<3, 3>(),
          d_dofHandlerRhoNodal,
          d_constraintsRhoNodal,
          d_matrixFreeDataPRefined.get_quadrature(d_densityQuadratureIdElectro),
          funcRhoSpin1,
          rhoNodalFieldSpin1);
        rhoNodalFieldSpin1.update_ghost_values();
      }

    //
    // only generate output for electron-density
    //
    DataOut<3> dataOutRho;
    dataOutRho.attach_dof_handler(d_dofHandlerRhoNodal);
    dataOutRho.add_data_vector(rhoNodalField, std::string("density"));
    if (d_dftParamsPtr->spinPolarized == 1)
      {
        dataOutRho.add_data_vector(rhoNodalFieldSpin0,
                                   std::string("density_0"));
        dataOutRho.add_data_vector(rhoNodalFieldSpin1,
                                   std::string("density_1"));
      }
    dataOutRho.build_patches(FEOrder);

    std::string tempFolder = "densityOutputFolder";
    mkdir(tempFolder.c_str(), ACCESSPERMS);

    dftUtils::writeDataVTUParallelLowestPoolId(d_dofHandlerRhoNodal,
                                               dataOutRho,
                                               d_mpiCommParent,
                                               mpi_communicator,
                                               interpoolcomm,
                                               interBandGroupComm,
                                               tempFolder,
                                               "densityOutput");
  }

  template <unsigned int FEOrder, unsigned int FEOrderElectro>
  void
  dftClass<FEOrder, FEOrderElectro>::writeBands()
  {
    int numkPoints =
      (1 + d_dftParamsPtr->spinPolarized) * d_kPointWeights.size();
    std::vector<double> eigenValuesFlattened;
    //
    for (unsigned int kPoint = 0; kPoint < numkPoints; ++kPoint)
      for (unsigned int iWave = 0; iWave < d_numEigenValues; ++iWave)
        eigenValuesFlattened.push_back(eigenValues[kPoint][iWave]);
    //
    //
    //
    int totkPoints = Utilities::MPI::sum(numkPoints, interpoolcomm);
    std::vector<int> numkPointsArray(d_dftParamsPtr->npool),
      mpi_offsets(d_dftParamsPtr->npool, 0);
    std::vector<double> eigenValuesFlattenedGlobal(totkPoints *
                                                     d_numEigenValues,
                                                   0.0);
    //
    MPI_Gather(&numkPoints,
               1,
               MPI_INT,
               &(numkPointsArray[0]),
               1,
               MPI_INT,
               0,
               interpoolcomm);
    //
    numkPointsArray[0] = d_numEigenValues * numkPointsArray[0];
    for (unsigned int ipool = 1; ipool < d_dftParamsPtr->npool; ++ipool)
      {
        numkPointsArray[ipool] = d_numEigenValues * numkPointsArray[ipool];
        mpi_offsets[ipool] =
          mpi_offsets[ipool - 1] + numkPointsArray[ipool - 1];
      }
    //
    MPI_Gatherv(&(eigenValuesFlattened[0]),
                numkPoints * d_numEigenValues,
                MPI_DOUBLE,
                &(eigenValuesFlattenedGlobal[0]),
                &(numkPointsArray[0]),
                &(mpi_offsets[0]),
                MPI_DOUBLE,
                0,
                interpoolcomm);
    //
    if (Utilities::MPI::this_mpi_process(d_mpiCommParent) == 0)
      {
        FILE *pFile;
        pFile = fopen("bands.out", "w");
        fprintf(pFile, "%d %d\n", totkPoints, d_numEigenValues);
        for (unsigned int kPoint = 0;
             kPoint < totkPoints / (1 + d_dftParamsPtr->spinPolarized);
             ++kPoint)
          {
            for (unsigned int iWave = 0; iWave < d_numEigenValues; ++iWave)
              {
                if (d_dftParamsPtr->spinPolarized)
                  fprintf(
                    pFile,
                    "%d  %d   %g   %g\n",
                    kPoint,
                    iWave,
                    eigenValuesFlattenedGlobal[2 * kPoint * d_numEigenValues +
                                               iWave],
                    eigenValuesFlattenedGlobal[(2 * kPoint + 1) *
                                                 d_numEigenValues +
                                               iWave]);
                else
                  fprintf(pFile,
                          "%d  %d %g\n",
                          kPoint,
                          iWave,
                          eigenValuesFlattenedGlobal[kPoint * d_numEigenValues +
                                                     iWave]);
              }
          }
      }
    MPI_Barrier(d_mpiCommParent);
    //
  }

  template <unsigned int FEOrder, unsigned int FEOrderElectro>
  std::vector<std::vector<double>>
  dftClass<FEOrder, FEOrderElectro>::getAtomLocationsCart() const
  {
    return atomLocations;
  }

  template <unsigned int FEOrder, unsigned int FEOrderElectro>
  std::vector<std::vector<double>>
  dftClass<FEOrder, FEOrderElectro>::getAtomLocationsFrac() const
  {
    return atomLocationsFractional;
  }

  template <unsigned int FEOrder, unsigned int FEOrderElectro>
  std::vector<std::vector<double>>
  dftClass<FEOrder, FEOrderElectro>::getCell() const
  {
    return d_domainBoundingVectors;
  }

  template <unsigned int FEOrder, unsigned int FEOrderElectro>
  double
  dftClass<FEOrder, FEOrderElectro>::getCellVolume() const
  {
    return d_domainVolume;
  }


  template <unsigned int FEOrder, unsigned int FEOrderElectro>
  std::set<unsigned int>
  dftClass<FEOrder, FEOrderElectro>::getAtomTypes() const
  {
    return atomTypes;
  }

  template <unsigned int FEOrder, unsigned int FEOrderElectro>
  std::vector<double>
  dftClass<FEOrder, FEOrderElectro>::getForceonAtoms() const
  {
    return (forcePtr->getAtomsForces());
  }

  template <unsigned int FEOrder, unsigned int FEOrderElectro>
  Tensor<2, 3, double>
  dftClass<FEOrder, FEOrderElectro>::getCellStress() const
  {
    return (forcePtr->getStress());
  }

  template <unsigned int FEOrder, unsigned int FEOrderElectro>
  dftParameters &
  dftClass<FEOrder, FEOrderElectro>::getParametersObject() const
  {
    return (*d_dftParamsPtr);
  }

  template <unsigned int FEOrder, unsigned int FEOrderElectro>
  double
  dftClass<FEOrder, FEOrderElectro>::getInternalEnergy() const
  {
    return d_groundStateEnergy;
  }

  template <unsigned int FEOrder, unsigned int FEOrderElectro>
  double
  dftClass<FEOrder, FEOrderElectro>::getEntropicEnergy() const
  {
    return d_entropicEnergy;
  }

  template <unsigned int FEOrder, unsigned int FEOrderElectro>
  double
  dftClass<FEOrder, FEOrderElectro>::getFreeEnergy() const
  {
    return d_freeEnergy;
  }

  template <unsigned int FEOrder, unsigned int FEOrderElectro>
  distributedCPUVec<double>
  dftClass<FEOrder, FEOrderElectro>::getRhoNodalOut() const
  {
    return d_rhoOutNodalValues;
  }

  template <unsigned int FEOrder, unsigned int FEOrderElectro>
  distributedCPUVec<double>
  dftClass<FEOrder, FEOrderElectro>::getRhoNodalSplitOut() const
  {
    return d_rhoOutNodalValuesSplit;
  }

  template <unsigned int FEOrder, unsigned int FEOrderElectro>
  double
  dftClass<FEOrder, FEOrderElectro>::getTotalChargeforRhoSplit()
  {
    double temp =
      (-totalCharge(d_matrixFreeDataPRefined, d_rhoOutNodalValuesSplit) /
       d_domainVolume);
    return (temp);
  }



  template <unsigned int FEOrder, unsigned int FEOrderElectro>
  void
  dftClass<FEOrder, FEOrderElectro>::resetRhoNodalIn(
    distributedCPUVec<double> &OutDensity)
  {
    d_rhoOutNodalValues = OutDensity;
  }

  template <unsigned int FEOrder, unsigned int FEOrderElectro>
  void
  dftClass<FEOrder, FEOrderElectro>::resetRhoNodalSplitIn(
    distributedCPUVec<double> &OutDensity)
  {
    d_rhoOutNodalValuesSplit = OutDensity;
  }

<<<<<<< HEAD
=======
  template <unsigned int FEOrder, unsigned int FEOrderElectro>
  void
  dftClass<FEOrder, FEOrderElectro>::writeMesh()
  {
    //
    // compute nodal electron-density from quad data
    //
    distributedCPUVec<double> rhoNodalField;
    d_matrixFreeDataPRefined.initialize_dof_vector(
      rhoNodalField, d_densityDofHandlerIndexElectro);
    rhoNodalField = 0;
    std::function<
      double(const typename dealii::DoFHandler<3>::active_cell_iterator &cell,
             const unsigned int                                          q)>
      funcRho =
        [&](const typename dealii::DoFHandler<3>::active_cell_iterator &cell,
            const unsigned int                                          q) {
          return (*rhoInValues).find(cell->id())->second[q];
        };
    dealii::VectorTools::project<3, distributedCPUVec<double>>(
      dealii::MappingQ1<3, 3>(),
      d_dofHandlerRhoNodal,
      d_constraintsRhoNodal,
      d_matrixFreeDataPRefined.get_quadrature(d_densityQuadratureIdElectro),
      funcRho,
      rhoNodalField);
    rhoNodalField.update_ghost_values();



    //
    // only generate output for electron-density
    //
    DataOut<3> dataOutRho;
    dataOutRho.attach_dof_handler(d_dofHandlerRhoNodal);
    dataOutRho.add_data_vector(rhoNodalField, std::string("density"));

    dataOutRho.build_patches(FEOrder);

    std::string tempFolder = "meshOutputFolder";
    mkdir(tempFolder.c_str(), ACCESSPERMS);

    dftUtils::writeDataVTUParallelLowestPoolId(d_dofHandlerRhoNodal,
                                               dataOutRho,
                                               d_mpiCommParent,
                                               mpi_communicator,
                                               interpoolcomm,
                                               interBandGroupComm,
                                               tempFolder,
                                               "intialDensityOutput");



    if (d_dftParamsPtr->verbosity >= 1)
      pcout
        << std::endl
        << "------------------DFT-FE mesh file creation completed---------------------------"
        << std::endl;
  }
>>>>>>> 66e50175


#include "dft.inst.cc"
} // namespace dftfe<|MERGE_RESOLUTION|>--- conflicted
+++ resolved
@@ -4230,8 +4230,6 @@
     d_rhoOutNodalValuesSplit = OutDensity;
   }
 
-<<<<<<< HEAD
-=======
   template <unsigned int FEOrder, unsigned int FEOrderElectro>
   void
   dftClass<FEOrder, FEOrderElectro>::writeMesh()
@@ -4291,7 +4289,6 @@
         << "------------------DFT-FE mesh file creation completed---------------------------"
         << std::endl;
   }
->>>>>>> 66e50175
 
 
 #include "dft.inst.cc"
