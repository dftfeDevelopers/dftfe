// ---------------------------------------------------------------------
//
// Copyright (c) 2017 The Regents of the University of Michigan and DFT-FE authors.
//
// This file is part of the DFT-FE code.
//
// The DFT-FE code is free software; you can use it, redistribute
// it, and/or modify it under the terms of the GNU Lesser General
// Public License as published by the Free Software Foundation; either
// version 2.1 of the License, or (at your option) any later version.
// The full text of the license can be found in the file LICENSE at
// the top level of the DFT-FE distribution.
//
// ---------------------------------------------------------------------
//
// @author Shiva Rudraraju (2016), Phani Motamarri (2018)
//

//Include header files

#include "../../include/dft.h"
#include "../../include/eigen.h"
#include "../../include/poisson.h"
#include "../../include/force.h"
<<<<<<< HEAD
#include "../../include/symmetry.h"
=======
#include "../../include/geoOptIon.h"
>>>>>>> 1f30d1dc
#include "../../include/meshMovementGaussian.h"
#include "../../include/fileReaders.h"
#include "../../include/dftParameters.h"


//Include cc files
#include "moveMeshToAtoms.cc"
#include "initUnmovedTriangulation.cc"
#include "initBoundaryConditions.cc"
#include "initElectronicFields.cc"
#include "initPseudo.cc"
#include "initPseudo-OV.cc"
#include "initRho.cc"


#include "psiInitialGuess.cc"
#include "energy.cc"
#include "charge.cc"
#include "density.cc"
//#include "symmetrizeRho.cc"

#include "mixingschemes.cc"
#include "chebyshev.cc"
#include "solveVself.cc"

#include <complex>
#include <cmath>
#include <algorithm>
#include "linalg.h"
#include "stdafx.h"
#ifdef ENABLE_PERIODIC_BC
#include "generateImageCharges.cc"
//#include "initGroupSymmetry.cc"
#endif


using namespace dftParameters ;

//
//dft constructor
//
template<unsigned int FEOrder>
dftClass<FEOrder>::dftClass():
  FE (FE_Q<3>(QGaussLobatto<1>(C_num1DQuad<FEOrder>())), 1),
#ifdef ENABLE_PERIODIC_BC
  FEEigen (FE_Q<3>(QGaussLobatto<1>(C_num1DQuad<FEOrder>())), 2),
#else
  FEEigen (FE_Q<3>(QGaussLobatto<1>(C_num1DQuad<FEOrder>())), 1),
#endif
  mpi_communicator (MPI_COMM_WORLD),
  n_mpi_processes (Utilities::MPI::n_mpi_processes(mpi_communicator)),
  this_mpi_process (Utilities::MPI::this_mpi_process(mpi_communicator)),
  numElectrons(0),
  numLevels(0),
  d_maxkPoints(1),
  integralRhoValue(0),
  pcout (std::cout, (Utilities::MPI::this_mpi_process(MPI_COMM_WORLD) == 0)),
  computing_timer (pcout, TimerOutput::summary, TimerOutput::wall_times)
{
  poissonPtr= new poissonClass<FEOrder>(this);
  eigenPtr= new eigenClass<FEOrder>(this);
  forcePtr= new forceClass<FEOrder>(this);
<<<<<<< HEAD
  symmetryPtr= new symmetryClass<FEOrder>(this);
=======
  geoOptIonPtr= new geoOptIon<FEOrder>(this);
>>>>>>> 1f30d1dc
  //
  // initialize PETSc
  //
  PetscErrorCode petscError = SlepcInitialize(NULL,
					      NULL,
					      NULL,
					      NULL);


}

template<unsigned int FEOrder>
dftClass<FEOrder>::~dftClass()
{
    delete poissonPtr;
    delete eigenPtr;
    delete symmetryPtr;
    matrix_free_data.clear();
    delete forcePtr;
    delete geoOptIonPtr;
}

void convertToCellCenteredCartesianCoordinates(std::vector<std::vector<double> > & atomLocations,
					       std::vector<std::vector<double> > & latticeVectors)
{
  std::vector<double> cartX(atomLocations.size(),0.0);
  std::vector<double> cartY(atomLocations.size(),0.0);
  std::vector<double> cartZ(atomLocations.size(),0.0);

  //
  //convert fractional atomic coordinates to cartesian coordinates
  //
  for(int i = 0; i < atomLocations.size(); ++i)
    {
      cartX[i] = atomLocations[i][2]*latticeVectors[0][0] + atomLocations[i][3]*latticeVectors[1][0] + atomLocations[i][4]*latticeVectors[2][0];
      cartY[i] = atomLocations[i][2]*latticeVectors[0][1] + atomLocations[i][3]*latticeVectors[1][1] + atomLocations[i][4]*latticeVectors[2][1];
      cartZ[i] = atomLocations[i][2]*latticeVectors[0][2] + atomLocations[i][3]*latticeVectors[1][2] + atomLocations[i][4]*latticeVectors[2][2];
    }

  //
  //define cell centroid (confirm whether it will work for non-orthogonal lattice vectors)
  //
  double cellCentroidX = 0.5*(latticeVectors[0][0] + latticeVectors[1][0] + latticeVectors[2][0]);
  double cellCentroidY = 0.5*(latticeVectors[0][1] + latticeVectors[1][1] + latticeVectors[2][1]);
  double cellCentroidZ = 0.5*(latticeVectors[0][2] + latticeVectors[1][2] + latticeVectors[2][2]);

  for(int i = 0; i < atomLocations.size(); ++i)
    {
      atomLocations[i][2] = cartX[i] - cellCentroidX;
      atomLocations[i][3] = cartY[i] - cellCentroidY;
      atomLocations[i][4] = cartZ[i] - cellCentroidZ;
    }
}

template<unsigned int FEOrder>
void dftClass<FEOrder>::set()
{
  pcout << std::endl << "number of MPI processes: "
	<< Utilities::MPI::n_mpi_processes(mpi_communicator)
	<< std::endl;       
  //
  //read coordinates
  //
  unsigned int numberColumnsCoordinatesFile = 5;

#ifdef ENABLE_PERIODIC_BC

  //
  //read fractionalCoordinates of atoms in periodic case
  //
  dftUtils::readFile(numberColumnsCoordinatesFile, atomLocations, dftParameters::coordinatesFile);
  pcout << "number of atoms: " << atomLocations.size() << "\n";
  atomLocationsFractional.resize(atomLocations.size()) ;
  //
  //find unique atom types
  //
  for (std::vector<std::vector<double> >::iterator it=atomLocations.begin(); it<atomLocations.end(); it++)
    {
      atomTypes.insert((unsigned int)((*it)[0]));
    }

  //
  //print fractional coordinates
  //
  for(int i = 0; i < atomLocations.size(); ++i)
    {
      atomLocationsFractional[i] = atomLocations[i] ;
      pcout<<"fractional coordinates of atom: "<<atomLocationsFractional[i][2]<<" "<<atomLocationsFractional[i][3]<<" "<<atomLocationsFractional[i][4]<<"\n";
    }

  //
  //read lattice Vectors
  //
  unsigned int numberColumnsLatticeVectorsFile = 3;
  dftUtils::readFile(numberColumnsLatticeVectorsFile,d_latticeVectors,dftParameters::latticeVectorsFile);
  for(int i = 0; i < d_latticeVectors.size(); ++i)
    {
      pcout<<"lattice vectors: "<<d_latticeVectors[i][0]<<" "<<d_latticeVectors[i][1]<<" "<<d_latticeVectors[i][2]<<"\n";
    }

  //
  //generate Image charges
  //
  generateImageCharges();


  //
  //find cell-centered cartesian coordinates
  //
  //atomLocationsFractional = atomLocations;
  for(int i = 0; i < atomLocationsFractional.size(); ++i)
    {
      atomLocationsFractional[i][2] = atomLocationsFractional[i][2] - 0.5;
      atomLocationsFractional[i][3] = atomLocationsFractional[i][3] - 0.5;
      atomLocationsFractional[i][4] = atomLocationsFractional[i][4] - 0.5;
    } 
  convertToCellCenteredCartesianCoordinates(atomLocations,
					    d_latticeVectors);

  //
  //print cartesian coordinates
  //
  for(int i = 0; i < atomLocations.size(); ++i)
    {
      pcout<<"Cartesian coordinates of atoms: "<<atomLocations[i][2]<<" "<<atomLocations[i][3]<<" "<<atomLocations[i][4]<<"\n";
    }

  //
  //create domain bounding vectors
  //
  d_domainBoundingVectors = d_latticeVectors;

#else
  dftUtils::readFile(numberColumnsCoordinatesFile, atomLocations, dftParameters::coordinatesFile);
  pcout << "number of atoms: " << atomLocations.size() << "\n";

  //
  //find unique atom types
  //
  for (std::vector<std::vector<double> >::iterator it=atomLocations.begin(); it<atomLocations.end(); it++)
    {
      atomTypes.insert((unsigned int)((*it)[0]));
    }

  //
  //print cartesian coordinates
  //
  for(int i = 0; i < atomLocations.size(); ++i)
    {
      pcout<<"Cartesian coordinates of atoms: "<<atomLocations[i][2]<<" "<<atomLocations[i][3]<<" "<<atomLocations[i][4]<<"\n";
    }


  std::vector<double> domainVector;
  domainVector.push_back(dftParameters::domainSizeX);domainVector.push_back(0.0);domainVector.push_back(0.0);
  d_domainBoundingVectors.push_back(domainVector);
  domainVector.clear();
  domainVector.push_back(0.0);domainVector.push_back(dftParameters::domainSizeY);domainVector.push_back(0.0);
  d_domainBoundingVectors.push_back(domainVector);
  domainVector.clear();
  domainVector.push_back(0.0);domainVector.push_back(0.0);domainVector.push_back(dftParameters::domainSizeZ);
  d_domainBoundingVectors.push_back(domainVector);
#endif

  pcout << "number of atoms types: " << atomTypes.size() << "\n";

  //
  //create domain bounding vectors
  //

  
  //estimate total number of wave functions
  determineOrbitalFilling();  

  pcout << "number of eigen values: " << numEigenValues << std::endl; 

  //
  //read kPoint data
  //
#ifdef ENABLE_PERIODIC_BC
  //readkPointData();
   generateMPGrid();
   //if (useSymm)
   //   test_spg_get_ir_reciprocal_mesh() ;
#else
  d_maxkPoints = 1;
  d_kPointCoordinates.resize(3*d_maxkPoints,0.0);
  d_kPointWeights.resize(d_maxkPoints,1.0);
#endif
  char buffer[100];
  pcout<<"actual k-Point-coordinates and weights: "<<std::endl;
  for(int i = 0; i < d_maxkPoints; ++i){
    sprintf(buffer, "  %5u:  %12.5f  %12.5f %12.5f %12.5f\n", i, d_kPointCoordinates[3*i+0], d_kPointCoordinates[3*i+1], d_kPointCoordinates[3*i+2],d_kPointWeights[i]);
    pcout << buffer;
  }   
  //set size of eigenvalues and eigenvectors data structures
  eigenValues.resize(d_maxkPoints);
  eigenValuesTemp.resize(d_maxkPoints);
  a0.resize((spinPolarized+1)*d_maxkPoints,lowerEndWantedSpectrum);
  bLow.resize((spinPolarized+1)*d_maxkPoints,0.0);
  eigenVectors.resize((1+spinPolarized)*d_maxkPoints);
  eigenVectorsOrig.resize((1+spinPolarized)*d_maxkPoints);
  //
  //char buffer[100];
  //sprintf(buffer, "%s:%10u\n", "check 0", eigenVectors.size());
  //pcout << buffer;
  //
  for(unsigned int kPoint = 0; kPoint < (1+spinPolarized)*d_maxkPoints; ++kPoint)
    {
      //for (unsigned int j=0; j<(spinPolarized+1); ++j) // for spin
       //{
        for (unsigned int i=0; i<numEigenValues; ++i)
	  {
	    eigenVectors[kPoint].push_back(new vectorType);
	    eigenVectorsOrig[kPoint].push_back(new vectorType);
	  }
       //}
    }
   for(unsigned int kPoint = 0; kPoint < d_maxkPoints; ++kPoint)
    {
      eigenValues[kPoint].resize((spinPolarized+1)*numEigenValues);  
      eigenValuesTemp[kPoint].resize(numEigenValues); 
    }

  for (unsigned int i=0; i<numEigenValues; ++i){
    PSI.push_back(new vectorType);
    tempPSI.push_back(new vectorType);
    tempPSI2.push_back(new vectorType);
    tempPSI3.push_back(new vectorType);
  } 
}


//dft init
template<unsigned int FEOrder>
void dftClass<FEOrder>::init ()
{
  //
  //generate mesh (both parallel and serial)
  //
  d_mesh.generateSerialAndParallelMesh(atomLocations,
				       d_imagePositions,
				       d_domainBoundingVectors);


  //
  //get access to triangulation objects from meshGenerator class
  //
  parallel::distributed::Triangulation<3> & triangulationPar = d_mesh.getParallelMesh();
  Triangulation<3,3> & triangulationSer = d_mesh.getSerialMesh();
  //
  //initialize dofHandlers and hanging-node constraints and periodic constraints on the unmoved Mesh
  //
  initUnmovedTriangulation(triangulationPar);
#ifdef ENABLE_PERIODIC_BC
 if (useSymm)
    symmetryPtr->initSymmetry() ;
#endif
  //
  //move triangulation to have atoms on triangulation vertices
  //
  //pcout << " check 0.11 : " << std::endl ;
  moveMeshToAtoms(triangulationPar);
  //moveMeshToAtoms(triangulationSer,true);//can only be called after calling moveMeshToAtoms(triangulationPar)


  //
  //initialize dirichlet BCs for total potential and vSelf poisson solutions
  //
  initBoundaryConditions();

  //
  //initialize guesses for electron-density and wavefunctions
  //
  initElectronicFields();
<<<<<<< HEAD
/*
#ifdef ENABLE_PERIODIC_BC
 if (useSymm)
    symmetryPtr->initSymmetry() ;
#endif
*/
  //
  //initialize local pseudopotential
  //
   if(isPseudopotential)
    {
      initLocalPseudoPotential();
      //
      if (pseudoProjector==2)
         initNonLocalPseudoPotential_OV() ;
      else
         initNonLocalPseudoPotential();	
      //
      //
      if (pseudoProjector==2){
         computeSparseStructureNonLocalProjectors_OV();
         computeElementalOVProjectorKets();
	}
      else{
	 computeSparseStructureNonLocalProjectors();
         computeElementalProjectorKets();
	}
	
    }
   pcout << " check 0.5 : " << std::endl ;
=======
  
  //
  //initialize local pseudopotential
  //
  if(dftParameters::isPseudopotential)
  {
      initLocalPseudoPotential();
      initNonLocalPseudoPotential();
      computeSparseStructureNonLocalProjectors();
      computeElementalProjectorKets();
      forcePtr->initPseudoData();
  }
}

//dft run
template<unsigned int FEOrder>
void dftClass<FEOrder>::run()
{
  //solve();
  //uncomment to turn on ion relaxation
  geoOptIonPtr->init();
  geoOptIonPtr->run();
}

//dft solve
template<unsigned int FEOrder>
void dftClass<FEOrder>::solve()
{  
>>>>>>> 1f30d1dc
  //
  //solve vself
  //
  solveVself();

  //
  //solve
  //
  computing_timer.enter_section("solve"); 

  
  //
  //Begin SCF iteration
  //
  unsigned int scfIter=0;
  double norm = 1.0;
  char buffer[100];

  while ((norm > dftParameters::selfConsistentSolverTolerance) && (scfIter < dftParameters::numSCFIterations))
    {
      sprintf(buffer, "\n\n**** Begin Self-Consistent-Field Iteration: %u ****\n", scfIter+1); pcout << buffer;
      //Mixing scheme
      if(scfIter > 0)
	{
	  if (scfIter==1)
              {
		if (spinPolarized==1)
                  {
		    //for (unsigned int s=0; s<2; ++s)
		       norm = mixing_simple_spinPolarized(); 
		  }
		else
	          norm = mixing_simple();
	      }
	  else 
             {
		if (spinPolarized==1)
		  {
		    //for (unsigned int s=0; s<2; ++s)
		       norm = sqrt(mixing_anderson_spinPolarized());
		  } 
		else
	          norm = sqrt(mixing_anderson());		
	      }
	  sprintf(buffer, "Anderson Mixing: L2 norm of electron-density difference: %12.6e\n\n", norm); pcout << buffer;
	  poissonPtr->phiTotRhoIn = poissonPtr->phiTotRhoOut;
	}
      //phiTot with rhoIn

      //parallel loop over all elements

      int constraintMatrixId = phiTotDofHandlerIndex;
      sprintf(buffer, "Poisson solve for total electrostatic potential (rhoIn+b):\n"); pcout << buffer; 
      poissonPtr->solve(poissonPtr->phiTotRhoIn,constraintMatrixId, rhoInValues);
      //pcout<<"L-2 Norm of Phi-in   : "<<poissonPtr->phiTotRhoIn.l2_norm()<<std::endl;
      //pcout<<"L-inf Norm of Phi-in : "<<poissonPtr->phiTotRhoIn.linfty_norm()<<std::endl;

     
      //eigen solve
      if (spinPolarized==1)
	{
	  for(unsigned int s=0; s<2; ++s)
	      {
	       if(dftParameters::xc_id < 4) 
	        {
		  if(dftParameters::isPseudopotential)
		    eigenPtr->computeVEffSpinPolarized(rhoInValuesSpinPolarized, poissonPtr->phiTotRhoIn, poissonPtr->phiExt, s, pseudoValues);
		  else
		    eigenPtr->computeVEffSpinPolarized(rhoInValuesSpinPolarized, poissonPtr->phiTotRhoIn, poissonPtr->phiExt, s);
                }
	       else if (dftParameters::xc_id == 4)
	        {
	          if(dftParameters::isPseudopotential)
		    eigenPtr->computeVEffSpinPolarized(rhoInValuesSpinPolarized, gradRhoInValuesSpinPolarized, poissonPtr->phiTotRhoIn, poissonPtr->phiExt, s, pseudoValues);
	          else
		    eigenPtr->computeVEffSpinPolarized(rhoInValuesSpinPolarized, gradRhoInValuesSpinPolarized, poissonPtr->phiTotRhoIn, poissonPtr->phiExt, s);
	        }
	      for (int kPoint = 0; kPoint < d_maxkPoints; ++kPoint) 
	        {
	          d_kPointIndex = kPoint;
	          char buffer[100];
	          for(int j = 0; j < dftParameters::numPass; ++j)
	            { 
		       sprintf(buffer, "%s:%3u%s:%3u\n", "Beginning Chebyshev filter pass ", j+1, " for spin ", s+1);
		       pcout << buffer;
		       chebyshevSolver(s);
	            }
	        }
	    }
        }
      else
        {
	  if(dftParameters::xc_id < 4)
	      {
	      if(dftParameters::isPseudopotential)
		eigenPtr->computeVEff(rhoInValues, poissonPtr->phiTotRhoIn, poissonPtr->phiExt, pseudoValues);
	      else
		eigenPtr->computeVEff(rhoInValues, poissonPtr->phiTotRhoIn, poissonPtr->phiExt); 
	      }
	  else if (dftParameters::xc_id == 4)
	     {
	      if(dftParameters::isPseudopotential)
		eigenPtr->computeVEff(rhoInValues, gradRhoInValues, poissonPtr->phiTotRhoIn, poissonPtr->phiExt, pseudoValues);
	      else
		eigenPtr->computeVEff(rhoInValues, gradRhoInValues, poissonPtr->phiTotRhoIn, poissonPtr->phiExt);
	     } 
        
	  for (int kPoint = 0; kPoint < d_maxkPoints; ++kPoint) 
	    {
	      d_kPointIndex = kPoint;
	      for(int j = 0; j < dftParameters::numPass; ++j)
	      { 
		    sprintf(buffer, "%s:%3u\n", "Beginning Chebyshev filter pass ", j+1);
		    pcout << buffer;
		    chebyshevSolver(0);
	      }
	    }

	}
 
       //fermi energy
        compute_fermienergy();
	//rhoOut
   computing_timer.enter_section("compute rho"); 
#ifdef ENABLE_PERIODIC_BC
   if (useSymm){
	symmetryPtr->computeLocalrhoOut();
	symmetryPtr->computeAndSymmetrize_rhoOut();
    }
   else
       compute_rhoOut();
#else
   compute_rhoOut();
#endif
    computing_timer.exit_section("compute rho"); 
      
      //compute integral rhoOut
      integralRhoValue=totalCharge(rhoOutValues);

      //phiTot with rhoOut
      sprintf(buffer, "Poisson solve for total electrostatic potential (rhoOut+b):\n"); pcout << buffer; 
      poissonPtr->solve(poissonPtr->phiTotRhoOut,constraintMatrixId, rhoOutValues);
      //pcout<<"L-2 Norm of Phi-out   :"<<poissonPtr->phiTotRhoOut.l2_norm()<<std::endl;
      //pcout<<"L-inf Norm of Phi-out :"<<poissonPtr->phiTotRhoOut.linfty_norm()<<std::endl;

      //energy
      if (spinPolarized==1)
         compute_energy_spinPolarized();
      else
     	 compute_energy () ;
      pcout<<"SCF iteration " << scfIter+1 << " complete\n";
      
      //output wave functions
      //output();
      
      //
      scfIter++;
    }
  computing_timer.enter_section("configurational force computation"); 
  forcePtr->computeAtomsForces();
  forcePtr->printAtomsForces();
  computing_timer.exit_section("configurational force computation");  
  computing_timer.exit_section("solve"); 
}

//Output
template <unsigned int FEOrder>
void dftClass<FEOrder>::output () {
  //only generate wave function output for serial runs
  if (n_mpi_processes>1) return;
  //
  DataOut<3> data_outEigen;
  data_outEigen.attach_dof_handler (dofHandlerEigen);
  for (unsigned int i=0; i<eigenVectors[0].size(); ++i){
    char buffer[100]; sprintf(buffer,"eigen%u", i);  
    data_outEigen.add_data_vector (*eigenVectors[0][i], buffer);
  }
  data_outEigen.build_patches (C_num1DQuad<FEOrder>());

  std::ofstream output ("eigen.vtu");
  data_outEigen.write_vtu (output);
  //Doesn't work with mvapich2_ib mpi libraries
  //data_outEigen.write_vtu_in_parallel(std::string("eigen.vtu").c_str(),mpi_communicator);
}

template class dftClass<1>;
template class dftClass<2>;
template class dftClass<3>;
template class dftClass<4>;
template class dftClass<5>;
template class dftClass<6>;
template class dftClass<7>;
template class dftClass<8>;
template class dftClass<9>;
template class dftClass<10>;
template class dftClass<11>;
template class dftClass<12>;<|MERGE_RESOLUTION|>--- conflicted
+++ resolved
@@ -22,11 +22,8 @@
 #include "../../include/eigen.h"
 #include "../../include/poisson.h"
 #include "../../include/force.h"
-<<<<<<< HEAD
 #include "../../include/symmetry.h"
-=======
 #include "../../include/geoOptIon.h"
->>>>>>> 1f30d1dc
 #include "../../include/meshMovementGaussian.h"
 #include "../../include/fileReaders.h"
 #include "../../include/dftParameters.h"
@@ -89,11 +86,8 @@
   poissonPtr= new poissonClass<FEOrder>(this);
   eigenPtr= new eigenClass<FEOrder>(this);
   forcePtr= new forceClass<FEOrder>(this);
-<<<<<<< HEAD
   symmetryPtr= new symmetryClass<FEOrder>(this);
-=======
   geoOptIonPtr= new geoOptIon<FEOrder>(this);
->>>>>>> 1f30d1dc
   //
   // initialize PETSc
   //
@@ -369,13 +363,7 @@
   //initialize guesses for electron-density and wavefunctions
   //
   initElectronicFields();
-<<<<<<< HEAD
-/*
-#ifdef ENABLE_PERIODIC_BC
- if (useSymm)
-    symmetryPtr->initSymmetry() ;
-#endif
-*/
+
   //
   //initialize local pseudopotential
   //
@@ -397,39 +385,29 @@
 	 computeSparseStructureNonLocalProjectors();
          computeElementalProjectorKets();
 	}
+     
+      forcePtr->initPseudoData();
 	
     }
    pcout << " check 0.5 : " << std::endl ;
-=======
   
-  //
-  //initialize local pseudopotential
-  //
-  if(dftParameters::isPseudopotential)
-  {
-      initLocalPseudoPotential();
-      initNonLocalPseudoPotential();
-      computeSparseStructureNonLocalProjectors();
-      computeElementalProjectorKets();
-      forcePtr->initPseudoData();
-  }
 }
 
 //dft run
 template<unsigned int FEOrder>
 void dftClass<FEOrder>::run()
 {
-  //solve();
+  solve();
   //uncomment to turn on ion relaxation
-  geoOptIonPtr->init();
-  geoOptIonPtr->run();
+  //geoOptIonPtr->init();
+  //geoOptIonPtr->run();
 }
 
 //dft solve
 template<unsigned int FEOrder>
 void dftClass<FEOrder>::solve()
 {  
->>>>>>> 1f30d1dc
+
   //
   //solve vself
   //
