// ---------------------------------------------------------------------
//
// Copyright (c) 2017 The Regents of the University of Michigan and DFT-FE authors.
//
// This file is part of the DFT-FE code.
//
// The DFT-FE code is free software; you can use it, redistribute
// it, and/or modify it under the terms of the GNU Lesser General
// Public License as published by the Free Software Foundation; either
// version 2.1 of the License, or (at your option) any later version.
// The full text of the license can be found in the file LICENSE at
// the top level of the DFT-FE distribution.
//
// ---------------------------------------------------------------------
//
// @author Shiva Rudraraju (2016), Phani Motamarri (2016)
//

//Include header files
//#include "../../include/headers.h"
#include "../../include/dft.h"
#include "../../include/eigen.h"
#include "../../include/poisson.h"
#include "../../include/force.h"
#include "../../include/meshMovementGaussian.h"
#include "../../include/fileReaders.h"
//#include "../poisson/poisson.cc"
//#include "../eigen/eigen.cc"
#include "moveMeshToAtoms.cc"
#include "meshAdapt.cc"
//#include "init.cc"
#include "initUnmovedTriangulation.cc"
#include "initMovedTriangulation.cc"
#include "psiInitialGuess.cc"
#include "energy.cc"
#include "charge.cc"
#include "density.cc"
#include "symmetrizeRho.cc"
#include "locatenodes.cc"
#include "createBins.cc"
#include "mixingschemes.cc"
#include "chebyshev.cc"
#include "solveVself.cc"
#include "applyTotalPotentialDirichletBC.cc"
#include <complex>
#include <cmath>
#include <algorithm>
#include "linalg.h"
#include "stdafx.h"
#ifdef ENABLE_PERIODIC_BC
#include "generateImageCharges.cc"
#endif

//
//dft constructor
//
template<unsigned int FEOrder>
dftClass<FEOrder>::dftClass():
  triangulation (MPI_COMM_WORLD),
  FE (FE_Q<3>(QGaussLobatto<1>(C_num1DQuad<FEOrder>())), 1),
#ifdef ENABLE_PERIODIC_BC
  FEEigen (FE_Q<3>(QGaussLobatto<1>(C_num1DQuad<FEOrder>())), 2),
#else
  FEEigen (FE_Q<3>(QGaussLobatto<1>(C_num1DQuad<FEOrder>())), 1),
#endif
  dofHandler (triangulation),
  dofHandlerEigen (triangulation),
  mpi_communicator (MPI_COMM_WORLD),
  n_mpi_processes (Utilities::MPI::n_mpi_processes(mpi_communicator)),
  this_mpi_process (Utilities::MPI::this_mpi_process(mpi_communicator)),
  numElectrons(0),
  numLevels(0),
  d_maxkPoints(1),
  integralRhoValue(0),
  pcout (std::cout, (Utilities::MPI::this_mpi_process(MPI_COMM_WORLD) == 0)),
  computing_timer (pcout, TimerOutput::summary, TimerOutput::wall_times),
  d_finiteElementPolynomialOrder(finiteElementPolynomialOrder),
  d_n_refinement_steps(n_refinement_steps),
  d_numberEigenValues(numberEigenValues),
  d_xc_id(xc_id),
  d_chebyshevOrder(chebyshevOrder),
  d_numSCFIterations(numSCFIterations),
  d_maxLinearSolverIterations(maxLinearSolverIterations), 
  d_mixingHistory(mixingHistory),
  d_radiusAtomBall(radiusAtomBall),
  d_domainSizeX(domainSizeX),
  d_domainSizeY(domainSizeY),
  d_domainSizeZ(domainSizeZ),
  d_mixingParameter(mixingParameter),
  d_lowerEndWantedSpectrum(lowerEndWantedSpectrum),
  d_relLinearSolverTolerance(relLinearSolverTolerance),
  d_selfConsistentSolverTolerance(selfConsistentSolverTolerance),
  d_TVal(TVal),
  d_isPseudopotential(isPseudopotential),
  d_periodicX(periodicX),
  d_periodicY(periodicY),
  d_periodicZ(periodicZ),
  d_meshFileName(meshFileName),
  d_coordinatesFile(coordinatesFile),
  d_currentPath(currentPath),
  d_latticeVectorsFile(latticeVectorsFile),
  d_kPointDataFile(kPointDataFile)    
{
  poissonPtr= new poissonClass<FEOrder>(this);
  eigenPtr= new eigenClass<FEOrder>(this);
  forcePtr= new forceClass<FEOrder>(this);
  //
  // initialize PETSc
  //
  PetscErrorCode petscError = SlepcInitialize(NULL,
					      NULL,
					      NULL,
					      NULL);


}

void convertToCellCenteredCartesianCoordinates(std::vector<std::vector<double> > & atomLocations,
					       std::vector<std::vector<double> > & latticeVectors)
{
  std::vector<double> cartX(atomLocations.size(),0.0);
  std::vector<double> cartY(atomLocations.size(),0.0);
  std::vector<double> cartZ(atomLocations.size(),0.0);

  //
  //convert fractional atomic coordinates to cartesian coordinates
  //
  for(int i = 0; i < atomLocations.size(); ++i)
    {
      cartX[i] = atomLocations[i][2]*latticeVectors[0][0] + atomLocations[i][3]*latticeVectors[1][0] + atomLocations[i][4]*latticeVectors[2][0];
      cartY[i] = atomLocations[i][2]*latticeVectors[0][1] + atomLocations[i][3]*latticeVectors[1][1] + atomLocations[i][4]*latticeVectors[2][1];
      cartZ[i] = atomLocations[i][2]*latticeVectors[0][2] + atomLocations[i][3]*latticeVectors[1][2] + atomLocations[i][4]*latticeVectors[2][2];
    }

  //
  //define cell centroid (confirm whether it will work for non-orthogonal lattice vectors)
  //
  double cellCentroidX = 0.5*(latticeVectors[0][0] + latticeVectors[1][0] + latticeVectors[2][0]);
  double cellCentroidY = 0.5*(latticeVectors[0][1] + latticeVectors[1][1] + latticeVectors[2][1]);
  double cellCentroidZ = 0.5*(latticeVectors[0][2] + latticeVectors[1][2] + latticeVectors[2][2]);

  for(int i = 0; i < atomLocations.size(); ++i)
    {
      atomLocations[i][2] = cartX[i] - cellCentroidX;
      atomLocations[i][3] = cartY[i] - cellCentroidY;
      atomLocations[i][4] = cartZ[i] - cellCentroidZ;
    }
}

template<unsigned int FEOrder>
void dftClass<FEOrder>::set()
{
  //
  //read coordinates
  //
  unsigned int numberColumnsCoordinatesFile = 5;

#ifdef ENABLE_PERIODIC_BC

  //
  //read fractionalCoordinates of atoms in periodic case
  //
  dftUtils::readFile(numberColumnsCoordinatesFile, atomLocations, coordinatesFile);
  pcout << "number of atoms: " << atomLocations.size() << "\n";
  atomLocationsFractional.resize(atomLocations.size()) ;
  //
  //find unique atom types
  //
  for (std::vector<std::vector<double> >::iterator it=atomLocations.begin(); it<atomLocations.end(); it++)
    {
      atomTypes.insert((unsigned int)((*it)[0]));
    }

  //
  //print fractional coordinates
  //
  for(int i = 0; i < atomLocations.size(); ++i)
    {
      atomLocationsFractional[i] = atomLocations[i] ;
      pcout<<"fractional coordinates of atom: "<<atomLocationsFractional[i][2]<<" "<<atomLocationsFractional[i][3]<<" "<<atomLocationsFractional[i][4]<<"\n";
    }

  //
  //read lattice Vectors
  //
  unsigned int numberColumnsLatticeVectorsFile = 3;
  dftUtils::readFile(numberColumnsLatticeVectorsFile,d_latticeVectors,latticeVectorsFile);
  for(int i = 0; i < d_latticeVectors.size(); ++i)
    {
      pcout<<"lattice vectors: "<<d_latticeVectors[i][0]<<" "<<d_latticeVectors[i][1]<<" "<<d_latticeVectors[i][2]<<"\n";
    }

  //
  //generate Image charges
  //
  generateImageCharges();


  //
  //find cell-centered cartesian coordinates
  //
  //atomLocationsFractional = atomLocations;
  for(int i = 0; i < atomLocationsFractional.size(); ++i)
    {
      atomLocationsFractional[i][2] = atomLocationsFractional[i][2] - 0.5;
      atomLocationsFractional[i][3] = atomLocationsFractional[i][3] - 0.5;
      atomLocationsFractional[i][4] = atomLocationsFractional[i][4] - 0.5;
    } 
  convertToCellCenteredCartesianCoordinates(atomLocations,
					    d_latticeVectors);

  //
  //print cartesian coordinates
  //
  for(int i = 0; i < atomLocations.size(); ++i)
    {
      pcout<<"Cartesian coordinates of atoms: "<<atomLocations[i][2]<<" "<<atomLocations[i][3]<<" "<<atomLocations[i][4]<<"\n";
    }

#else
  dftUtils::readFile(numberColumnsCoordinatesFile, atomLocations, coordinatesFile);
  pcout << "number of atoms: " << atomLocations.size() << "\n";

  //
  //find unique atom types
  //
  for (std::vector<std::vector<double> >::iterator it=atomLocations.begin(); it<atomLocations.end(); it++){
    atomTypes.insert((unsigned int)((*it)[0]));
  }

  //
  //print cartesian coordinates
  //
  for(int i = 0; i < atomLocations.size(); ++i)
    {
      pcout<<"Cartesian coordinates of atoms: "<<atomLocations[i][2]<<" "<<atomLocations[i][3]<<" "<<atomLocations[i][4]<<"\n";
    }
#endif

  /*dftUtils::readFile(numberColumnsCoordinatesFile, atomLocations, coordinatesFile);
    pcout << "number of atoms: " << atomLocations.size() << "\n";
    //find unique atom types
    for (std::vector<std::vector<double> >::iterator it=atomLocations.begin(); it<atomLocations.end(); it++){
    atomTypes.insert((unsigned int)((*it)[0]));
    }*/
 
  pcout << "number of atoms types: " << atomTypes.size() << "\n";


  
  //estimate total number of wave functions
  determineOrbitalFilling();  

  pcout << "number of eigen values: " << numEigenValues << std::endl; 

  //
  //read kPoint data
  //
#ifdef ENABLE_PERIODIC_BC
  //readkPointData();
   generateMPGrid();
   if (useSymm)
      test_spg_get_ir_reciprocal_mesh() ;
#else
  d_maxkPoints = 1;
  d_kPointCoordinates.resize(3*d_maxkPoints,0.0);
  d_kPointWeights.resize(d_maxkPoints,1.0);
#endif
  char buffer[100];
  pcout<<"actual k-Point-coordinates and weights: "<<std::endl;
  for(int i = 0; i < d_maxkPoints; ++i){
    sprintf(buffer, "  %5u:  %12.5f  %12.5f %12.5f %12.5f\n", i, d_kPointCoordinates[3*i+0], d_kPointCoordinates[3*i+1], d_kPointCoordinates[3*i+2],d_kPointWeights[i]);
    pcout << buffer;
  }   
  //set size of eigenvalues and eigenvectors data structures
  eigenValues.resize(d_maxkPoints);
  eigenValuesTemp.resize(d_maxkPoints);
  a0.resize((spinPolarized+1)*d_maxkPoints,lowerEndWantedSpectrum);
  bLow.resize((spinPolarized+1)*d_maxkPoints,0.0);
  eigenVectors.resize((1+spinPolarized)*d_maxkPoints);
  eigenVectorsOrig.resize((1+spinPolarized)*d_maxkPoints);
  //
  //char buffer[100];
  //sprintf(buffer, "%s:%10u\n", "check 0", eigenVectors.size());
  //pcout << buffer;
  //
  for(unsigned int kPoint = 0; kPoint < (1+spinPolarized)*d_maxkPoints; ++kPoint)
    {
      //for (unsigned int j=0; j<(spinPolarized+1); ++j) // for spin
       //{
        for (unsigned int i=0; i<numEigenValues; ++i)
	  {
	    eigenVectors[kPoint].push_back(new vectorType);
	    eigenVectorsOrig[kPoint].push_back(new vectorType);
	  }
       //}
    }
   for(unsigned int kPoint = 0; kPoint < d_maxkPoints; ++kPoint)
    {
      eigenValues[kPoint].resize((spinPolarized+1)*numEigenValues);  
      eigenValuesTemp[kPoint].resize(numEigenValues); 
    }

  for (unsigned int i=0; i<numEigenValues; ++i){
    PSI.push_back(new vectorType);
    tempPSI.push_back(new vectorType);
    tempPSI2.push_back(new vectorType);
    tempPSI3.push_back(new vectorType);
    tempPSI4.push_back(new vectorType);
  } 
}

//dft run
template<unsigned int FEOrder>
void dftClass<FEOrder>::run ()
{
  pcout << std::endl << "number of MPI processes: "
	<< Utilities::MPI::n_mpi_processes(mpi_communicator)
	<< std::endl;

  //
  //read coordinates file 
  //
  set();

  
  //generate mesh
  //if meshFile provided, pass to mesh()
  mesh();

  initUnmovedTriangulation();
  //
  //move triangulation to have atoms on triangulation vertices
  //
  moveMeshToAtoms(triangulation);

  //
  //initialize
  //
  initMovedTriangulation();

  //
  //solve vself
  //
  solveVself();
 
  //
  //solve
  //
  computing_timer.enter_section("solve"); 

  
  //
  //Begin SCF iteration
  //
  unsigned int scfIter=0;
  double norm = 1.0;
  char buffer[100];
  while ((norm > selfConsistentSolverTolerance) && (scfIter < numSCFIterations))
    {
      sprintf(buffer, "\n\n**** Begin Self-Consistent-Field Iteration: %u ****\n", scfIter+1); pcout << buffer;
      //Mixing scheme
      if(scfIter > 0)
	{
	  if (scfIter==1)
              {
		if (spinPolarized==1)
                  {
		    //for (unsigned int s=0; s<2; ++s)
		       norm = mixing_simple_spinPolarized(); 
		  }
		else
	          norm = mixing_simple();
	      }
	  else 
             {
		if (spinPolarized==1)
		  {
		    //for (unsigned int s=0; s<2; ++s)
		       norm = sqrt(mixing_anderson_spinPolarized());
		  } 
		else
	          norm = sqrt(mixing_anderson());		
	      }
	  sprintf(buffer, "Anderson Mixing: L2 norm of electron-density difference: %12.6e\n\n", norm); pcout << buffer;
	  poissonPtr->phiTotRhoIn = poissonPtr->phiTotRhoOut;
	}
      //phiTot with rhoIn

      //parallel loop over all elements

      int constraintMatrixId = phiTotDofHandlerIndex;
      sprintf(buffer, "Poisson solve for total electrostatic potential (rhoIn+b):\n"); pcout << buffer; 
      poissonPtr->solve(poissonPtr->phiTotRhoIn,constraintMatrixId, rhoInValues);
      //pcout<<"L-2 Norm of Phi-in   : "<<poissonPtr->phiTotRhoIn.l2_norm()<<std::endl;
      //pcout<<"L-inf Norm of Phi-in : "<<poissonPtr->phiTotRhoIn.linfty_norm()<<std::endl;

     
      //eigen solve
<<<<<<< HEAD

      if(xc_id < 4)
	{
	  if(isPseudopotential)
	    eigenPtr->computeVEff(rhoInValues, poissonPtr->phiTotRhoIn, poissonPtr->phiExt, pseudoValues);
	  else
	    eigenPtr->computeVEff(rhoInValues, poissonPtr->phiTotRhoIn, poissonPtr->phiExt); 
	}
      else if (xc_id == 4)
	{
	  if(isPseudopotential)
	    eigenPtr->computeVEff(rhoInValues, gradRhoInValues, poissonPtr->phiTotRhoIn, poissonPtr->phiExt, pseudoValues);
	  else
	    eigenPtr->computeVEff(rhoInValues, gradRhoInValues, poissonPtr->phiTotRhoIn, poissonPtr->phiExt);
=======
      if (spinPolarized==1)
	{
	  for(unsigned int s=0; s<2; ++s)
	      {
	       if(xc_id < 4) 
	        {
		  if(isPseudopotential)
		    eigen.computeVEffSpinPolarized(rhoInValuesSpinPolarized, poisson.phiTotRhoIn, poisson.phiExt, s, pseudoValues);
		  else
		    eigen.computeVEffSpinPolarized(rhoInValuesSpinPolarized, poisson.phiTotRhoIn, poisson.phiExt, s);
                }
	       else if (xc_id == 4)
	        {
	          if(isPseudopotential)
		    eigen.computeVEffSpinPolarized(rhoInValuesSpinPolarized, gradRhoInValuesSpinPolarized, poisson.phiTotRhoIn, poisson.phiExt, s, pseudoValues);
	          else
		    eigen.computeVEffSpinPolarized(rhoInValuesSpinPolarized, gradRhoInValuesSpinPolarized, poisson.phiTotRhoIn, poisson.phiExt, s);
	        }
	      for (int kPoint = 0; kPoint < d_maxkPoints; ++kPoint) 
	        {
	          d_kPointIndex = kPoint;
	          char buffer[100];
	          for(int j = 0; j < numPass; ++j)
	            { 
		       sprintf(buffer, "%s:%3u%s:%3u\n", "Beginning Chebyshev filter pass ", j+1, " for spin ", s+1);
		       pcout << buffer;
		       chebyshevSolver(s);
	            }
	        }
	    }
        }
      else
        {
	  if(xc_id < 4)
	      {
	      if(isPseudopotential)
		eigen.computeVEff(rhoInValues, poisson.phiTotRhoIn, poisson.phiExt, pseudoValues);
	      else
		eigen.computeVEff(rhoInValues, poisson.phiTotRhoIn, poisson.phiExt); 
	      }
	  else if (xc_id == 4)
	     {
	      if(isPseudopotential)
		eigen.computeVEff(rhoInValues, gradRhoInValues, poisson.phiTotRhoIn, poisson.phiExt, pseudoValues);
	      else
		eigen.computeVEff(rhoInValues, gradRhoInValues, poisson.phiTotRhoIn, poisson.phiExt);
	     } 
        
	  for (int kPoint = 0; kPoint < d_maxkPoints; ++kPoint) 
	    {
	      d_kPointIndex = kPoint;
	      for(int j = 0; j < numPass; ++j)
	      { 
		    sprintf(buffer, "%s:%3u\n", "Beginning Chebyshev filter pass ", j+1);
		    pcout << buffer;
		    chebyshevSolver(0);
	      }
	    }
>>>>>>> 67ca9afa
	}
 
       //fermi energy
        compute_fermienergy();
	//rhoOut
   computing_timer.enter_section("compute rho"); 
#ifdef ENABLE_PERIODIC_BC
   if (useSymm){
	computeLocalrhoOut();
	computeAndSymmetrize_rhoOut();
    }
   else
       compute_rhoOut();
#else
   compute_rhoOut();
#endif
    computing_timer.exit_section("compute rho"); 
      
      //compute integral rhoOut
      integralRhoValue=totalCharge(rhoOutValues);

      //phiTot with rhoOut
      sprintf(buffer, "Poisson solve for total electrostatic potential (rhoOut+b):\n"); pcout << buffer; 
<<<<<<< HEAD
      poissonPtr->solve(poissonPtr->phiTotRhoOut,constraintMatrixId, rhoOutValues);
      //pcout<<"L-2 Norm of Phi-out   :"<<poissonPtr->phiTotRhoOut.l2_norm()<<std::endl;
      //pcout<<"L-inf Norm of Phi-out :"<<poissonPtr->phiTotRhoOut.linfty_norm()<<std::endl;
=======
      poisson.solve(poisson.phiTotRhoOut,constraintMatrixId, rhoOutValues);
      pcout<<"L-2 Norm of Phi-out   :"<<poisson.phiTotRhoOut.l2_norm()<<std::endl;
      //pcout<<"L-inf Norm of Phi-out :"<<poisson.phiTotRhoOut.linfty_norm()<<std::endl;
>>>>>>> 67ca9afa
      //energy
      if (spinPolarized==1)
         compute_energy_spinPolarized();
      else
     	 compute_energy () ;
      pcout<<"SCF iteration " << scfIter+1 << " complete\n";
      
      //output wave functions
      //output();
      
      //
      scfIter++;
    }
  computing_timer.enter_section("configurational force computation"); 
  forcePtr->computeAtomsForces();
  forcePtr->printAtomsForces();
  computing_timer.exit_section("configurational force computation");  
  computing_timer.exit_section("solve"); 
}

//Output
template <unsigned int FEOrder>
void dftClass<FEOrder>::output () {
  //only generate wave function output for serial runs
  if (n_mpi_processes>1) return;
  //
  DataOut<3> data_outEigen;
  data_outEigen.attach_dof_handler (dofHandlerEigen);
  for (unsigned int i=0; i<eigenVectors[0].size(); ++i){
    char buffer[100]; sprintf(buffer,"eigen%u", i);  
    data_outEigen.add_data_vector (*eigenVectors[0][i], buffer);
  }
  data_outEigen.build_patches (C_num1DQuad<FEOrder>());
  data_outEigen.write_vtu_in_parallel(std::string("eigen.vtu").c_str(),mpi_communicator);
}

template class dftClass<1>;
template class dftClass<2>;
template class dftClass<3>;
template class dftClass<4>;
template class dftClass<5>;
template class dftClass<6>;
template class dftClass<7>;
template class dftClass<8>;
template class dftClass<9>;
template class dftClass<10>;
template class dftClass<11>;
template class dftClass<12>;<|MERGE_RESOLUTION|>--- conflicted
+++ resolved
@@ -397,22 +397,6 @@
 
      
       //eigen solve
-<<<<<<< HEAD
-
-      if(xc_id < 4)
-	{
-	  if(isPseudopotential)
-	    eigenPtr->computeVEff(rhoInValues, poissonPtr->phiTotRhoIn, poissonPtr->phiExt, pseudoValues);
-	  else
-	    eigenPtr->computeVEff(rhoInValues, poissonPtr->phiTotRhoIn, poissonPtr->phiExt); 
-	}
-      else if (xc_id == 4)
-	{
-	  if(isPseudopotential)
-	    eigenPtr->computeVEff(rhoInValues, gradRhoInValues, poissonPtr->phiTotRhoIn, poissonPtr->phiExt, pseudoValues);
-	  else
-	    eigenPtr->computeVEff(rhoInValues, gradRhoInValues, poissonPtr->phiTotRhoIn, poissonPtr->phiExt);
-=======
       if (spinPolarized==1)
 	{
 	  for(unsigned int s=0; s<2; ++s)
@@ -420,16 +404,16 @@
 	       if(xc_id < 4) 
 	        {
 		  if(isPseudopotential)
-		    eigen.computeVEffSpinPolarized(rhoInValuesSpinPolarized, poisson.phiTotRhoIn, poisson.phiExt, s, pseudoValues);
+		    eigenPtr->computeVEffSpinPolarized(rhoInValuesSpinPolarized, poissonPtr->phiTotRhoIn, poissonPtr->phiExt, s, pseudoValues);
 		  else
-		    eigen.computeVEffSpinPolarized(rhoInValuesSpinPolarized, poisson.phiTotRhoIn, poisson.phiExt, s);
+		    eigenPtr->computeVEffSpinPolarized(rhoInValuesSpinPolarized, poissonPtr->phiTotRhoIn, poissonPtr->phiExt, s);
                 }
 	       else if (xc_id == 4)
 	        {
 	          if(isPseudopotential)
-		    eigen.computeVEffSpinPolarized(rhoInValuesSpinPolarized, gradRhoInValuesSpinPolarized, poisson.phiTotRhoIn, poisson.phiExt, s, pseudoValues);
+		    eigenPtr->computeVEffSpinPolarized(rhoInValuesSpinPolarized, gradRhoInValuesSpinPolarized, poissonPtr->phiTotRhoIn, poissonPtr->phiExt, s, pseudoValues);
 	          else
-		    eigen.computeVEffSpinPolarized(rhoInValuesSpinPolarized, gradRhoInValuesSpinPolarized, poisson.phiTotRhoIn, poisson.phiExt, s);
+		    eigenPtr->computeVEffSpinPolarized(rhoInValuesSpinPolarized, gradRhoInValuesSpinPolarized, poissonPtr->phiTotRhoIn, poissonPtr->phiExt, s);
 	        }
 	      for (int kPoint = 0; kPoint < d_maxkPoints; ++kPoint) 
 	        {
@@ -449,16 +433,16 @@
 	  if(xc_id < 4)
 	      {
 	      if(isPseudopotential)
-		eigen.computeVEff(rhoInValues, poisson.phiTotRhoIn, poisson.phiExt, pseudoValues);
+		eigenPtr->computeVEff(rhoInValues, poissonPtr->phiTotRhoIn, poissonPtr->phiExt, pseudoValues);
 	      else
-		eigen.computeVEff(rhoInValues, poisson.phiTotRhoIn, poisson.phiExt); 
+		eigenPtr->computeVEff(rhoInValues, poissonPtr->phiTotRhoIn, poissonPtr->phiExt); 
 	      }
 	  else if (xc_id == 4)
 	     {
 	      if(isPseudopotential)
-		eigen.computeVEff(rhoInValues, gradRhoInValues, poisson.phiTotRhoIn, poisson.phiExt, pseudoValues);
+		eigenPtr->computeVEff(rhoInValues, gradRhoInValues, poissonPtr->phiTotRhoIn, poissonPtr->phiExt, pseudoValues);
 	      else
-		eigen.computeVEff(rhoInValues, gradRhoInValues, poisson.phiTotRhoIn, poisson.phiExt);
+		eigenPtr->computeVEff(rhoInValues, gradRhoInValues, poissonPtr->phiTotRhoIn, poissonPtr->phiExt);
 	     } 
         
 	  for (int kPoint = 0; kPoint < d_maxkPoints; ++kPoint) 
@@ -471,7 +455,6 @@
 		    chebyshevSolver(0);
 	      }
 	    }
->>>>>>> 67ca9afa
 	}
  
        //fermi energy
@@ -495,15 +478,10 @@
 
       //phiTot with rhoOut
       sprintf(buffer, "Poisson solve for total electrostatic potential (rhoOut+b):\n"); pcout << buffer; 
-<<<<<<< HEAD
       poissonPtr->solve(poissonPtr->phiTotRhoOut,constraintMatrixId, rhoOutValues);
       //pcout<<"L-2 Norm of Phi-out   :"<<poissonPtr->phiTotRhoOut.l2_norm()<<std::endl;
       //pcout<<"L-inf Norm of Phi-out :"<<poissonPtr->phiTotRhoOut.linfty_norm()<<std::endl;
-=======
-      poisson.solve(poisson.phiTotRhoOut,constraintMatrixId, rhoOutValues);
-      pcout<<"L-2 Norm of Phi-out   :"<<poisson.phiTotRhoOut.l2_norm()<<std::endl;
-      //pcout<<"L-inf Norm of Phi-out :"<<poisson.phiTotRhoOut.linfty_norm()<<std::endl;
->>>>>>> 67ca9afa
+
       //energy
       if (spinPolarized==1)
          compute_energy_spinPolarized();
