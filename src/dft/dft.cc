--- conflicted
+++ resolved
@@ -337,12 +337,8 @@
   //get access to triangulation objects from meshGenerator class
   //
   parallel::distributed::Triangulation<3> & triangulationPar = d_mesh.getParallelMesh();
-<<<<<<< HEAD
-  Triangulation<3,3> & triangulationSer = d_mesh.getSerialMesh();
+  parallel::distributed::Triangulation<3> & triangulationSer = d_mesh.getSerialMesh();
   writeMesh("meshInitial");
-=======
-  parallel::distributed::Triangulation<3> & triangulationSer = d_mesh.getSerialMesh();
->>>>>>> 37263696
   //
   //initialize dofHandlers and hanging-node constraints and periodic constraints on the unmoved Mesh
   //
