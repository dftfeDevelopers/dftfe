// ---------------------------------------------------------------------
//
// Copyright (c) 2017 The Regents of the University of Michigan and DFT-FE authors.
//
// This file is part of the DFT-FE code.
//
// The DFT-FE code is free software; you can use it, redistribute
// it, and/or modify it under the terms of the GNU Lesser General
// Public License as published by the Free Software Foundation; either
// version 2.1 of the License, or (at your option) any later version.
// The full text of the license can be found in the file LICENSE at
// the top level of the DFT-FE distribution.
//
// ---------------------------------------------------------------------
//
// @author Shiva Rudraraju (2016), Phani Motamarri (2016)
//

//source file for all energy computations 
double FermiDiracFunctionValue(double x,
			       std::vector<std::vector<double> > & eigenValues,
			       std::vector<double> & kPointWeights)
{

  int numberkPoints = eigenValues.size();
  int numberEigenValues = eigenValues[0].size();
  double functionValue = 0.0;
  double temp1,temp2;

  for(unsigned int kPoint = 0; kPoint < numberkPoints; ++kPoint)
    {
      for(unsigned int i = 0; i < numberEigenValues; i++)
	{
	  temp1 = (eigenValues[kPoint][i]-x)/(C_kb*TVal);
	  if(temp1 <= 0.0)
	    {
	      temp2  =  1.0/(1.0+exp(temp1));
	      functionValue += (2.0-spinPolarized)*kPointWeights[kPoint]*temp2;
	    }
	  else
	    {
	      temp2 =  1.0/(1.0+exp(-temp1));
	      functionValue += (2.0-spinPolarized)*kPointWeights[kPoint]*exp(-temp1)*temp2;
	    }
	}
    }

  return functionValue;

}

double FermiDiracFunctionDerivativeValue(double x,
					 std::vector<std::vector<double> > & eigenValues,
					 std::vector<double> & kPointWeights)
{

  int numberkPoints = eigenValues.size();
  int numberEigenValues = eigenValues[0].size();
  double functionDerivative = 0.0;
  double temp1,temp2;

  for(unsigned int kPoint = 0; kPoint < numberkPoints; ++kPoint)
    {
      for(unsigned int i = 0; i < numberEigenValues; i++)
	{
	  temp1 = (eigenValues[kPoint][i]-x)/(C_kb*TVal);
	  if(temp1 <= 0.0)
	    {
	      temp2  =  1.0/(1.0 + exp(temp1));
<<<<<<< HEAD
	      functionDerivative += 2.0*kPointWeights[kPoint]*(exp(temp1)/(C_kb*TVal))*temp2*temp2;
=======
	      functionDerivative += (2.0-spinPolarized)*kPointWeights[kPoint]*(exp(temp1)/(kb*TVal))*temp2*temp2;
>>>>>>> 67ca9afa
	    }
	  else
	    {
	      temp2 =  1.0/(1.0 + exp(-temp1));
<<<<<<< HEAD
	      functionDerivative += 2.0*kPointWeights[kPoint]*(exp(-temp1)/(C_kb*TVal))*temp2*temp2; 
=======
	      functionDerivative += (2.0-spinPolarized)*kPointWeights[kPoint]*(exp(-temp1)/(kb*TVal))*temp2*temp2; 
>>>>>>> 67ca9afa
	    }
	}
    }

  return functionDerivative;

}


//compute energies
template<unsigned int FEOrder>
void dftClass<FEOrder>::compute_energy()
{
  QGauss<3>  quadrature(C_num1DQuad<FEOrder>());
  FEValues<3> fe_values (FE, quadrature, update_values | update_gradients | update_JxW_values);
  const unsigned int   num_quad_points    = quadrature.size();
  std::vector<double> cellPhiTotRhoIn(num_quad_points);  
  std::vector<double> cellPhiTotRhoOut(num_quad_points);  
  std::vector<double> cellPhiExt(num_quad_points);
  
  //
  // Loop through all cells.
  //
  double bandEnergy=0.0;
  double partialOccupancy, factor;
  char buffer[100];
  for(int kPoint = 0; kPoint < d_maxkPoints; ++kPoint)
    {
      pcout << "kPoint: "<< kPoint <<std::endl;
      for (unsigned int i=0; i<numEigenValues; i++)
	{
	  factor=(eigenValues[kPoint][i]-fermiEnergy)/(C_kb*TVal);
	  //partialOccupancy=1.0/(1.0+exp(temp));
	  double partialOccupancy = (factor >= 0)?std::exp(-factor)/(1.0 + std::exp(-factor)) : 1.0/(1.0 + std::exp(factor));
	  bandEnergy+= 2*partialOccupancy*d_kPointWeights[kPoint]*eigenValues[kPoint][i];
	  sprintf(buffer, "%s %u: %0.14f\n", "fractional occupancy", i, partialOccupancy); pcout << buffer;
	}
      pcout << std::endl; 
      sprintf(buffer, "number of electrons: %18.16e \n", integralRhoValue); pcout << buffer;
    }
  pcout <<std::endl;
  double potentialTimesRho = 0.0, exchangeEnergy = 0.0, correlationEnergy = 0.0, electrostaticEnergyTotPot = 0.0; 

  //parallel loop over all elements
  typename DoFHandler<3>::active_cell_iterator cell = dofHandler.begin_active(), endc = dofHandler.end();

  if(xc_id == 4)
    {
      for (; cell!=endc; ++cell) 
	{
	  if (cell->is_locally_owned())
	    {
	      // Compute values for current cell.
	      fe_values.reinit (cell);
	      fe_values.get_function_values(poissonPtr->phiTotRhoIn,cellPhiTotRhoIn);
	      fe_values.get_function_values(poissonPtr->phiTotRhoOut,cellPhiTotRhoOut);
	      fe_values.get_function_values(poissonPtr->phiExt,cellPhiExt);
	  
	      // Get exc
	      std::vector<double> densityValueIn(num_quad_points), densityValueOut(num_quad_points);
	      std::vector<double> exchangeEnergyDensity(num_quad_points), corrEnergyDensity(num_quad_points);
	      std::vector<double> derExchEnergyWithInputDensity(num_quad_points), derCorrEnergyWithInputDensity(num_quad_points);
	      std::vector<double> derExchEnergyWithSigmaGradDenInput(num_quad_points),derCorrEnergyWithSigmaGradDenInput(num_quad_points);
	      std::vector<double> sigmaWithOutputGradDensity(num_quad_points), sigmaWithInputGradDensity(num_quad_points);
	      std::vector<double> gradRhoInDotgradRhoOut(num_quad_points);
	      for (unsigned int q_point=0; q_point<num_quad_points; ++q_point)
		{
		  densityValueIn[q_point] = (*rhoInValues)[cell->id()][q_point];
		  densityValueOut[q_point] = (*rhoOutValues)[cell->id()][q_point];
		  double gradRhoInX = ((*gradRhoInValues)[cell->id()][3*q_point + 0]);
		  double gradRhoInY = ((*gradRhoInValues)[cell->id()][3*q_point + 1]);
		  double gradRhoInZ = ((*gradRhoInValues)[cell->id()][3*q_point + 2]);
		  double gradRhoOutX = ((*gradRhoOutValues)[cell->id()][3*q_point + 0]);
		  double gradRhoOutY = ((*gradRhoOutValues)[cell->id()][3*q_point + 1]);
		  double gradRhoOutZ = ((*gradRhoOutValues)[cell->id()][3*q_point + 2]);
		  sigmaWithInputGradDensity[q_point] = gradRhoInX*gradRhoInX + gradRhoInY*gradRhoInY + gradRhoInZ*gradRhoInZ;
		  sigmaWithOutputGradDensity[q_point] = gradRhoOutX*gradRhoOutX + gradRhoOutY*gradRhoOutY + gradRhoOutZ*gradRhoOutZ;
		  gradRhoInDotgradRhoOut[q_point] = gradRhoInX*gradRhoOutX + gradRhoInY*gradRhoOutY + gradRhoInZ*gradRhoOutZ;
		}
	      xc_gga_exc(&funcX,num_quad_points,&densityValueOut[0],&sigmaWithOutputGradDensity[0],&exchangeEnergyDensity[0]);
	      xc_gga_exc(&funcC,num_quad_points,&densityValueOut[0],&sigmaWithOutputGradDensity[0],&corrEnergyDensity[0]);

	      xc_gga_vxc(&funcX,num_quad_points,&densityValueIn[0],&sigmaWithInputGradDensity[0],&derExchEnergyWithInputDensity[0],&derExchEnergyWithSigmaGradDenInput[0]);
	      xc_gga_vxc(&funcC,num_quad_points,&densityValueIn[0],&sigmaWithInputGradDensity[0],&derCorrEnergyWithInputDensity[0],&derCorrEnergyWithSigmaGradDenInput[0]);
	      for (unsigned int q_point=0; q_point<num_quad_points; ++q_point)
		{
		  // Veff computed with rhoIn
		  double Veff=cellPhiTotRhoIn[q_point]+derExchEnergyWithInputDensity[q_point]+derCorrEnergyWithInputDensity[q_point];
		  double VxcGrad = 2.0*(derExchEnergyWithSigmaGradDenInput[q_point]+derCorrEnergyWithSigmaGradDenInput[q_point])*gradRhoInDotgradRhoOut[q_point];

		  // Vtot, Vext computet with rhoIn
		  double Vtot=cellPhiTotRhoOut[q_point];
		  double Vext=cellPhiExt[q_point];

		  // quad rule
		  potentialTimesRho+=(Veff*((*rhoOutValues)[cell->id()][q_point])+VxcGrad)*fe_values.JxW (q_point);
		  exchangeEnergy+=(exchangeEnergyDensity[q_point])*((*rhoOutValues)[cell->id()][q_point])*fe_values.JxW(q_point);
		  correlationEnergy+=(corrEnergyDensity[q_point])*((*rhoOutValues)[cell->id()][q_point])*fe_values.JxW(q_point);
#ifdef ENABLE_PERIODIC_BC
		  electrostaticEnergyTotPot+=0.5*(Vtot)*((*rhoOutValues)[cell->id()][q_point])*fe_values.JxW(q_point);
#else
		  electrostaticEnergyTotPot+=0.5*(Vtot+Vext*0)*((*rhoOutValues)[cell->id()][q_point])*fe_values.JxW(q_point);
#endif
		}
	    }
	} 
    }
  else
    {
      for (; cell!=endc; ++cell) 
	{
	  if (cell->is_locally_owned())
	    {
	      // Compute values for current cell.
	      fe_values.reinit (cell);
	      fe_values.get_function_values(poissonPtr->phiTotRhoIn,cellPhiTotRhoIn);
	      fe_values.get_function_values(poissonPtr->phiTotRhoOut,cellPhiTotRhoOut);
	      fe_values.get_function_values(poissonPtr->phiExt,cellPhiExt);
	  
	      // Get Exc
	      std::vector<double> densityValueIn(num_quad_points), densityValueOut(num_quad_points);
	      std::vector<double> exchangeEnergyVal(num_quad_points), corrEnergyVal(num_quad_points);
	      std::vector<double> exchangePotentialVal(num_quad_points), corrPotentialVal(num_quad_points);
	      for (unsigned int q_point=0; q_point<num_quad_points; ++q_point)
		{
		  densityValueIn[q_point] = (*rhoInValues)[cell->id()][q_point];
		  densityValueOut[q_point] = (*rhoOutValues)[cell->id()][q_point];
		}
	      xc_lda_exc(&funcX,num_quad_points,&densityValueOut[0],&exchangeEnergyVal[0]);
	      xc_lda_exc(&funcC,num_quad_points,&densityValueOut[0],&corrEnergyVal[0]);
	      xc_lda_vxc(&funcX,num_quad_points,&densityValueIn[0],&exchangePotentialVal[0]);
	      xc_lda_vxc(&funcC,num_quad_points,&densityValueIn[0],&corrPotentialVal[0]);
	      for (unsigned int q_point = 0; q_point < num_quad_points; ++q_point)
		{
		  // Veff computed with rhoIn
		  double Veff=cellPhiTotRhoIn[q_point]+exchangePotentialVal[q_point]+corrPotentialVal[q_point];
		  // Vtot, Vext computet with rhoIn
		  double Vtot=cellPhiTotRhoOut[q_point];
		  double Vext=cellPhiExt[q_point];
		  potentialTimesRho+=Veff*((*rhoOutValues)[cell->id()][q_point])*fe_values.JxW (q_point);
		  exchangeEnergy+=(exchangeEnergyVal[q_point])*((*rhoOutValues)[cell->id()][q_point])*fe_values.JxW(q_point);
		  correlationEnergy+=(corrEnergyVal[q_point])*((*rhoOutValues)[cell->id()][q_point])*fe_values.JxW(q_point);
#ifdef ENABLE_PERIODIC_BC
		  electrostaticEnergyTotPot+=0.5*(Vtot)*((*rhoOutValues)[cell->id()][q_point])*fe_values.JxW(q_point);
#else
		  electrostaticEnergyTotPot+=0.5*(Vtot+Vext*0)*((*rhoOutValues)[cell->id()][q_point])*fe_values.JxW(q_point);
#endif
		}
	    }
	} 
    }


  
  double energy=-potentialTimesRho+exchangeEnergy+correlationEnergy+electrostaticEnergyTotPot;

  //
  //get nuclear electrostatic energy 0.5*sum_I*(phi_tot(RI) - VselfI(RI))
  //
  
  //
  //First evaluate sum_I*(Z_I*phi_tot(RI)) on atoms belonging to current processor
  //
  double phiContribution = 0.0,vSelfContribution=0.0;
  for (std::map<unsigned int, double>::iterator it=atoms.begin(); it!=atoms.end(); ++it)
    {
      phiContribution += (-it->second)*poissonPtr->phiTotRhoOut(it->first);//-charge*potential
    }

  //
  //Then evaluate sum_I*(Z_I*Vself_I(R_I)) on atoms belonging to current processor
  //
  for(int i = 0; i < d_localVselfs.size(); ++i)
    {
      vSelfContribution += (-d_localVselfs[i][0])*(d_localVselfs[i][1]);//-charge*potential
    }

  double nuclearElectrostaticEnergy = 0.5*(phiContribution - vSelfContribution);



  //sum over all processors
  double totalEnergy= Utilities::MPI::sum(energy, mpi_communicator);
  double totalpotentialTimesRho= Utilities::MPI::sum(potentialTimesRho, mpi_communicator); 
  double totalexchangeEnergy= Utilities::MPI::sum(exchangeEnergy, mpi_communicator); 
  double totalcorrelationEnergy= Utilities::MPI::sum(correlationEnergy, mpi_communicator);
  double totalelectrostaticEnergyPot= Utilities::MPI::sum(electrostaticEnergyTotPot, mpi_communicator);
  double totalNuclearElectrostaticEnergy = Utilities::MPI::sum(nuclearElectrostaticEnergy, mpi_communicator);


  //
  //total energy
  //
  totalEnergy+=bandEnergy;
 
 
#ifdef ENABLE_PERIODIC_BC
  totalEnergy+=totalNuclearElectrostaticEnergy;
#else
  totalEnergy+=totalNuclearElectrostaticEnergy;//repulsiveEnergy();
#endif


  double totalkineticEnergy=-totalpotentialTimesRho+bandEnergy;

  //output
  char bufferEnergy[200];
  pcout << "Energy computations\n";
  pcout << "-------------------\n";
  sprintf(bufferEnergy, "%-24s:%25.16e\n", "Band energy", bandEnergy); pcout << bufferEnergy; 
  sprintf(bufferEnergy, "%-24s:%25.16e\n", "Kinetic energy", totalkineticEnergy); pcout << bufferEnergy; 
  sprintf(bufferEnergy, "%-24s:%25.16e\n", "Exchange energy", totalexchangeEnergy); pcout << bufferEnergy; 
  sprintf(bufferEnergy, "%-24s:%25.16e\n", "Correlation energy", totalcorrelationEnergy); pcout << bufferEnergy; 
#ifdef ENABLE_PERIODIC_BC  
  sprintf(bufferEnergy, "%-24s:%25.16e\n", "Electrostatic energy", totalelectrostaticEnergyPot+totalNuclearElectrostaticEnergy); pcout << bufferEnergy; 
#else
  //double repulsive_energy= repulsiveEnergy();
  //sprintf(bufferEnergy, "%-24s:%25.16e\n", "Repulsive energy", repulsive_energy); pcout << bufferEnergy; 
  //sprintf(bufferEnergy, "%-24s:%25.16e\n", "Electrostatic energy", totalelectrostaticEnergyPot+repulsive_energy); pcout << bufferEnergy; 
  sprintf(bufferEnergy, "%-24s:%25.16e\n", "Electrostatic energy", totalelectrostaticEnergyPot+totalNuclearElectrostaticEnergy); pcout << bufferEnergy;   
#endif
  sprintf(bufferEnergy, "%-24s:%25.16e\n", "Total energy", totalEnergy); pcout << bufferEnergy; 
  sprintf(bufferEnergy, "%-24s:%25.16e\n", "Total energy per atom", totalEnergy/((double) atomLocations.size())); pcout << bufferEnergy; 
  /* 
  if (this_mpi_process == 0) {
    std::printf("Total energy:%30.20e \nTotal energy per atom:%30.20e \n", totalEnergy, totalEnergy/((double) atomLocations.size()));
    std::printf("Band energy:%30.20e \nKinetic energy:%30.20e \nExchange energy:%30.20e \nCorrelation energy:%30.20e \nElectrostatic energy Total Potential:%30.20e \nRepulsive energy:%30.20e \nNuclear Electrostatic Energy:%30.20e \n\n", bandEnergy, totalkineticEnergy, totalexchangeEnergy, totalcorrelationEnergy, totalelectrostaticEnergyPot, repulsiveEnergy(),totalNuclearElectrostaticEnergy);
  }
  */
}
 
//compute fermi energy
template<unsigned int FEOrder>
void dftClass<FEOrder>::compute_fermienergy()
{
  char bufferFermi[100];
  int count =  std::ceil(static_cast<double>(numElectrons)/(2.0-spinPolarized));

  std::vector<double> eigenValuesAllkPoints;
  for(int kPoint = 0; kPoint < d_maxkPoints; ++kPoint)
    {
      for(int statesIter = 0; statesIter < eigenValues[0].size(); ++statesIter)
	{
	  eigenValuesAllkPoints.push_back(eigenValues[kPoint][statesIter]);
	}
    }

  std::sort(eigenValuesAllkPoints.begin(),eigenValuesAllkPoints.end());

  unsigned int maxNumberFermiEnergySolveIterations = 100;
  double fe;
  double R = 1.0;

#ifdef ENABLE_PERIODIC_BC
  //
  //compute Fermi-energy first by bisection method
  //  
  double initialGuessLeft = eigenValuesAllkPoints[0];
  double initialGuessRight = eigenValuesAllkPoints[eigenValuesAllkPoints.size() - 1];

  double xLeft,xRight;

  xRight = initialGuessRight;
  xLeft = initialGuessLeft;
  

  for(int iter = 0; iter < maxNumberFermiEnergySolveIterations; ++iter)
    {
      double yRight = FermiDiracFunctionValue(xRight,
					      eigenValues,
					      d_kPointWeights) - numElectrons;

      double yLeft =  FermiDiracFunctionValue(xLeft,
					      eigenValues,
					      d_kPointWeights) - numElectrons;

      if((yLeft*yRight) > 0.0)
	{
	  pcout << " Bisection Method Failed " <<std::endl;
	  exit(-1);
	}
      
      double xBisected = (xLeft + xRight)/2.0;

      double yBisected = FermiDiracFunctionValue(xBisected,
						 eigenValues,
						 d_kPointWeights) - numElectrons;

      if((yBisected*yLeft) > 0.0)
	xLeft = xBisected;
      else
	xRight = xBisected;
					      
      if (std::abs(yBisected) <= 1.0e-09 || iter == maxNumberFermiEnergySolveIterations-1)
	{
	  fe = xBisected;
	  R  = std::abs(yBisected);
	  break;
	}

    }
  sprintf(bufferFermi, "%-50s: %25.16e\n", "Fermi energy constraint residual (bisection)", R); pcout << bufferFermi; 
#else
   fe = eigenValuesAllkPoints[d_maxkPoints*count - 1];
#endif  
  //
  //compute residual and find FermiEnergy using Newton-Raphson solve
  //
  //double R = 1.0;
  unsigned int iter = 0;
  double  functionValue, functionDerivativeValue;

  while((std::abs(R) > 1.0e-12) && (iter < maxNumberFermiEnergySolveIterations))
    {
      /*functionValue = 0.0; functionDerivative = 0.0;
      for(unsigned int kPoint = 0; kPoint < d_maxkPoints; ++kPoint)
	{
	  for (unsigned int i = 0; i < numEigenValues; i++)
	    {
	      temp1 = (eigenValues[kPoint][i]-fe)/(C_kb*TVal);
	      if (temp1 <= 0.0)
		{
		  temp2  =  1.0/(1.0+exp(temp1));
		  functionValue += 2.0*d_kPointWeights[kPoint]*temp2;
		  functionDerivative += 2.0*d_kPointWeights[kPoint]*(exp(temp1)/(C_kb*TVal))*temp2*temp2;
		}
	      else
		{
		  temp2 =  1.0/(1.0+exp(-temp1));
		  functionValue += 2.0*d_kPointWeights[kPoint]*exp(-temp1)*temp2;
		  functionDerivative += 2.0*d_kPointWeights[kPoint]*(exp(-temp1)/(C_kb*TVal))*temp2*temp2;       
		}
	    }
	    }*/

      functionValue = FermiDiracFunctionValue(fe,
					      eigenValues,
					      d_kPointWeights);

      functionDerivativeValue = FermiDiracFunctionDerivativeValue(fe,
								  eigenValues,
								  d_kPointWeights);

      R   =  functionValue - numElectrons;
      fe += -R/functionDerivativeValue; 
      iter++;
    }

  if(std::abs(R) > 1.0e-12)
    {
      pcout << "Fermi Energy computation: Newton iterations failed to converge\n";
      //exit(-1);
    }

  sprintf(bufferFermi, "%-50s: %25.16e\n", "Fermi energy constraint residual (Newton-Raphson)", std::abs(R)); pcout << bufferFermi; 

  //set Fermi energy
  fermiEnergy = fe;
  sprintf(bufferFermi, "%-50s: %25.16e\n\n", "Fermi energy", fermiEnergy); pcout << bufferFermi; 
}

template<unsigned int FEOrder>
double dftClass<FEOrder>::repulsiveEnergy()
{
  double energy=0.0;
  for (unsigned int n1=0; n1<atomLocations.size(); n1++){
    for (unsigned int n2=n1+1; n2<atomLocations.size(); n2++){
      double Z1,Z2;
      if(isPseudopotential)
	{
	  Z1=atomLocations[n1][1];
	  Z2=atomLocations[n2][1];
	}
      else
	{
	  Z1=atomLocations[n1][0];
	  Z2=atomLocations[n2][0];
	}
      Point<3> atom1(atomLocations[n1][2],atomLocations[n1][3],atomLocations[n1][4]);
      Point<3> atom2(atomLocations[n2][2],atomLocations[n2][3],atomLocations[n2][4]);
      energy+=(Z1*Z2)/atom1.distance(atom2);
    }
  }
  return energy;
}
//compute energies
template<unsigned int FEOrder>
void dftClass<FEOrder>::compute_energy_spinPolarized()
{
  QGauss<3>  quadrature(FEOrder+1);
  FEValues<3> fe_values (FE, quadrature, update_values | update_gradients | update_JxW_values);
  const unsigned int   num_quad_points    = quadrature.size();
  std::vector<double> cellPhiTotRhoIn(num_quad_points);  
  std::vector<double> cellPhiTotRhoOut(num_quad_points);  
  std::vector<double> cellPhiExt(num_quad_points);
  
  //
  // Loop through all cells.
  //
  double bandEnergy=0.0;
  double partialOccupancy, factor;
  char buffer[100];
  for(int kPoint = 0; kPoint < d_maxkPoints; ++kPoint)
    {
      pcout << "kPoint: "<< kPoint <<std::endl;
      for (unsigned int i=0; i<(1+spinPolarized)*numEigenValues; i++)
	{
	  factor=(eigenValues[kPoint][i]-fermiEnergy)/(kb*TVal);
	  //partialOccupancy=1.0/(1.0+exp(temp));
	  double partialOccupancy = (factor >= 0)?std::exp(-factor)/(1.0 + std::exp(-factor)) : 1.0/(1.0 + std::exp(factor));
	  bandEnergy+= (2-spinPolarized)*partialOccupancy*d_kPointWeights[kPoint]*eigenValues[kPoint][i];
	  sprintf(buffer, "%s %u: %0.14f\n", "fractional occupancy", i, partialOccupancy); pcout << buffer;
	}
      pcout << std::endl; 
      sprintf(buffer, "number of electrons: %18.16e \n", integralRhoValue); pcout << buffer;
    }
  pcout <<std::endl;
  double potentialTimesRho = 0.0, exchangeEnergy = 0.0, correlationEnergy = 0.0, electrostaticEnergyTotPot = 0.0; 

  

  //parallel loop over all elements
  typename DoFHandler<3>::active_cell_iterator cell = dofHandler.begin_active(), endc = dofHandler.end();

  if(xc_id == 4)
    {
      for (; cell!=endc; ++cell) 
	{
	  if (cell->is_locally_owned())
	    {
	      // Compute values for current cell.
	      fe_values.reinit (cell);
	      fe_values.get_function_values(poisson.phiTotRhoIn,cellPhiTotRhoIn);
	      fe_values.get_function_values(poisson.phiTotRhoOut,cellPhiTotRhoOut);
	      fe_values.get_function_values(poisson.phiExt,cellPhiExt);
	  
	      // Get exc
	      std::vector<double> densityValueIn(2*num_quad_points), densityValueOut(2*num_quad_points);
	      std::vector<double> exchangeEnergyDensity(num_quad_points), corrEnergyDensity(num_quad_points);
	      std::vector<double> derExchEnergyWithInputDensity(2*num_quad_points), derCorrEnergyWithInputDensity(2*num_quad_points);
	      std::vector<double> derExchEnergyWithSigmaGradDenInput(3*num_quad_points),derCorrEnergyWithSigmaGradDenInput(3*num_quad_points);
	      std::vector<double> sigmaWithOutputGradDensity(3*num_quad_points), sigmaWithInputGradDensity(3*num_quad_points);
	      std::vector<double> gradRhoInDotgradRhoOut(3*num_quad_points);
	      for (unsigned int q_point=0; q_point<num_quad_points; ++q_point)
		{
		   densityValueIn[2*q_point+0] = (*rhoInValuesSpinPolarized)[cell->id()][2*q_point+0];
                  densityValueIn[2*q_point+1] = (*rhoInValuesSpinPolarized)[cell->id()][2*q_point+1];
                  densityValueOut[2*q_point+0] = (*rhoOutValuesSpinPolarized)[cell->id()][2*q_point+0];
                  densityValueOut[2*q_point+1] = (*rhoOutValuesSpinPolarized)[cell->id()][2*q_point+1];
		  //
		  double gradRhoInX1 = ((*gradRhoInValuesSpinPolarized)[cell->id()][6*q_point + 0]);
		  double gradRhoInY1 = ((*gradRhoInValuesSpinPolarized)[cell->id()][6*q_point + 1]);
		  double gradRhoInZ1 = ((*gradRhoInValuesSpinPolarized)[cell->id()][6*q_point + 2]);
		  double gradRhoOutX1 = ((*gradRhoOutValuesSpinPolarized)[cell->id()][6*q_point + 0]);
		  double gradRhoOutY1 = ((*gradRhoOutValuesSpinPolarized)[cell->id()][6*q_point + 1]);
		  double gradRhoOutZ1 = ((*gradRhoOutValuesSpinPolarized)[cell->id()][6*q_point + 2]);
		 //
		  double gradRhoInX2 = ((*gradRhoInValuesSpinPolarized)[cell->id()][6*q_point + 3]);
		  double gradRhoInY2 = ((*gradRhoInValuesSpinPolarized)[cell->id()][6*q_point + 4]);
		  double gradRhoInZ2 = ((*gradRhoInValuesSpinPolarized)[cell->id()][6*q_point + 5]);
		  double gradRhoOutX2 = ((*gradRhoOutValuesSpinPolarized)[cell->id()][6*q_point + 3]);
		  double gradRhoOutY2 = ((*gradRhoOutValuesSpinPolarized)[cell->id()][6*q_point + 4]);
		  double gradRhoOutZ2 = ((*gradRhoOutValuesSpinPolarized)[cell->id()][6*q_point + 5]);
		//
		  sigmaWithInputGradDensity[3*q_point+0] = gradRhoInX1*gradRhoInX1 + gradRhoInY1*gradRhoInY1 + gradRhoInZ1*gradRhoInZ1;
		  sigmaWithInputGradDensity[3*q_point+1] = gradRhoInX1*gradRhoInX2 + gradRhoInY1*gradRhoInY2 + gradRhoInZ1*gradRhoInZ2;
		  sigmaWithInputGradDensity[3*q_point+2] = gradRhoInX2*gradRhoInX2 + gradRhoInY2*gradRhoInY2 + gradRhoInZ2*gradRhoInZ2;
		  sigmaWithOutputGradDensity[3*q_point+0] = gradRhoOutX1*gradRhoOutX1 + gradRhoOutY1*gradRhoOutY1 + gradRhoOutZ1*gradRhoOutZ1;
		  sigmaWithOutputGradDensity[3*q_point+1] = gradRhoOutX1*gradRhoOutX2 + gradRhoOutY1*gradRhoOutY2 + gradRhoOutZ1*gradRhoOutZ2;
		  sigmaWithOutputGradDensity[3*q_point+2] = gradRhoOutX2*gradRhoOutX2 + gradRhoOutY2*gradRhoOutY2 + gradRhoOutZ2*gradRhoOutZ2;
		  gradRhoInDotgradRhoOut[3*q_point+0] = gradRhoInX1*gradRhoOutX1 + gradRhoInY1*gradRhoOutY1 + gradRhoInZ1*gradRhoOutZ1;
		  gradRhoInDotgradRhoOut[3*q_point+1] = gradRhoInX1*gradRhoOutX2 + gradRhoInY1*gradRhoOutY2 + gradRhoInZ1*gradRhoOutZ2;
                  gradRhoInDotgradRhoOut[3*q_point+2] = gradRhoInX2*gradRhoOutX2 + gradRhoInY2*gradRhoOutY2 + gradRhoInZ2*gradRhoOutZ2;
		}
	      xc_gga_exc(&funcX,num_quad_points,&densityValueOut[0],&sigmaWithOutputGradDensity[0],&exchangeEnergyDensity[0]);
	      xc_gga_exc(&funcC,num_quad_points,&densityValueOut[0],&sigmaWithOutputGradDensity[0],&corrEnergyDensity[0]);

	      xc_gga_vxc(&funcX,num_quad_points,&densityValueIn[0],&sigmaWithInputGradDensity[0],&derExchEnergyWithInputDensity[0],&derExchEnergyWithSigmaGradDenInput[0]);
	      xc_gga_vxc(&funcC,num_quad_points,&densityValueIn[0],&sigmaWithInputGradDensity[0],&derCorrEnergyWithInputDensity[0],&derCorrEnergyWithSigmaGradDenInput[0]);
	      for (unsigned int q_point=0; q_point<num_quad_points; ++q_point)
		{
		  // Veff computed with rhoIn
		  double Veff=cellPhiTotRhoIn[q_point]+derExchEnergyWithInputDensity[2*q_point+0]+derCorrEnergyWithInputDensity[2*q_point+0];
		  double VxcGrad = 2.0*(derExchEnergyWithSigmaGradDenInput[3*q_point+0]+derCorrEnergyWithSigmaGradDenInput[3*q_point+0])*gradRhoInDotgradRhoOut[3*q_point+0];
		  VxcGrad += 2.0*(derExchEnergyWithSigmaGradDenInput[3*q_point+1]+derCorrEnergyWithSigmaGradDenInput[3*q_point+1])*gradRhoInDotgradRhoOut[3*q_point+1];
		  VxcGrad += 2.0*(derExchEnergyWithSigmaGradDenInput[3*q_point+2]+derCorrEnergyWithSigmaGradDenInput[3*q_point+2] )*gradRhoInDotgradRhoOut[3*q_point+2];
		  potentialTimesRho+=(Veff*((*rhoOutValuesSpinPolarized)[cell->id()][2*q_point+0])+VxcGrad)*fe_values.JxW (q_point);
		  Veff=cellPhiTotRhoIn[q_point]+derExchEnergyWithInputDensity[2*q_point+1]+derCorrEnergyWithInputDensity[2*q_point+1];
		  potentialTimesRho+=(Veff*((*rhoOutValuesSpinPolarized)[cell->id()][2*q_point+1]))*fe_values.JxW (q_point);
		  // Vtot, Vext computet with rhoIn
		  double Vtot=cellPhiTotRhoOut[q_point];
		  double Vext=cellPhiExt[q_point];
		  // quad rule
		  exchangeEnergy+=(exchangeEnergyDensity[q_point])*((*rhoOutValues)[cell->id()][q_point])*fe_values.JxW(q_point);
		  correlationEnergy+=(corrEnergyDensity[q_point])*((*rhoOutValues)[cell->id()][q_point])*fe_values.JxW(q_point);
#ifdef ENABLE_PERIODIC_BC
		  electrostaticEnergyTotPot+=0.5*(Vtot)*((*rhoOutValues)[cell->id()][q_point])*fe_values.JxW(q_point);
#else
		  electrostaticEnergyTotPot+=0.5*(Vtot+Vext)*((*rhoOutValues)[cell->id()][q_point])*fe_values.JxW(q_point);
#endif
		}
	    }
	} 
    }
  else
    {
      for (; cell!=endc; ++cell) 
	{
	  if (cell->is_locally_owned())
	    {
	      // Compute values for current cell.
	      fe_values.reinit (cell);
	      fe_values.get_function_values(poisson.phiTotRhoIn,cellPhiTotRhoIn);
	      fe_values.get_function_values(poisson.phiTotRhoOut,cellPhiTotRhoOut);
	      fe_values.get_function_values(poisson.phiExt,cellPhiExt);
	  
	      // Get Exc
	      std::vector<double> densityValueIn(2*num_quad_points), densityValueOut(2*num_quad_points);
	      std::vector<double> exchangeEnergyVal(num_quad_points), corrEnergyVal(num_quad_points);
	      std::vector<double> exchangePotentialVal(2*num_quad_points), corrPotentialVal(2*num_quad_points);
	      for (unsigned int q_point=0; q_point<2*num_quad_points; ++q_point)
		{
		  densityValueIn[q_point] = (*rhoInValuesSpinPolarized)[cell->id()][q_point];
                  densityValueOut[q_point] = (*rhoOutValuesSpinPolarized)[cell->id()][q_point];
		}
              //
           
	      xc_lda_exc(&funcX,num_quad_points,&densityValueOut[0],&exchangeEnergyVal[0]);
	      xc_lda_exc(&funcC,num_quad_points,&densityValueOut[0],&corrEnergyVal[0]);
	      xc_lda_vxc(&funcX,num_quad_points,&densityValueIn[0],&exchangePotentialVal[0]);
	      xc_lda_vxc(&funcC,num_quad_points,&densityValueIn[0],&corrPotentialVal[0]);

	      for (unsigned int q_point = 0; q_point < num_quad_points; ++q_point)
		{
                   // Vtot, Vext computet with rhoIn
		  double Vtot=cellPhiTotRhoOut[q_point];
		  double Vext=cellPhiExt[q_point];
		  // Veff computed with rhoIn
		  double Veff=cellPhiTotRhoIn[q_point]+exchangePotentialVal[2*q_point]+corrPotentialVal[2*q_point] ;
		  potentialTimesRho+=Veff*((*rhoOutValuesSpinPolarized)[cell->id()][2*q_point])*fe_values.JxW (q_point);
		  //
		  Veff= cellPhiTotRhoIn[q_point]+exchangePotentialVal[2*q_point+1]+corrPotentialVal[2*q_point+1] ;
		  potentialTimesRho+=Veff*((*rhoOutValuesSpinPolarized)[cell->id()][2*q_point+1])*fe_values.JxW (q_point);
		  //
		  exchangeEnergy+=(exchangeEnergyVal[q_point])*((*rhoOutValues)[cell->id()][q_point])*fe_values.JxW(q_point);
                  //exchangeEnergy+=(exchangeEnergyVal[2*q_point+1])*((*rhoOutValuesSpinPolarized)[cell->id()][2*q_point+1])*fe_values.JxW(q_point) ;
		  correlationEnergy+=(corrEnergyVal[q_point])*((*rhoOutValues)[cell->id()][q_point])*fe_values.JxW(q_point) ; 
		  //correlationEnergy+=(corrEnergyVal[2*q_point+1])*((*rhoOutValuesSpinPolarized)[cell->id()][2*q_point+1])*fe_values.JxW(q_point);
#ifdef ENABLE_PERIODIC_BC
		  electrostaticEnergyTotPot+=0.5*(Vtot)*((*rhoOutValues)[cell->id()][q_point])*fe_values.JxW(q_point);
#else
		  electrostaticEnergyTotPot+=0.5*(Vtot+Vext)*((*rhoOutValues)[cell->id()][q_point])*fe_values.JxW(q_point);
#endif
		}
	    }
	} 
    }



  
  double energy=-potentialTimesRho+exchangeEnergy+correlationEnergy+electrostaticEnergyTotPot;

  //
  //get nuclear electrostatic energy 0.5*sum_I*(phi_tot(RI) - VselfI(RI))
  //
  
  //
  //First evaluate sum_I*(Z_I*phi_tot(RI)) on atoms belonging to current processor
  //
  double phiContribution = 0.0,vSelfContribution=0.0;
  for (std::map<unsigned int, double>::iterator it=atoms.begin(); it!=atoms.end(); ++it)
    {
      phiContribution += (-it->second)*poisson.phiTotRhoOut(it->first);//-charge*potential
    }

  //
  //Then evaluate sum_I*(Z_I*Vself_I(R_I)) on atoms belonging to current processor
  //
  for(int i = 0; i < d_localVselfs.size(); ++i)
    {
      vSelfContribution += (-d_localVselfs[i][0])*(d_localVselfs[i][1]);//-charge*potential
    }

  double nuclearElectrostaticEnergy = 0.5*(phiContribution - vSelfContribution);



  //sum over all processors
  double totalEnergy= Utilities::MPI::sum(energy, mpi_communicator);
  double totalpotentialTimesRho= Utilities::MPI::sum(potentialTimesRho, mpi_communicator); 
  double totalexchangeEnergy= Utilities::MPI::sum(exchangeEnergy, mpi_communicator); 
  double totalcorrelationEnergy= Utilities::MPI::sum(correlationEnergy, mpi_communicator);
  double totalelectrostaticEnergyPot= Utilities::MPI::sum(electrostaticEnergyTotPot, mpi_communicator);
  double totalNuclearElectrostaticEnergy = Utilities::MPI::sum(nuclearElectrostaticEnergy, mpi_communicator);

  //
  //total energy
  //
  totalEnergy+=bandEnergy;
 
 
#ifdef ENABLE_PERIODIC_BC
  totalEnergy+=totalNuclearElectrostaticEnergy;
#else
  totalEnergy+=repulsiveEnergy();
#endif


  double totalkineticEnergy=-totalpotentialTimesRho+bandEnergy;

  //output
  char bufferEnergy[200];
  pcout << "Energy computations\n";
  pcout << "-------------------\n";
  sprintf(bufferEnergy, "%-24s:%25.16e\n", "Band energy", bandEnergy); pcout << bufferEnergy; 
  sprintf(bufferEnergy, "%-24s:%25.16e\n", "Kinetic energy", totalkineticEnergy); pcout << bufferEnergy; 
  sprintf(bufferEnergy, "%-24s:%25.16e\n", "Exchange energy", totalexchangeEnergy); pcout << bufferEnergy; 
  sprintf(bufferEnergy, "%-24s:%25.16e\n", "Correlation energy", totalcorrelationEnergy); pcout << bufferEnergy; 
#ifdef ENABLE_PERIODIC_BC  
  sprintf(bufferEnergy, "%-24s:%25.16e\n", "Electrostatic energy", totalelectrostaticEnergyPot+totalNuclearElectrostaticEnergy); pcout << bufferEnergy; 
#else
  double repulsive_energy= repulsiveEnergy();
  sprintf(bufferEnergy, "%-24s:%25.16e\n", "Repulsive energy", repulsive_energy); pcout << bufferEnergy; 
  sprintf(bufferEnergy, "%-24s:%25.16e\n", "Electrostatic energy", totalelectrostaticEnergyPot+repulsive_energy); pcout << bufferEnergy; 
#endif
  sprintf(bufferEnergy, "%-24s:%25.16e\n", "Total energy", totalEnergy); pcout << bufferEnergy; 
  sprintf(bufferEnergy, "%-24s:%25.16e\n", "Total energy per atom", totalEnergy/((double) atomLocations.size())); pcout << bufferEnergy; 
  /* 
  if (this_mpi_process == 0) {
    std::printf("Total energy:%30.20e \nTotal energy per atom:%30.20e \n", totalEnergy, totalEnergy/((double) atomLocations.size()));
    std::printf("Band energy:%30.20e \nKinetic energy:%30.20e \nExchange energy:%30.20e \nCorrelation energy:%30.20e \nElectrostatic energy Total Potential:%30.20e \nRepulsive energy:%30.20e \nNuclear Electrostatic Energy:%30.20e \n\n", bandEnergy, totalkineticEnergy, totalexchangeEnergy, totalcorrelationEnergy, totalelectrostaticEnergyPot, repulsiveEnergy(),totalNuclearElectrostaticEnergy);
  }
  */
}<|MERGE_RESOLUTION|>--- conflicted
+++ resolved
@@ -67,20 +67,13 @@
 	  if(temp1 <= 0.0)
 	    {
 	      temp2  =  1.0/(1.0 + exp(temp1));
-<<<<<<< HEAD
-	      functionDerivative += 2.0*kPointWeights[kPoint]*(exp(temp1)/(C_kb*TVal))*temp2*temp2;
-=======
 	      functionDerivative += (2.0-spinPolarized)*kPointWeights[kPoint]*(exp(temp1)/(kb*TVal))*temp2*temp2;
->>>>>>> 67ca9afa
 	    }
 	  else
 	    {
 	      temp2 =  1.0/(1.0 + exp(-temp1));
-<<<<<<< HEAD
-	      functionDerivative += 2.0*kPointWeights[kPoint]*(exp(-temp1)/(C_kb*TVal))*temp2*temp2; 
-=======
 	      functionDerivative += (2.0-spinPolarized)*kPointWeights[kPoint]*(exp(-temp1)/(kb*TVal))*temp2*temp2; 
->>>>>>> 67ca9afa
+
 	    }
 	}
     }
