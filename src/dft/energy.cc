--- conflicted
+++ resolved
@@ -319,16 +319,9 @@
 void dftClass<FEOrder>::compute_fermienergy()
 {
   char bufferFermi[100];
-<<<<<<< HEAD
-  int count =  std::ceil(static_cast<double>(numElectrons)/(2.0-spinPolarized));
-=======
-  int count =  std::ceil(static_cast<double>(numElectrons)/2.0);
+ int count =  std::ceil(static_cast<double>(numElectrons)/(2.0-spinPolarized));
   double TVal = dftParameters::TVal;
 
-
-
-
->>>>>>> fa7ff1eb
 
   std::vector<double> eigenValuesAllkPoints;
   for(int kPoint = 0; kPoint < d_maxkPoints; ++kPoint)
