// ---------------------------------------------------------------------
//
// Copyright (c) 2017 The Regents of the University of Michigan and DFT-FE authors.
//
// This file is part of the DFT-FE code.
//
// The DFT-FE code is free software; you can use it, redistribute
// it, and/or modify it under the terms of the GNU Lesser General
// Public License as published by the Free Software Foundation; either
// version 2.1 of the License, or (at your option) any later version.
// The full text of the license can be found in the file LICENSE at
// the top level of the DFT-FE distribution.
//
// ---------------------------------------------------------------------
//
// @author Shiva Rudraraju (2016), Phani Motamarri (2016)
//


//source file for all energy computations
#include "../../include/dftParameters.h"


double FermiDiracFunctionValue(double x,
			       std::vector<std::vector<double> > & eigenValues,
			       std::vector<double> & kPointWeights,
			       double &TVal)
{

  int numberkPoints = eigenValues.size();
  int numberEigenValues = eigenValues[0].size();
  double functionValue = 0.0;
  double temp1,temp2;


  for(unsigned int kPoint = 0; kPoint < numberkPoints; ++kPoint)
    {
      for(unsigned int i = 0; i < numberEigenValues; i++)
	{
	  temp1 = (eigenValues[kPoint][i]-x)/(C_kb*TVal);
	  if(temp1 <= 0.0)
	    {
	      temp2  =  1.0/(1.0+exp(temp1));
	      functionValue += (2.0-dftParameters::spinPolarized)*kPointWeights[kPoint]*temp2;
	    }
	  else
	    {
	      temp2 =  1.0/(1.0+exp(-temp1));
	      functionValue += (2.0-dftParameters::spinPolarized)*kPointWeights[kPoint]*exp(-temp1)*temp2;
	    }
	}
    }

  return functionValue;

}

double FermiDiracFunctionDerivativeValue(double x,
					 std::vector<std::vector<double> > & eigenValues,
					 std::vector<double> & kPointWeights,
					 double &TVal)
{

  int numberkPoints = eigenValues.size();
  int numberEigenValues = eigenValues[0].size();
  double functionDerivative = 0.0;
  double temp1,temp2;

  for(unsigned int kPoint = 0; kPoint < numberkPoints; ++kPoint)
    {
      for(unsigned int i = 0; i < numberEigenValues; i++)
	{
	  temp1 = (eigenValues[kPoint][i]-x)/(C_kb*TVal);
	  if(temp1 <= 0.0)
	    {
	      temp2  =  1.0/(1.0 + exp(temp1));
	      functionDerivative += (2.0-dftParameters::spinPolarized)*kPointWeights[kPoint]*(exp(temp1)/(C_kb*TVal))*temp2*temp2;
	    }
	  else
	    {
	      temp2 =  1.0/(1.0 + exp(-temp1));
<<<<<<< HEAD
	      functionDerivative += (2.0-dftParameters::spinPolarized)*kPointWeights[kPoint]*(exp(-temp1)/(C_kb*TVal))*temp2*temp2; 
=======
	      functionDerivative += (2.0-spinPolarized)*kPointWeights[kPoint]*(exp(-temp1)/(C_kb*TVal))*temp2*temp2;
>>>>>>> d40d198b

	    }
	}
    }

  return functionDerivative;

}


//compute energies
template<unsigned int FEOrder>
double dftClass<FEOrder>::compute_energy(const bool print)
{
  QGauss<3>  quadrature(C_num1DQuad<FEOrder>());
  FEValues<3> fe_values (FE, quadrature, update_values | update_gradients | update_JxW_values);
  const unsigned int   num_quad_points    = quadrature.size();
  std::vector<double> cellPhiTotRhoIn(num_quad_points);
  std::vector<double> cellPhiTotRhoOut(num_quad_points);
  std::vector<double> cellPhiExt(num_quad_points);
  double TVal = dftParameters::TVal;



  //
  // Loop through all cells.
  //
  double bandEnergy=0.0, bandEnergyLocal=0.0;
  double partialOccupancy, factor;
  for(int kPoint = 0; kPoint < d_maxkPoints; ++kPoint)
    {
      if (dftParameters::verbosity==2)
         pcout << "kPoint: "<< kPoint <<std::endl;
      for (unsigned int i=0; i<numEigenValues; i++)
	{
	  factor=(eigenValues[kPoint][i]-fermiEnergy)/(C_kb*TVal);
	  //partialOccupancy=1.0/(1.0+exp(temp));
	  double partialOccupancy = (factor >= 0)?std::exp(-factor)/(1.0 + std::exp(-factor)) : 1.0/(1.0 + std::exp(factor));
	  bandEnergyLocal+= 2*partialOccupancy*d_kPointWeights[kPoint]*eigenValues[kPoint][i];
	  if (dftParameters::verbosity==2)
	     pcout<< "fractional occupancy "<< i<<": "<< partialOccupancy<< std::endl;
	}
      if (dftParameters::verbosity==2)
        pcout << std::endl<<"number of electrons: "<< integralRhoValue<< std::endl;
    }

   bandEnergy= Utilities::MPI::sum(bandEnergyLocal, interpoolcomm);

  double potentialTimesRho = 0.0, exchangeEnergy = 0.0, correlationEnergy = 0.0, electrostaticEnergyTotPot = 0.0;

  //parallel loop over all elements
  typename DoFHandler<3>::active_cell_iterator cell = dofHandler.begin_active(), endc = dofHandler.end();

  if(dftParameters::xc_id == 4)
    {
      for (; cell!=endc; ++cell)
	{
	  if (cell->is_locally_owned())
	    {
	      // Compute values for current cell.
	      fe_values.reinit (cell);
	      fe_values.get_function_values(poissonPtr->phiTotRhoIn,cellPhiTotRhoIn);
	      fe_values.get_function_values(poissonPtr->phiTotRhoOut,cellPhiTotRhoOut);
	      fe_values.get_function_values(poissonPtr->phiExt,cellPhiExt);

	      // Get exc
	      std::vector<double> densityValueIn(num_quad_points), densityValueOut(num_quad_points);
	      std::vector<double> exchangeEnergyDensity(num_quad_points), corrEnergyDensity(num_quad_points);
	      std::vector<double> derExchEnergyWithInputDensity(num_quad_points), derCorrEnergyWithInputDensity(num_quad_points);
	      std::vector<double> derExchEnergyWithSigmaGradDenInput(num_quad_points),derCorrEnergyWithSigmaGradDenInput(num_quad_points);
	      std::vector<double> sigmaWithOutputGradDensity(num_quad_points), sigmaWithInputGradDensity(num_quad_points);
	      std::vector<double> gradRhoInDotgradRhoOut(num_quad_points);
	      for (unsigned int q_point=0; q_point<num_quad_points; ++q_point)
		{
		  densityValueIn[q_point] = (*rhoInValues)[cell->id()][q_point];
		  densityValueOut[q_point] = (*rhoOutValues)[cell->id()][q_point];
		  double gradRhoInX = ((*gradRhoInValues)[cell->id()][3*q_point + 0]);
		  double gradRhoInY = ((*gradRhoInValues)[cell->id()][3*q_point + 1]);
		  double gradRhoInZ = ((*gradRhoInValues)[cell->id()][3*q_point + 2]);
		  double gradRhoOutX = ((*gradRhoOutValues)[cell->id()][3*q_point + 0]);
		  double gradRhoOutY = ((*gradRhoOutValues)[cell->id()][3*q_point + 1]);
		  double gradRhoOutZ = ((*gradRhoOutValues)[cell->id()][3*q_point + 2]);
		  sigmaWithInputGradDensity[q_point] = gradRhoInX*gradRhoInX + gradRhoInY*gradRhoInY + gradRhoInZ*gradRhoInZ;
		  sigmaWithOutputGradDensity[q_point] = gradRhoOutX*gradRhoOutX + gradRhoOutY*gradRhoOutY + gradRhoOutZ*gradRhoOutZ;
		  gradRhoInDotgradRhoOut[q_point] = gradRhoInX*gradRhoOutX + gradRhoInY*gradRhoOutY + gradRhoInZ*gradRhoOutZ;
		}
	      xc_gga_exc(&funcX,num_quad_points,&densityValueOut[0],&sigmaWithOutputGradDensity[0],&exchangeEnergyDensity[0]);
	      xc_gga_exc(&funcC,num_quad_points,&densityValueOut[0],&sigmaWithOutputGradDensity[0],&corrEnergyDensity[0]);

	      xc_gga_vxc(&funcX,num_quad_points,&densityValueIn[0],&sigmaWithInputGradDensity[0],&derExchEnergyWithInputDensity[0],&derExchEnergyWithSigmaGradDenInput[0]);
	      xc_gga_vxc(&funcC,num_quad_points,&densityValueIn[0],&sigmaWithInputGradDensity[0],&derCorrEnergyWithInputDensity[0],&derCorrEnergyWithSigmaGradDenInput[0]);
	      for (unsigned int q_point=0; q_point<num_quad_points; ++q_point)
		{
		  // Veff computed with rhoIn
		  double Veff=cellPhiTotRhoIn[q_point]+derExchEnergyWithInputDensity[q_point]+derCorrEnergyWithInputDensity[q_point];
		  double VxcGrad = 2.0*(derExchEnergyWithSigmaGradDenInput[q_point]+derCorrEnergyWithSigmaGradDenInput[q_point])*gradRhoInDotgradRhoOut[q_point];

		  // Vtot, Vext computet with rhoIn
		  double Vtot=cellPhiTotRhoOut[q_point];
		  double Vext=cellPhiExt[q_point];

		  // quad rule
		  potentialTimesRho+=(Veff*((*rhoOutValues)[cell->id()][q_point])+VxcGrad)*fe_values.JxW (q_point);
		  exchangeEnergy+=(exchangeEnergyDensity[q_point])*((*rhoOutValues)[cell->id()][q_point])*fe_values.JxW(q_point);
		  correlationEnergy+=(corrEnergyDensity[q_point])*((*rhoOutValues)[cell->id()][q_point])*fe_values.JxW(q_point);
#ifdef ENABLE_PERIODIC_BC
		  electrostaticEnergyTotPot+=0.5*(Vtot)*((*rhoOutValues)[cell->id()][q_point])*fe_values.JxW(q_point);
#else
		  //electrostaticEnergyTotPot+=0.5*(Vtot+Vext)*((*rhoOutValues)[cell->id()][q_point])*fe_values.JxW(q_point);
		  electrostaticEnergyTotPot+=0.5*(Vtot)*((*rhoOutValues)[cell->id()][q_point])*fe_values.JxW(q_point);
#endif
		}
	    }
	}
    }
  else
    {
      for (; cell!=endc; ++cell)
	{
	  if (cell->is_locally_owned())
	    {
	      // Compute values for current cell.
	      fe_values.reinit (cell);
	      fe_values.get_function_values(poissonPtr->phiTotRhoIn,cellPhiTotRhoIn);
	      fe_values.get_function_values(poissonPtr->phiTotRhoOut,cellPhiTotRhoOut);
	      fe_values.get_function_values(poissonPtr->phiExt,cellPhiExt);

	      // Get Exc
	      std::vector<double> densityValueIn(num_quad_points), densityValueOut(num_quad_points);
	      std::vector<double> exchangeEnergyVal(num_quad_points), corrEnergyVal(num_quad_points);
	      std::vector<double> exchangePotentialVal(num_quad_points), corrPotentialVal(num_quad_points);
	      for (unsigned int q_point=0; q_point<num_quad_points; ++q_point)
		{
		  densityValueIn[q_point] = (*rhoInValues)[cell->id()][q_point];
		  densityValueOut[q_point] = (*rhoOutValues)[cell->id()][q_point];
		}
	      xc_lda_exc(&funcX,num_quad_points,&densityValueOut[0],&exchangeEnergyVal[0]);
	      xc_lda_exc(&funcC,num_quad_points,&densityValueOut[0],&corrEnergyVal[0]);
	      xc_lda_vxc(&funcX,num_quad_points,&densityValueIn[0],&exchangePotentialVal[0]);
	      xc_lda_vxc(&funcC,num_quad_points,&densityValueIn[0],&corrPotentialVal[0]);
	      for (unsigned int q_point = 0; q_point < num_quad_points; ++q_point)
		{
		  // Veff computed with rhoIn
		  double Veff=cellPhiTotRhoIn[q_point]+exchangePotentialVal[q_point]+corrPotentialVal[q_point];
		  // Vtot, Vext computet with rhoIn
		  double Vtot=cellPhiTotRhoOut[q_point];
		  double Vext=cellPhiExt[q_point];
		  potentialTimesRho+=Veff*((*rhoOutValues)[cell->id()][q_point])*fe_values.JxW (q_point);
		  exchangeEnergy+=(exchangeEnergyVal[q_point])*((*rhoOutValues)[cell->id()][q_point])*fe_values.JxW(q_point);
		  correlationEnergy+=(corrEnergyVal[q_point])*((*rhoOutValues)[cell->id()][q_point])*fe_values.JxW(q_point);
#ifdef ENABLE_PERIODIC_BC
		  electrostaticEnergyTotPot+=0.5*(Vtot)*((*rhoOutValues)[cell->id()][q_point])*fe_values.JxW(q_point);
#else
		  //electrostaticEnergyTotPot+=0.5*(Vtot+Vext)*((*rhoOutValues)[cell->id()][q_point])*fe_values.JxW(q_point);
		  electrostaticEnergyTotPot+=0.5*(Vtot)*((*rhoOutValues)[cell->id()][q_point])*fe_values.JxW(q_point);
#endif
		}
	    }
	}
    }



  double energy=-potentialTimesRho+exchangeEnergy+correlationEnergy+electrostaticEnergyTotPot;

  //
  //get nuclear electrostatic energy 0.5*sum_I*(phi_tot(RI) - VselfI(RI))
  //

  //
  //First evaluate sum_I*(Z_I*phi_tot(RI)) on atoms belonging to current processor
  //
  double phiContribution = 0.0,vSelfContribution=0.0;
  for (std::map<unsigned int, double>::iterator it=atoms.begin(); it!=atoms.end(); ++it)
    {
      phiContribution += (-it->second)*poissonPtr->phiTotRhoOut(it->first);//-charge*potential
    }

  //
  //Then evaluate sum_I*(Z_I*Vself_I(R_I)) on atoms belonging to current processor
  //
  for(int i = 0; i < d_localVselfs.size(); ++i)
    {
      vSelfContribution += (-d_localVselfs[i][0])*(d_localVselfs[i][1]);//-charge*potential
    }

  double nuclearElectrostaticEnergy = 0.5*(phiContribution - vSelfContribution);



  //sum over all processors
  double totalEnergy= Utilities::MPI::sum(energy, mpi_communicator);
  double totalpotentialTimesRho= Utilities::MPI::sum(potentialTimesRho, mpi_communicator);
  double totalexchangeEnergy= Utilities::MPI::sum(exchangeEnergy, mpi_communicator);
  double totalcorrelationEnergy= Utilities::MPI::sum(correlationEnergy, mpi_communicator);
  double totalelectrostaticEnergyPot= Utilities::MPI::sum(electrostaticEnergyTotPot, mpi_communicator);
  double totalNuclearElectrostaticEnergy = Utilities::MPI::sum(nuclearElectrostaticEnergy, mpi_communicator);


  //
  //total energy
  //
  totalEnergy+=bandEnergy;


#ifdef ENABLE_PERIODIC_BC
  totalEnergy+=totalNuclearElectrostaticEnergy;
#else
  totalEnergy+=totalNuclearElectrostaticEnergy;//repulsiveEnergy();
#endif


  double totalkineticEnergy=-totalpotentialTimesRho+bandEnergy;

  //output
  if (print)
  {
  pcout<<std::endl;
  char bufferEnergy[200];
  pcout << "Energy computations (Hartree)\n";
  pcout << "-------------------\n";
  sprintf(bufferEnergy, "%-24s:%25.16e\n", "Band energy", bandEnergy); pcout << bufferEnergy;
  sprintf(bufferEnergy, "%-24s:%25.16e\n", "Kinetic energy", totalkineticEnergy); pcout << bufferEnergy;
  sprintf(bufferEnergy, "%-24s:%25.16e\n", "Exchange energy", totalexchangeEnergy); pcout << bufferEnergy;
  sprintf(bufferEnergy, "%-24s:%25.16e\n", "Correlation energy", totalcorrelationEnergy); pcout << bufferEnergy;
#ifdef ENABLE_PERIODIC_BC
  sprintf(bufferEnergy, "%-24s:%25.16e\n", "Electrostatic energy", totalelectrostaticEnergyPot+totalNuclearElectrostaticEnergy); pcout << bufferEnergy;
#else
  //double repulsive_energy= repulsiveEnergy();
  //sprintf(bufferEnergy, "%-24s:%25.16e\n", "Repulsive energy", repulsive_energy); pcout << bufferEnergy;
  //sprintf(bufferEnergy, "%-24s:%25.16e\n", "Electrostatic energy", totalelectrostaticEnergyPot+repulsive_energy); pcout << bufferEnergy;
  sprintf(bufferEnergy, "%-24s:%25.16e\n", "Electrostatic energy", totalelectrostaticEnergyPot+totalNuclearElectrostaticEnergy); pcout << bufferEnergy;
#endif
  sprintf(bufferEnergy, "%-24s:%25.16e\n", "Total energy", totalEnergy); pcout << bufferEnergy;
  sprintf(bufferEnergy, "%-24s:%25.16e\n", "Total energy per atom", totalEnergy/((double) atomLocations.size())); pcout << bufferEnergy;
  }
  /*
  if (this_mpi_process == 0) {
    std::printf("Total energy:%30.20e \nTotal energy per atom:%30.20e \n", totalEnergy, totalEnergy/((double) atomLocations.size()));
    std::printf("Band energy:%30.20e \nKinetic energy:%30.20e \nExchange energy:%30.20e \nCorrelation energy:%30.20e \nElectrostatic energy Total Potential:%30.20e \nRepulsive energy:%30.20e \nNuclear Electrostatic Energy:%30.20e \n\n", bandEnergy, totalkineticEnergy, totalexchangeEnergy, totalcorrelationEnergy, totalelectrostaticEnergyPot, repulsiveEnergy(),totalNuclearElectrostaticEnergy);
  }
  */
  return totalEnergy;
}

//compute fermi energy
template<unsigned int FEOrder>
void dftClass<FEOrder>::compute_fermienergy()
{
<<<<<<< HEAD
  char bufferFermi[100];
  int count =  std::ceil(static_cast<double>(numElectrons)/(2.0-dftParameters::spinPolarized));
=======
  int count =  std::ceil(static_cast<double>(numElectrons)/(2.0-spinPolarized));
>>>>>>> d40d198b
  double TVal = dftParameters::TVal;


  std::vector<double> eigenValuesAllkPoints;
  for(int kPoint = 0; kPoint < d_maxkPoints; ++kPoint)
    {
      for(int statesIter = 0; statesIter < eigenValues[0].size(); ++statesIter)
	{
	  eigenValuesAllkPoints.push_back(eigenValues[kPoint][statesIter]);
	}
    }

  std::sort(eigenValuesAllkPoints.begin(),eigenValuesAllkPoints.end());

  unsigned int maxNumberFermiEnergySolveIterations = 100;
  double fe;
  double R = 1.0;

#ifdef ENABLE_PERIODIC_BC
  //
  //compute Fermi-energy first by bisection method
  //
  //double initialGuessLeft = Utilities::MPI::min(eigenValuesAllkPoints[0],interpoolcomm);
  //double initialGuessRight = Utilities::MPI::max(eigenValuesAllkPoints[eigenValuesAllkPoints.size() - 1],interpoolcomm);

  double initialGuessLeft = eigenValuesAllkPoints[0];
  double initialGuessRight = eigenValuesAllkPoints[eigenValuesAllkPoints.size() - 1];


  double xLeft,xRight;

  xRight = Utilities::MPI::max(initialGuessRight, interpoolcomm);
  xLeft =  Utilities::MPI::min(initialGuessLeft, interpoolcomm);


  for(int iter = 0; iter < maxNumberFermiEnergySolveIterations; ++iter)
    {
      double yRightLocal = FermiDiracFunctionValue(xRight,
					      eigenValues,
					      d_kPointWeights,
					      TVal);

      double yRight = Utilities::MPI::sum(yRightLocal, interpoolcomm);

      yRight -=  (double)numElectrons;

      double yLeftLocal =  FermiDiracFunctionValue(xLeft,
					      eigenValues,
					      d_kPointWeights,
					      TVal);

      double yLeft = Utilities::MPI::sum(yLeftLocal, interpoolcomm);

      yLeft -=  (double)numElectrons;

      if((yLeft*yRight) > 0.0)
	{
	  pcout << " Bisection Method Failed " <<std::endl;
	  exit(-1);
	}

      double xBisected = (xLeft + xRight)/2.0;

      double yBisectedLocal = FermiDiracFunctionValue(xBisected,
						 eigenValues,
						 d_kPointWeights,
						 TVal) ;
      double yBisected = Utilities::MPI::sum(yBisectedLocal, interpoolcomm);
      yBisected -=  (double)numElectrons;

      if((yBisected*yLeft) > 0.0)
	xLeft = xBisected;
      else
	xRight = xBisected;

      if (std::abs(yBisected) <= 1.0e-09 || iter == maxNumberFermiEnergySolveIterations-1)
	{
	  fe = xBisected;
	  R  = std::abs(yBisected);
	  break;
	}

    }
    if (dftParameters::verbosity==2)
      pcout<< "Fermi energy constraint residual (bisection): "<< R << std::endl;
#else
   fe = eigenValuesAllkPoints[d_maxkPoints*count - 1];
#endif
  //
  //compute residual and find FermiEnergy using Newton-Raphson solve
  //
  //double R = 1.0;
  unsigned int iter = 0;
  double  functionValue, functionDerivativeValue;

  while((std::abs(R) > 1.0e-12) && (iter < maxNumberFermiEnergySolveIterations))
    {

      double functionValueLocal = FermiDiracFunctionValue(fe,
					      eigenValues,
					      d_kPointWeights,
					      TVal);
      functionValue = Utilities::MPI::sum(functionValueLocal, interpoolcomm);

      double functionDerivativeValueLocal  = FermiDiracFunctionDerivativeValue(fe,
								  eigenValues,
								  d_kPointWeights,
								  TVal);

      functionDerivativeValue = Utilities::MPI::sum(functionDerivativeValueLocal, interpoolcomm);


      R   =  functionValue - numElectrons;
      fe += -R/functionDerivativeValue;
      iter++;
    }

  if(std::abs(R) > 1.0e-12)
    {
      pcout << "Fermi Energy computation: Newton iterations failed to converge\n";
      //exit(-1);
    }

  //set Fermi energy
  fermiEnergy = fe;

  if (dftParameters::verbosity==2)
     pcout<< "Fermi energy constraint residual (Newton-Raphson): "<< std::abs(R)<<std::endl;

  if (dftParameters::verbosity==2)
     pcout<< "Fermi energy                                     : "<< fermiEnergy<<std::endl;
}

template<unsigned int FEOrder>
double dftClass<FEOrder>::repulsiveEnergy()
{
  double energy=0.0;
  for (unsigned int n1=0; n1<atomLocations.size(); n1++){
    for (unsigned int n2=n1+1; n2<atomLocations.size(); n2++){
      double Z1,Z2;
      if(dftParameters::isPseudopotential)
	{
	  Z1=atomLocations[n1][1];
	  Z2=atomLocations[n2][1];
	}
      else
	{
	  Z1=atomLocations[n1][0];
	  Z2=atomLocations[n2][0];
	}
      Point<3> atom1(atomLocations[n1][2],atomLocations[n1][3],atomLocations[n1][4]);
      Point<3> atom2(atomLocations[n2][2],atomLocations[n2][3],atomLocations[n2][4]);
      energy+=(Z1*Z2)/atom1.distance(atom2);
    }
  }
  return energy;
}
//compute energies
template<unsigned int FEOrder>
double dftClass<FEOrder>::compute_energy_spinPolarized(const bool print)
{
  QGauss<3>  quadrature(FEOrder+1);
  FEValues<3> fe_values (FE, quadrature, update_values | update_gradients | update_JxW_values);
  const unsigned int   num_quad_points    = quadrature.size();
  std::vector<double> cellPhiTotRhoIn(num_quad_points);
  std::vector<double> cellPhiTotRhoOut(num_quad_points);
  std::vector<double> cellPhiExt(num_quad_points);

  //
  // Loop through all cells.
  //
  double bandEnergy=0.0, bandEnergyLocal=0.0;
  double partialOccupancy, factor;
  for(int kPoint = 0; kPoint < d_maxkPoints; ++kPoint)
    {
<<<<<<< HEAD
      pcout << "kPoint: "<< kPoint <<std::endl;
      for (unsigned int i=0; i<(1+dftParameters::spinPolarized)*numEigenValues; i++)
=======
      if (dftParameters::verbosity==2)
         pcout << "kPoint: "<< kPoint <<std::endl;
      for (unsigned int i=0; i<(1+spinPolarized)*numEigenValues; i++)
>>>>>>> d40d198b
	{
	  factor=(eigenValues[kPoint][i]-fermiEnergy)/(C_kb*dftParameters::TVal);
	  //partialOccupancy=1.0/(1.0+exp(temp));
	  double partialOccupancy = (factor >= 0)?std::exp(-factor)/(1.0 + std::exp(-factor)) : 1.0/(1.0 + std::exp(factor));
<<<<<<< HEAD
	  bandEnergyLocal+= (2-dftParameters::spinPolarized)*partialOccupancy*d_kPointWeights[kPoint]*eigenValues[kPoint][i];
	  sprintf(buffer, "%s %u: %0.14f\n", "fractional occupancy", i, partialOccupancy); pcout << buffer;
=======
	  bandEnergyLocal+= (2-spinPolarized)*partialOccupancy*d_kPointWeights[kPoint]*eigenValues[kPoint][i];
	  if (dftParameters::verbosity==2)
	   pcout<<"fractional occupancy "<< i<<": "<< partialOccupancy<<std::endl;
>>>>>>> d40d198b
	}

      if (dftParameters::verbosity==2)
      {
        pcout << std::endl;
        pcout<< "number of electrons: "<< integralRhoValue<<std::endl;
      }
    }

  bandEnergy= Utilities::MPI::sum(bandEnergyLocal, interpoolcomm);
  double potentialTimesRho = 0.0, exchangeEnergy = 0.0, correlationEnergy = 0.0, electrostaticEnergyTotPot = 0.0;



  //parallel loop over all elements
  typename DoFHandler<3>::active_cell_iterator cell = dofHandler.begin_active(), endc = dofHandler.end();

  if(dftParameters::xc_id == 4)
    {
      for (; cell!=endc; ++cell)
	{
	  if (cell->is_locally_owned())
	    {
	      // Compute values for current cell.
	      fe_values.reinit (cell);
	      fe_values.get_function_values(poissonPtr->phiTotRhoIn,cellPhiTotRhoIn);
	      fe_values.get_function_values(poissonPtr->phiTotRhoOut,cellPhiTotRhoOut);
	      fe_values.get_function_values(poissonPtr->phiExt,cellPhiExt);

	      // Get exc
	      std::vector<double> densityValueIn(2*num_quad_points), densityValueOut(2*num_quad_points);
	      std::vector<double> exchangeEnergyDensity(num_quad_points), corrEnergyDensity(num_quad_points);
	      std::vector<double> derExchEnergyWithInputDensity(2*num_quad_points), derCorrEnergyWithInputDensity(2*num_quad_points);
	      std::vector<double> derExchEnergyWithSigmaGradDenInput(3*num_quad_points),derCorrEnergyWithSigmaGradDenInput(3*num_quad_points);
	      std::vector<double> sigmaWithOutputGradDensity(3*num_quad_points), sigmaWithInputGradDensity(3*num_quad_points);
	      std::vector<double> gradRhoInDotgradRhoOut(3*num_quad_points);
	      for (unsigned int q_point=0; q_point<num_quad_points; ++q_point)
		{
		   densityValueIn[2*q_point+0] = (*rhoInValuesSpinPolarized)[cell->id()][2*q_point+0];
                  densityValueIn[2*q_point+1] = (*rhoInValuesSpinPolarized)[cell->id()][2*q_point+1];
                  densityValueOut[2*q_point+0] = (*rhoOutValuesSpinPolarized)[cell->id()][2*q_point+0];
                  densityValueOut[2*q_point+1] = (*rhoOutValuesSpinPolarized)[cell->id()][2*q_point+1];
		  //
		  double gradRhoInX1 = ((*gradRhoInValuesSpinPolarized)[cell->id()][6*q_point + 0]);
		  double gradRhoInY1 = ((*gradRhoInValuesSpinPolarized)[cell->id()][6*q_point + 1]);
		  double gradRhoInZ1 = ((*gradRhoInValuesSpinPolarized)[cell->id()][6*q_point + 2]);
		  double gradRhoOutX1 = ((*gradRhoOutValuesSpinPolarized)[cell->id()][6*q_point + 0]);
		  double gradRhoOutY1 = ((*gradRhoOutValuesSpinPolarized)[cell->id()][6*q_point + 1]);
		  double gradRhoOutZ1 = ((*gradRhoOutValuesSpinPolarized)[cell->id()][6*q_point + 2]);
		 //
		  double gradRhoInX2 = ((*gradRhoInValuesSpinPolarized)[cell->id()][6*q_point + 3]);
		  double gradRhoInY2 = ((*gradRhoInValuesSpinPolarized)[cell->id()][6*q_point + 4]);
		  double gradRhoInZ2 = ((*gradRhoInValuesSpinPolarized)[cell->id()][6*q_point + 5]);
		  double gradRhoOutX2 = ((*gradRhoOutValuesSpinPolarized)[cell->id()][6*q_point + 3]);
		  double gradRhoOutY2 = ((*gradRhoOutValuesSpinPolarized)[cell->id()][6*q_point + 4]);
		  double gradRhoOutZ2 = ((*gradRhoOutValuesSpinPolarized)[cell->id()][6*q_point + 5]);
		//
		  sigmaWithInputGradDensity[3*q_point+0] = gradRhoInX1*gradRhoInX1 + gradRhoInY1*gradRhoInY1 + gradRhoInZ1*gradRhoInZ1;
		  sigmaWithInputGradDensity[3*q_point+1] = gradRhoInX1*gradRhoInX2 + gradRhoInY1*gradRhoInY2 + gradRhoInZ1*gradRhoInZ2;
		  sigmaWithInputGradDensity[3*q_point+2] = gradRhoInX2*gradRhoInX2 + gradRhoInY2*gradRhoInY2 + gradRhoInZ2*gradRhoInZ2;
		  sigmaWithOutputGradDensity[3*q_point+0] = gradRhoOutX1*gradRhoOutX1 + gradRhoOutY1*gradRhoOutY1 + gradRhoOutZ1*gradRhoOutZ1;
		  sigmaWithOutputGradDensity[3*q_point+1] = gradRhoOutX1*gradRhoOutX2 + gradRhoOutY1*gradRhoOutY2 + gradRhoOutZ1*gradRhoOutZ2;
		  sigmaWithOutputGradDensity[3*q_point+2] = gradRhoOutX2*gradRhoOutX2 + gradRhoOutY2*gradRhoOutY2 + gradRhoOutZ2*gradRhoOutZ2;
		  gradRhoInDotgradRhoOut[3*q_point+0] = gradRhoInX1*gradRhoOutX1 + gradRhoInY1*gradRhoOutY1 + gradRhoInZ1*gradRhoOutZ1;
		  gradRhoInDotgradRhoOut[3*q_point+1] = gradRhoInX1*gradRhoOutX2 + gradRhoInY1*gradRhoOutY2 + gradRhoInZ1*gradRhoOutZ2;
                  gradRhoInDotgradRhoOut[3*q_point+2] = gradRhoInX2*gradRhoOutX2 + gradRhoInY2*gradRhoOutY2 + gradRhoInZ2*gradRhoOutZ2;
		}
	      xc_gga_exc(&funcX,num_quad_points,&densityValueOut[0],&sigmaWithOutputGradDensity[0],&exchangeEnergyDensity[0]);
	      xc_gga_exc(&funcC,num_quad_points,&densityValueOut[0],&sigmaWithOutputGradDensity[0],&corrEnergyDensity[0]);

	      xc_gga_vxc(&funcX,num_quad_points,&densityValueIn[0],&sigmaWithInputGradDensity[0],&derExchEnergyWithInputDensity[0],&derExchEnergyWithSigmaGradDenInput[0]);
	      xc_gga_vxc(&funcC,num_quad_points,&densityValueIn[0],&sigmaWithInputGradDensity[0],&derCorrEnergyWithInputDensity[0],&derCorrEnergyWithSigmaGradDenInput[0]);
	      for (unsigned int q_point=0; q_point<num_quad_points; ++q_point)
		{
		  // Veff computed with rhoIn
		  double Veff=cellPhiTotRhoIn[q_point]+derExchEnergyWithInputDensity[2*q_point+0]+derCorrEnergyWithInputDensity[2*q_point+0];
		  double VxcGrad = 2.0*(derExchEnergyWithSigmaGradDenInput[3*q_point+0]+derCorrEnergyWithSigmaGradDenInput[3*q_point+0])*gradRhoInDotgradRhoOut[3*q_point+0];
		  VxcGrad += 2.0*(derExchEnergyWithSigmaGradDenInput[3*q_point+1]+derCorrEnergyWithSigmaGradDenInput[3*q_point+1])*gradRhoInDotgradRhoOut[3*q_point+1];
		  VxcGrad += 2.0*(derExchEnergyWithSigmaGradDenInput[3*q_point+2]+derCorrEnergyWithSigmaGradDenInput[3*q_point+2] )*gradRhoInDotgradRhoOut[3*q_point+2];
		  potentialTimesRho+=(Veff*((*rhoOutValuesSpinPolarized)[cell->id()][2*q_point+0])+VxcGrad)*fe_values.JxW (q_point);
		  Veff=cellPhiTotRhoIn[q_point]+derExchEnergyWithInputDensity[2*q_point+1]+derCorrEnergyWithInputDensity[2*q_point+1];
		  potentialTimesRho+=(Veff*((*rhoOutValuesSpinPolarized)[cell->id()][2*q_point+1]))*fe_values.JxW (q_point);
		  // Vtot, Vext computet with rhoIn
		  double Vtot=cellPhiTotRhoOut[q_point];
		  double Vext=cellPhiExt[q_point];
		  // quad rule
		  exchangeEnergy+=(exchangeEnergyDensity[q_point])*((*rhoOutValues)[cell->id()][q_point])*fe_values.JxW(q_point);
		  correlationEnergy+=(corrEnergyDensity[q_point])*((*rhoOutValues)[cell->id()][q_point])*fe_values.JxW(q_point);
#ifdef ENABLE_PERIODIC_BC
		  electrostaticEnergyTotPot+=0.5*(Vtot)*((*rhoOutValues)[cell->id()][q_point])*fe_values.JxW(q_point);
#else
		  electrostaticEnergyTotPot+=0.5*(Vtot+Vext)*((*rhoOutValues)[cell->id()][q_point])*fe_values.JxW(q_point);
#endif
		}
	    }
	}
    }
  else
    {
      for (; cell!=endc; ++cell)
	{
	  if (cell->is_locally_owned())
	    {
	      // Compute values for current cell.
	      fe_values.reinit (cell);
	      fe_values.get_function_values(poissonPtr->phiTotRhoIn,cellPhiTotRhoIn);
	      fe_values.get_function_values(poissonPtr->phiTotRhoOut,cellPhiTotRhoOut);
	      fe_values.get_function_values(poissonPtr->phiExt,cellPhiExt);

	      // Get Exc
	      std::vector<double> densityValueIn(2*num_quad_points), densityValueOut(2*num_quad_points);
	      std::vector<double> exchangeEnergyVal(num_quad_points), corrEnergyVal(num_quad_points);
	      std::vector<double> exchangePotentialVal(2*num_quad_points), corrPotentialVal(2*num_quad_points);
	      for (unsigned int q_point=0; q_point<2*num_quad_points; ++q_point)
		{
		  densityValueIn[q_point] = (*rhoInValuesSpinPolarized)[cell->id()][q_point];
                  densityValueOut[q_point] = (*rhoOutValuesSpinPolarized)[cell->id()][q_point];
		}
              //

	      xc_lda_exc(&funcX,num_quad_points,&densityValueOut[0],&exchangeEnergyVal[0]);
	      xc_lda_exc(&funcC,num_quad_points,&densityValueOut[0],&corrEnergyVal[0]);
	      xc_lda_vxc(&funcX,num_quad_points,&densityValueIn[0],&exchangePotentialVal[0]);
	      xc_lda_vxc(&funcC,num_quad_points,&densityValueIn[0],&corrPotentialVal[0]);

	      for (unsigned int q_point = 0; q_point < num_quad_points; ++q_point)
		{
                   // Vtot, Vext computet with rhoIn
		  double Vtot=cellPhiTotRhoOut[q_point];
		  double Vext=cellPhiExt[q_point];
		  // Veff computed with rhoIn
		  double Veff=cellPhiTotRhoIn[q_point]+exchangePotentialVal[2*q_point]+corrPotentialVal[2*q_point] ;
		  potentialTimesRho+=Veff*((*rhoOutValuesSpinPolarized)[cell->id()][2*q_point])*fe_values.JxW (q_point);
		  //
		  Veff= cellPhiTotRhoIn[q_point]+exchangePotentialVal[2*q_point+1]+corrPotentialVal[2*q_point+1] ;
		  potentialTimesRho+=Veff*((*rhoOutValuesSpinPolarized)[cell->id()][2*q_point+1])*fe_values.JxW (q_point);
		  //
		  exchangeEnergy+=(exchangeEnergyVal[q_point])*((*rhoOutValues)[cell->id()][q_point])*fe_values.JxW(q_point);
                  //exchangeEnergy+=(exchangeEnergyVal[2*q_point+1])*((*rhoOutValuesSpinPolarized)[cell->id()][2*q_point+1])*fe_values.JxW(q_point) ;
		  correlationEnergy+=(corrEnergyVal[q_point])*((*rhoOutValues)[cell->id()][q_point])*fe_values.JxW(q_point) ;
		  //correlationEnergy+=(corrEnergyVal[2*q_point+1])*((*rhoOutValuesSpinPolarized)[cell->id()][2*q_point+1])*fe_values.JxW(q_point);
#ifdef ENABLE_PERIODIC_BC
		  electrostaticEnergyTotPot+=0.5*(Vtot)*((*rhoOutValues)[cell->id()][q_point])*fe_values.JxW(q_point);
#else
		  electrostaticEnergyTotPot+=0.5*(Vtot+Vext)*((*rhoOutValues)[cell->id()][q_point])*fe_values.JxW(q_point);
#endif
		}
	    }
	}
    }




  double energy=-potentialTimesRho+exchangeEnergy+correlationEnergy+electrostaticEnergyTotPot;

  //
  //get nuclear electrostatic energy 0.5*sum_I*(phi_tot(RI) - VselfI(RI))
  //

  //
  //First evaluate sum_I*(Z_I*phi_tot(RI)) on atoms belonging to current processor
  //
  double phiContribution = 0.0,vSelfContribution=0.0;
  for (std::map<unsigned int, double>::iterator it=atoms.begin(); it!=atoms.end(); ++it)
    {
      phiContribution += (-it->second)*poissonPtr->phiTotRhoOut(it->first);//-charge*potential
    }

  //
  //Then evaluate sum_I*(Z_I*Vself_I(R_I)) on atoms belonging to current processor
  //
  for(int i = 0; i < d_localVselfs.size(); ++i)
    {
      vSelfContribution += (-d_localVselfs[i][0])*(d_localVselfs[i][1]);//-charge*potential
    }

  double nuclearElectrostaticEnergy = 0.5*(phiContribution - vSelfContribution);



  //sum over all processors
  double totalEnergy= Utilities::MPI::sum(energy, mpi_communicator);
  double totalpotentialTimesRho= Utilities::MPI::sum(potentialTimesRho, mpi_communicator);
  double totalexchangeEnergy= Utilities::MPI::sum(exchangeEnergy, mpi_communicator);
  double totalcorrelationEnergy= Utilities::MPI::sum(correlationEnergy, mpi_communicator);
  double totalelectrostaticEnergyPot= Utilities::MPI::sum(electrostaticEnergyTotPot, mpi_communicator);
  double totalNuclearElectrostaticEnergy = Utilities::MPI::sum(nuclearElectrostaticEnergy, mpi_communicator);

  //
  //total energy
  //
  totalEnergy+=bandEnergy;


#ifdef ENABLE_PERIODIC_BC
  totalEnergy+=totalNuclearElectrostaticEnergy;
#else
  totalEnergy+=repulsiveEnergy();
#endif


  double totalkineticEnergy=-totalpotentialTimesRho+bandEnergy;

  //output
  if (print)
  {
  pcout<<std::endl;
  char bufferEnergy[200];
  pcout << "Energy computations (Hartree)\n";
  pcout << "-------------------\n";
  sprintf(bufferEnergy, "%-24s:%25.16e\n", "Band energy", bandEnergy); pcout << bufferEnergy;
  sprintf(bufferEnergy, "%-24s:%25.16e\n", "Kinetic energy", totalkineticEnergy); pcout << bufferEnergy;
  sprintf(bufferEnergy, "%-24s:%25.16e\n", "Exchange energy", totalexchangeEnergy); pcout << bufferEnergy;
  sprintf(bufferEnergy, "%-24s:%25.16e\n", "Correlation energy", totalcorrelationEnergy); pcout << bufferEnergy;
#ifdef ENABLE_PERIODIC_BC
  sprintf(bufferEnergy, "%-24s:%25.16e\n", "Electrostatic energy", totalelectrostaticEnergyPot+totalNuclearElectrostaticEnergy); pcout << bufferEnergy;
#else
  double repulsive_energy= repulsiveEnergy();
  sprintf(bufferEnergy, "%-24s:%25.16e\n", "Repulsive energy", repulsive_energy); pcout << bufferEnergy;
  sprintf(bufferEnergy, "%-24s:%25.16e\n", "Electrostatic energy", totalelectrostaticEnergyPot+repulsive_energy); pcout << bufferEnergy;
#endif
  sprintf(bufferEnergy, "%-24s:%25.16e\n", "Total energy", totalEnergy); pcout << bufferEnergy;
  sprintf(bufferEnergy, "%-24s:%25.16e\n", "Total energy per atom", totalEnergy/((double) atomLocations.size())); pcout << bufferEnergy;
  }
  /*
  if (this_mpi_process == 0) {
    std::printf("Total energy:%30.20e \nTotal energy per atom:%30.20e \n", totalEnergy, totalEnergy/((double) atomLocations.size()));
    std::printf("Band energy:%30.20e \nKinetic energy:%30.20e \nExchange energy:%30.20e \nCorrelation energy:%30.20e \nElectrostatic energy Total Potential:%30.20e \nRepulsive energy:%30.20e \nNuclear Electrostatic Energy:%30.20e \n\n", bandEnergy, totalkineticEnergy, totalexchangeEnergy, totalcorrelationEnergy, totalelectrostaticEnergyPot, repulsiveEnergy(),totalNuclearElectrostaticEnergy);
  }
  */
  return totalEnergy;
}<|MERGE_RESOLUTION|>--- conflicted
+++ resolved
@@ -79,12 +79,7 @@
 	  else
 	    {
 	      temp2 =  1.0/(1.0 + exp(-temp1));
-<<<<<<< HEAD
 	      functionDerivative += (2.0-dftParameters::spinPolarized)*kPointWeights[kPoint]*(exp(-temp1)/(C_kb*TVal))*temp2*temp2; 
-=======
-	      functionDerivative += (2.0-spinPolarized)*kPointWeights[kPoint]*(exp(-temp1)/(C_kb*TVal))*temp2*temp2;
->>>>>>> d40d198b
-
 	    }
 	}
     }
@@ -333,12 +328,8 @@
 template<unsigned int FEOrder>
 void dftClass<FEOrder>::compute_fermienergy()
 {
-<<<<<<< HEAD
-  char bufferFermi[100];
+
   int count =  std::ceil(static_cast<double>(numElectrons)/(2.0-dftParameters::spinPolarized));
-=======
-  int count =  std::ceil(static_cast<double>(numElectrons)/(2.0-spinPolarized));
->>>>>>> d40d198b
   double TVal = dftParameters::TVal;
 
 
@@ -514,26 +505,16 @@
   double partialOccupancy, factor;
   for(int kPoint = 0; kPoint < d_maxkPoints; ++kPoint)
     {
-<<<<<<< HEAD
-      pcout << "kPoint: "<< kPoint <<std::endl;
-      for (unsigned int i=0; i<(1+dftParameters::spinPolarized)*numEigenValues; i++)
-=======
       if (dftParameters::verbosity==2)
          pcout << "kPoint: "<< kPoint <<std::endl;
-      for (unsigned int i=0; i<(1+spinPolarized)*numEigenValues; i++)
->>>>>>> d40d198b
+      for (unsigned int i=0; i<(1+dftParameters::spinPolarized)*numEigenValues; i++)
 	{
 	  factor=(eigenValues[kPoint][i]-fermiEnergy)/(C_kb*dftParameters::TVal);
 	  //partialOccupancy=1.0/(1.0+exp(temp));
 	  double partialOccupancy = (factor >= 0)?std::exp(-factor)/(1.0 + std::exp(-factor)) : 1.0/(1.0 + std::exp(factor));
-<<<<<<< HEAD
 	  bandEnergyLocal+= (2-dftParameters::spinPolarized)*partialOccupancy*d_kPointWeights[kPoint]*eigenValues[kPoint][i];
-	  sprintf(buffer, "%s %u: %0.14f\n", "fractional occupancy", i, partialOccupancy); pcout << buffer;
-=======
-	  bandEnergyLocal+= (2-spinPolarized)*partialOccupancy*d_kPointWeights[kPoint]*eigenValues[kPoint][i];
 	  if (dftParameters::verbosity==2)
 	   pcout<<"fractional occupancy "<< i<<": "<< partialOccupancy<<std::endl;
->>>>>>> d40d198b
 	}
 
       if (dftParameters::verbosity==2)
