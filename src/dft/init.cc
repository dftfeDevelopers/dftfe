// ---------------------------------------------------------------------
//
// Copyright (c) 2017 The Regents of the University of Michigan and DFT-FE authors.
//
// This file is part of the DFT-FE code.
//
// The DFT-FE code is free software; you can use it, redistribute
// it, and/or modify it under the terms of the GNU Lesser General
// Public License as published by the Free Software Foundation; either
// version 2.1 of the License, or (at your option) any later version.
// The full text of the license can be found in the file LICENSE at
// the top level of the DFT-FE distribution.
//
// ---------------------------------------------------------------------
//
// @author Shiva Rudraraju (2016), Phani Motamarri (2016)
//
#include "initRho.cc"
#include "initPseudo.cc"
#include <algorithm>
#ifdef ENABLE_PERIODIC_BC
#include "initkPointData.cc"
#include "initGroupSymmetry.cc"
#endif

//
//source file for dft class initializations
//
#ifdef ENABLE_PERIODIC_BC
void exchangeMasterNodesList(std::set<unsigned int> & masterNodeIdSet,
			     std::set<unsigned int> & globalMasterNodeIdSet,
			     unsigned int numMeshPartitions,
			     const MPI_Comm & mpi_communicator)
{

  std::vector<int> localMasterNodeIdList;
  std::copy(masterNodeIdSet.begin(),
	    masterNodeIdSet.end(),
	    std::back_inserter(localMasterNodeIdList));

  int numberMasterNodesOnLocalProc = localMasterNodeIdList.size();

  int * masterNodeIdListSizes = new int[numMeshPartitions];

  MPI_Allgather(&numberMasterNodesOnLocalProc,
		1,
		MPI_INT,
		masterNodeIdListSizes,
		1,
		MPI_INT,
		mpi_communicator);

  int newMasterNodeIdListSize = std::accumulate(&(masterNodeIdListSizes[0]),
						&(masterNodeIdListSizes[numMeshPartitions]),
						0);

  std::vector<int> globalMasterNodeIdList(newMasterNodeIdListSize);

  int * mpiOffsets = new int[numMeshPartitions];

  mpiOffsets[0] = 0;

  for(int i = 1; i < numMeshPartitions; ++i)
    mpiOffsets[i] = masterNodeIdListSizes[i-1] + mpiOffsets[i-1];

  MPI_Allgatherv(&(localMasterNodeIdList[0]),
		 numberMasterNodesOnLocalProc,
		 MPI_INT,
		 &(globalMasterNodeIdList[0]),
		 &(masterNodeIdListSizes[0]),
		 &(mpiOffsets[0]),
		 MPI_INT,
		 mpi_communicator);


  for(int i = 0; i < globalMasterNodeIdList.size(); ++i)
    globalMasterNodeIdSet.insert(globalMasterNodeIdList[i]);

  delete [] masterNodeIdListSizes;
  delete [] mpiOffsets;
	    
  return;

}

void exchangeMasterNodesList(std::vector<unsigned int> & masterNodeIdList,
			     std::vector<unsigned int> & globalMasterNodeIdList,
			     unsigned int numMeshPartitions,
			     const MPI_Comm & mpi_communicator)
{

  int numberMasterNodesOnLocalProc = masterNodeIdList.size();

  int * masterNodeIdListSizes = new int[numMeshPartitions];

  MPI_Allgather(&numberMasterNodesOnLocalProc,
		1,
		MPI_INT,
		masterNodeIdListSizes,
		1,
		MPI_INT,
		mpi_communicator);

  int newMasterNodeIdListSize = std::accumulate(&(masterNodeIdListSizes[0]),
						&(masterNodeIdListSizes[numMeshPartitions]),
						0);

  globalMasterNodeIdList.resize(newMasterNodeIdListSize);

  int * mpiOffsets = new int[numMeshPartitions];

  mpiOffsets[0] = 0;

  for(int i = 1; i < numMeshPartitions; ++i)
    mpiOffsets[i] = masterNodeIdListSizes[i-1] + mpiOffsets[i-1];

  MPI_Allgatherv(&(masterNodeIdList[0]),
		 numberMasterNodesOnLocalProc,
		 MPI_INT,
		 &(globalMasterNodeIdList[0]),
		 &(masterNodeIdListSizes[0]),
		 &(mpiOffsets[0]),
		 MPI_INT,
		 mpi_communicator);


  delete [] masterNodeIdListSizes;
  delete [] mpiOffsets;
	    
  return;
}
#endif

//init
template<unsigned int FEOrder>
void dftClass<FEOrder>::init(){
  computing_timer.enter_section("setup");

<<<<<<< HEAD
// #ifdef ENABLE_PERIODIC_BC
//   //mark faces
//   typename parallel::distributed::Triangulation<3>::active_cell_iterator cell = triangulation.begin_active(), endc = triangulation.end();
//   for(; cell!=endc; ++cell) 
//     {
//       for(unsigned int f=0; f < GeometryInfo<3>::faces_per_cell; ++f)
// 	{
// 	  const Point<3> face_center = cell->face(f)->center();
// 	  if(cell->face(f)->at_boundary())
// 	    {
// 	      if (std::abs(face_center[0]+(domainSizeX/2.0))<1.0e-8)
// 		cell->face(f)->set_boundary_id(1);
// 	      else if (std::abs(face_center[0]-(domainSizeX/2.0))<1.0e-8)
// 		cell->face(f)->set_boundary_id(2);
// 	      else if (std::abs(face_center[1]+(domainSizeY/2.0))<1.0e-8)
// 		cell->face(f)->set_boundary_id(3);
// 	      else if (std::abs(face_center[1]-(domainSizeY/2.0))<1.0e-8)
// 		cell->face(f)->set_boundary_id(4);
// 	      else if (std::abs(face_center[2]+(domainSizeZ/2.0))<1.0e-8)
// 		cell->face(f)->set_boundary_id(5);
// 	      else if (std::abs(face_center[2]-(domainSizeZ/2.0))<1.0e-8)
// 		cell->face(f)->set_boundary_id(6);
// 	    }
// 	}
//     }

//   std::vector<GridTools::PeriodicFacePair<typename parallel::distributed::Triangulation<3>::cell_iterator> > periodicity_vector;
//   for (int i = 0; i < 3; ++i)
//     {
//       GridTools::collect_periodic_faces(triangulation, /*b_id1*/ 2*i+1, /*b_id2*/ 2*i+2,/*direction*/ i, periodicity_vector);
//     }
//   triangulation.add_periodicity(periodicity_vector);
// #endif  
    
=======
#ifdef ENABLE_PERIODIC_BC
/*
  //mark faces
  typename parallel::distributed::Triangulation<3>::active_cell_iterator cell = triangulation.begin_active(), endc = triangulation.end();
  for(; cell!=endc; ++cell) 
    {
      for(unsigned int f=0; f < GeometryInfo<3>::faces_per_cell; ++f)
	{
	  const Point<3> face_center = cell->face(f)->center();
	  if(cell->face(f)->at_boundary())
	    {
	      if (std::abs(face_center[0]+(domainSizeX/2.0))<1.0e-8)
		cell->face(f)->set_boundary_id(1);
	      else if (std::abs(face_center[0]-(domainSizeX/2.0))<1.0e-8)
		cell->face(f)->set_boundary_id(2);
	      else if (std::abs(face_center[1]+(domainSizeY/2.0))<1.0e-8)
		cell->face(f)->set_boundary_id(3);
	      else if (std::abs(face_center[1]-(domainSizeY/2.0))<1.0e-8)
		cell->face(f)->set_boundary_id(4);
	      else if (std::abs(face_center[2]+(domainSizeZ/2.0))<1.0e-8)
		cell->face(f)->set_boundary_id(5);
	      else if (std::abs(face_center[2]-(domainSizeZ/2.0))<1.0e-8)
		cell->face(f)->set_boundary_id(6);
	    }
	}
    }

  std::vector<GridTools::PeriodicFacePair<typename parallel::distributed::Triangulation<3>::cell_iterator> > periodicity_vector;
  for (int i = 0; i < 3; ++i)
    {
      GridTools::collect_periodic_faces(triangulation,  2*i+1,  2*i+2, i, periodicity_vector);
    }
  triangulation.add_periodicity(periodicity_vector);
*/
#endif  
>>>>>>> 67ca9afa
  //
  //initialize FE objects
  //
  dofHandler.distribute_dofs (FE);
  dofHandlerEigen.distribute_dofs (FEEigen);

  locally_owned_dofs = dofHandler.locally_owned_dofs();
  DoFTools::extract_locally_relevant_dofs(dofHandler, locally_relevant_dofs);
  DoFTools::map_dofs_to_support_points(MappingQ1<3,3>(), dofHandler, d_supportPoints);

  //selectedDofsHanging.resize(dofHandler.n_dofs(),false);
  //DoFTools::extract_hanging_node_dofs(dofHandler, selectedDofsHanging);

  locally_owned_dofsEigen = dofHandlerEigen.locally_owned_dofs();
  DoFTools::extract_locally_relevant_dofs(dofHandlerEigen, locally_relevant_dofsEigen);
  DoFTools::map_dofs_to_support_points(MappingQ1<3,3>(), dofHandlerEigen, d_supportPointsEigen);

  

  //
  //Extract real and imag DOF indices from the global vector - this will be needed in XHX operation, etc.
  //
#ifdef ENABLE_PERIODIC_BC
  FEValuesExtractors::Scalar real(0); //For Eigen
  ComponentMask componentMaskForRealDOF = FEEigen.component_mask (real);
  std::vector<bool> selectedDofsReal(locally_owned_dofsEigen.n_elements(), false);
  DoFTools::extract_dofs(dofHandlerEigen, componentMaskForRealDOF, selectedDofsReal);
  std::vector<unsigned int> local_dof_indices(locally_owned_dofsEigen.n_elements());
  locally_owned_dofsEigen.fill_index_vector(local_dof_indices);
  for (unsigned int i = 0; i < locally_owned_dofsEigen.n_elements(); i++)
    {
      if (selectedDofsReal[i]) 
	{
	  local_dof_indicesReal.push_back(local_dof_indices[i]);
	  localProc_dof_indicesReal.push_back(i);
	}
      else
	{
	  local_dof_indicesImag.push_back(local_dof_indices[i]);
	  localProc_dof_indicesImag.push_back(i);	  
	}
    }
#endif


  
  pcout << "number of elements: "
	<< triangulation.n_global_active_cells()
	<< std::endl
	<< "number of degrees of freedom: " 
	<< dofHandler.n_dofs() 
	<< std::endl;

  //
  //write mesh to vtk file
  //
  DataOut<3> data_out;
  data_out.attach_dof_handler (dofHandler);
  data_out.build_patches ();
<<<<<<< HEAD
=======
  //std::ofstream output("mesh.vtu");
  //data_out.write_vtu(output); 
>>>>>>> 67ca9afa
  data_out.write_vtu_in_parallel(std::string("mesh.vtu").c_str(),mpi_communicator); 

  //
  //matrix free data structure
  //
  typename MatrixFree<3>::AdditionalData additional_data;
  additional_data.mpi_communicator = MPI_COMM_WORLD;
  additional_data.tasks_parallel_scheme = MatrixFree<3>::AdditionalData::partition_partition;

  //
  //constraints
  //

  //
  //hanging node constraints
  //
  constraintsNone.clear(); constraintsNoneEigen.clear();
  //DoFTools::make_hanging_node_constraints(dofHandler, constraintsNone);
  //DoFTools::make_hanging_node_constraints(dofHandlerEigen, constraintsNoneEigen);


#ifdef ENABLE_PERIODIC_BC
  std::vector<GridTools::PeriodicFacePair<typename DoFHandler<3>::cell_iterator> > periodicity_vector2, periodicity_vector2Eigen;
  for (int i = 0; i < 3; ++i)
    {
      GridTools::collect_periodic_faces(dofHandler, /*b_id1*/ 2*i+1, /*b_id2*/ 2*i+2,/*direction*/ i, periodicity_vector2);
      GridTools::collect_periodic_faces(dofHandlerEigen, /*b_id1*/ 2*i+1, /*b_id2*/ 2*i+2,/*direction*/ i, periodicity_vector2Eigen);
    }
  DoFTools::make_periodicity_constraints<DoFHandler<3> >(periodicity_vector2, constraintsNone);
  DoFTools::make_periodicity_constraints<DoFHandler<3> >(periodicity_vector2Eigen, constraintsNoneEigen);

  constraintsNone.close();
  constraintsNoneEigen.close();

  //pcout << "Detected Periodic Face Pairs: " << constraintsNone.n_constraints() << std::endl;

  //pcout<<"Size of ConstraintsNone: "<< constraintsNone.n_constraints()<<std::endl;
  //constraintsNone.print(std::cout);

  //pcout<<"Size of ConstraintsNoneEigen: "<< constraintsNoneEigen.n_constraints()<<std::endl;
  //constraintsNoneEigen.print(std::cout);

  //
  //modify constraintsNone to account for the bug in higher order nodes
  //
  ConstraintMatrix constraintsTemp(constraintsNone); constraintsNone.clear(); 
  std::set<unsigned int> masterNodes;
  double periodicPrecision = 1.0e-5;

  //
  //fill all masters
  //
  for(types::global_dof_index i = 0; i <dofHandler.n_dofs(); ++i)
    {
      if(locally_relevant_dofs.is_element(i))
	{
	  if(constraintsTemp.is_constrained(i))
	    {
	      if (constraintsTemp.is_identity_constrained(i))
		{
		  unsigned int masterNode=(*constraintsTemp.get_constraint_entries(i))[0].first;
		  masterNodes.insert(masterNode);
		}
	    }
	}
    }

  
  

  //
  //fix wrong master map
  //
  for(types::global_dof_index i = 0; i <dofHandler.n_dofs(); ++i)
    {
      if(locally_relevant_dofs.is_element(i))
	{
	  if(constraintsTemp.is_constrained(i))
	    {
	      if(constraintsTemp.is_identity_constrained(i))
		{
		  Point<3> p = d_supportPoints.find(i)->second;
		  unsigned int masterNode = (*constraintsTemp.get_constraint_entries(i))[0].first;
		  unsigned int count = 0, index = 0;
		 
		  if(std::abs(std::abs(p[0])-(domainSizeX/2.0)) < periodicPrecision) 
		    {
		      count++;
		      index = 0;
		    }
		  if(std::abs(std::abs(p[1])-(domainSizeY/2.0)) < periodicPrecision) 
		    {
		      count++;
		      index = 1;
		    }
		  if(std::abs(std::abs(p[2])-(domainSizeZ/2.0)) < periodicPrecision) 
		    {
		      count++;
		      index = 2;
		    }
		 
		  if (count==1)
		    {
		      Point<3> q = d_supportPoints.find(masterNode)->second;
		      unsigned int l = 1, m = 2;
		      if (index==1){l = 0; m = 2;}
		      else if (index==2){l = 0; m = 1;} 
		      if (!((std::abs(p[l]-q[l])<periodicPrecision) and (std::abs(p[m]-q[m])<periodicPrecision)))
			{
			  bool foundNewMaster=false;
			  for (std::set<unsigned int>::iterator it = masterNodes.begin(); it != masterNodes.end(); ++it)
			    {
			      q = d_supportPoints.find(*it)->second;
			      if (((std::abs(p[l]-q[l])<periodicPrecision) and (std::abs(p[m]-q[m])<periodicPrecision)))
				{

				  //store the correct masterNodeId
				  unsigned int correctMasterDof = *it;

				  //One component
				  constraintsNone.add_line(i);
				  constraintsNone.add_entry(i, correctMasterDof, 1.0);
		  
				  foundNewMaster=true;
				  break;
				}
			    }
			  if (!foundNewMaster)
			    {
			      std::cout<< " Wrong MasterNode for slave node: "<<masterNode<<" "<<i<<std::endl;
			      std::cout<< "Error: Did not find a replacement master node for a wrong master-slave periodic pair"<<" "<<masterNode<<" slaveNode: "<<i<<std::endl;
			      exit(-1);
			    }
			}
		      else
			{

			  //One component
			  constraintsNone.add_line(i);
			  constraintsNone.add_entry(i, masterNode, 1.0);
	      
			}
		    }
		  else
		    {

		      //One component
		      constraintsNone.add_line(i);
		      constraintsNone.add_entry(i, masterNode, 1.0);

		    }
		}
	    }
	}
    }
  constraintsNone.close();
  constraintsTemp.clear();

  //
  //modify constraintsNone to account for the bug in higher order nodes for edge nodes
  //
  ConstraintMatrix constraintsTemp1(constraintsNone); constraintsNone.clear(); 
  std::vector<unsigned int> masterNodesForLocallyOwnedSlaveNodes; 

  for(types::global_dof_index i = 0; i < dofHandler.n_dofs(); ++i)
    {
      if(locally_owned_dofs.is_element(i))
	{
	  if(constraintsTemp1.is_constrained(i))
	    {
	      if (constraintsTemp1.is_identity_constrained(i))
		{
		  unsigned int masterNode = (*constraintsTemp1.get_constraint_entries(i))[0].first;
		  masterNodesForLocallyOwnedSlaveNodes.push_back(masterNode);
		}
	    }
	}
    }

  //
  //exchange all masterNodes across all processors
  //
  std::vector<unsigned int> globalMasterNodes;
  exchangeMasterNodesList(masterNodesForLocallyOwnedSlaveNodes,
			  globalMasterNodes,
			  n_mpi_processes,
			  mpi_communicator);

  //
  //find out masternodes which are on the edge
  //
  std::map<unsigned int, unsigned int> rv;
  for(int i = 0; i < globalMasterNodes.size(); ++i)
    {
      rv[globalMasterNodes[i]]++;
    }


  std::set<unsigned int> masterNodesForLocallyRelevantEdgeSlaveNodes;

  for(types::global_dof_index i = 0; i < dofHandler.n_dofs(); ++i)
    {
      if(locally_relevant_dofs.is_element(i))
	{
	  if(constraintsTemp1.is_constrained(i))
	    {
	      if (constraintsTemp1.is_identity_constrained(i))
		{
		  unsigned int masterNode = (*constraintsTemp1.get_constraint_entries(i))[0].first;
		  if(rv[masterNode] == 3)
		    {
		      masterNodesForLocallyRelevantEdgeSlaveNodes.insert(masterNode);
		    }
		}
	    }
	}
    }

  
  for(types::global_dof_index i = 0; i <dofHandler.n_dofs(); ++i)
    {
      if(locally_relevant_dofs.is_element(i))
	{
	  if(constraintsTemp1.is_constrained(i))
	    {
	      if (constraintsTemp1.is_identity_constrained(i))
		{
		  unsigned int masterNode = (*constraintsTemp1.get_constraint_entries(i))[0].first;
		  Point<3> p = d_supportPoints.find(i)->second;

		  if(masterNodesForLocallyRelevantEdgeSlaveNodes.count(masterNode))
		    {
		      Point<3> q = d_supportPoints.find(masterNode)->second;
		     
		      //
		      //Identify the normal direction to the plane formed by the periodic edge nodes
		      //
		      int normalDirOfPlaneFormedByEdgeNodes = 0;
		      if((std::abs(std::abs(q[0]) - (domainSizeX/2.0)) < periodicPrecision) && (std::abs(std::abs(q[2]) - (domainSizeZ/2.0)) < periodicPrecision))
			normalDirOfPlaneFormedByEdgeNodes = 1;
		      else if ((std::abs(std::abs(q[0]) - (domainSizeX/2.0)) < periodicPrecision) && (std::abs(std::abs(q[1]) - (domainSizeY/2.0)) < periodicPrecision))
			normalDirOfPlaneFormedByEdgeNodes = 2;

		     
		      //
		      //check if master node and corresponding edge slave node lie in the same plane
		      //
		      if(std::abs(p[normalDirOfPlaneFormedByEdgeNodes] - q[normalDirOfPlaneFormedByEdgeNodes]) < periodicPrecision)
			{
			  constraintsNone.add_line(i);
			  constraintsNone.add_entry(i, masterNode, 1.0);
			}
		      else
			{
			  bool foundNewMaster = false;

			  //
			  //match the master node lying in the same plane to this slave node
			  //
			  for(std::set<unsigned int>::iterator it = masterNodesForLocallyRelevantEdgeSlaveNodes.begin(); it != masterNodesForLocallyRelevantEdgeSlaveNodes.end(); ++it)
			    {
			      Point<3> r = d_supportPoints.find(*it)->second;
			      
			      if(std::abs(r[normalDirOfPlaneFormedByEdgeNodes] - p[normalDirOfPlaneFormedByEdgeNodes]) < periodicPrecision)
				{
				  unsigned int correctMasterDof = *it;
				  constraintsNone.add_line(i);
				  constraintsNone.add_entry(i, correctMasterDof, 1.0);
				  foundNewMaster = true;
				  break;
				}

			    }

			  if (!foundNewMaster)
			    {
			      std::cout<< " Wrong MasterNode for slave node: "<<masterNode<<" "<<i<<std::endl;
			      std::cout<< "Error: Did not find a replacement master node for a wrong master-slave periodic pair"<<" "<<masterNode<<" slaveNode: "<<i<<std::endl;
			      exit(-1);
			    }
			}
		    }
		  else
		    {
		      constraintsNone.add_line(i);
		      constraintsNone.add_entry(i, masterNode, 1.0);
		    }
		}
	    }
	}
    }
  constraintsNone.close();
  constraintsTemp1.clear();

  //
  //fix periodic match for two-component fields
  //
  ConstraintMatrix constraintsTempEigen(constraintsNoneEigen); constraintsNoneEigen.clear();

  //
  //fill temp masterNodes and slaveNodes set
  //
  std::set<unsigned int> masterNodesEigen, slaveNodesEigen;

  //
  //fill all masters
  //
  for(types::global_dof_index i = 0; i <dofHandlerEigen.n_dofs(); ++i)
    {
      if(locally_owned_dofsEigen.is_element(i))
	{
	  if(constraintsTempEigen.is_constrained(i))
	    {
	      if (constraintsTempEigen.is_identity_constrained(i))
		{
		  unsigned int masterNode = (*constraintsTempEigen.get_constraint_entries(i))[0].first;
		  masterNodesEigen.insert(masterNode);
		  slaveNodesEigen.insert(i);
		}
	    }
	}
    }

  std::set<unsigned int> globalMasterNodesEigen;
  exchangeMasterNodesList(masterNodesEigen,
			  globalMasterNodesEigen,
			  n_mpi_processes,
			  mpi_communicator);

  
  //
  //Now separate this set to real and imag sets
  //
  QGauss<3>  quadrature_formula(FEOrder+1);
  FEValues<3> fe_values (FEEigen, quadrature_formula, update_values);
  const unsigned int dofs_per_cell = FEEigen.dofs_per_cell;
  std::vector<unsigned int> local_dof_indicesEigen(dofs_per_cell);

  std::set<unsigned int> masterNodesReal, masterNodesImag, slaveNodesReal, slaveNodesImag;
  typename DoFHandler<3>::active_cell_iterator cellEigen = dofHandlerEigen.begin_active(), endcellEigen = dofHandlerEigen.end();
  for(;cellEigen!=endcellEigen;++cellEigen)
    {
      if(cellEigen->is_locally_owned())
	{
	  fe_values.reinit(cellEigen);
	  cellEigen->get_dof_indices(local_dof_indicesEigen);

	  for(unsigned int i = 0; i < dofs_per_cell; ++i)
	    {
	      const unsigned int ck = fe_values.get_fe().system_to_component_index(i).first; //This is the component index 0(real) or 1 (imag).
	      const unsigned int globalDOF = local_dof_indicesEigen[i];
	      
	      if(globalMasterNodesEigen.count(globalDOF) == 1)
		{
		  if(ck == 0)
		    {
		      masterNodesReal.insert(globalDOF);
		    }
		  else 
		    {
		      masterNodesImag.insert(globalDOF);
		    }

		}
	      else if(slaveNodesEigen.count(globalDOF) == 1)
		{

		  if(ck == 0)
		    {
		      slaveNodesReal.insert(globalDOF);
		    }
		  else 
		    {
		      slaveNodesImag.insert(globalDOF);
		    }

		}

	    }
	}

    }//end of cellEigen loop

  std::set<unsigned int> globalMasterNodesReal;
  std::set<unsigned int> globalMasterNodesImag;
  std::set<unsigned int> globalSlaveNodesReal;
  std::set<unsigned int> globalSlaveNodesImag;

  exchangeMasterNodesList(masterNodesReal,
			  globalMasterNodesReal,
			  n_mpi_processes,
			  mpi_communicator);

  exchangeMasterNodesList(masterNodesImag,
			  globalMasterNodesImag,
			  n_mpi_processes,
			  mpi_communicator);

  exchangeMasterNodesList(slaveNodesReal,
			  globalSlaveNodesReal,
			  n_mpi_processes,
			  mpi_communicator);

  exchangeMasterNodesList(slaveNodesImag,
			  globalSlaveNodesImag,
			  n_mpi_processes,
			  mpi_communicator);

  //
  //fix wrong master map
  //
  for(types::global_dof_index i = 0; i <dofHandlerEigen.n_dofs(); i++)
    {
      if(locally_relevant_dofsEigen.is_element(i))
	{
	  if(constraintsTempEigen.is_constrained(i))
	    {
	      if(constraintsTempEigen.is_identity_constrained(i))
		{
		  Point<3> p = d_supportPointsEigen.find(i)->second;
		  unsigned int masterNode=(*constraintsTempEigen.get_constraint_entries(i))[0].first;
		  unsigned int count = 0, index = 0;

		  if(std::abs(std::abs(p[0]) - (domainSizeX/2.0)) < periodicPrecision) 
		    {
		      count++;
		      index = 0;
		    }

		  if(std::abs(std::abs(p[1]) - (domainSizeY/2.0)) < periodicPrecision) 
		    {
		      count++;
		      index = 1;
		    }

		  if(std::abs(std::abs(p[2]) - (domainSizeZ/2.0)) < periodicPrecision) 
		    {
		      count++;
		      index = 2;
		    }

		  if(count == 1)
		    {
		      Point<3> q = d_supportPointsEigen.find(masterNode)->second;

		      unsigned int l = 1, m = 2;
		      if (index == 1){l = 0; m = 2;}
		      else if (index == 2){l = 0; m = 1;} 

		      if(!((std::abs(p[l]-q[l])<periodicPrecision) and (std::abs(p[m]-q[m])<periodicPrecision)))
			{
			  bool foundNewMaster=false;
			  if(globalSlaveNodesReal.count(i) == 1)
			    {
			      for(std::set<unsigned int>::iterator it = globalMasterNodesReal.begin(); it != globalMasterNodesReal.end(); ++it)
				{
				  q = d_supportPointsEigen.find(*it)->second;
				  if(((std::abs(p[l]-q[l]) < periodicPrecision) and (std::abs(p[m]-q[m]) < periodicPrecision)))
				    {
				      constraintsNoneEigen.add_line(i);
				      constraintsNoneEigen.add_entry(i, *it, 1.0);
				      foundNewMaster=true;
				      break;
				    }
				}
			    }
			  else
			    {
			      for(std::set<unsigned int>::iterator it = globalMasterNodesImag.begin(); it != globalMasterNodesImag.end(); ++it)
				{
				  q = d_supportPointsEigen.find(*it)->second;
				  if(((std::abs(p[l]-q[l]) < periodicPrecision) and (std::abs(p[m]-q[m]) < periodicPrecision)))
				    {
				      constraintsNoneEigen.add_line(i);
				      constraintsNoneEigen.add_entry(i, *it, 1.0);
				      foundNewMaster=true;
				      break;
				    }
				}
			    }

			  if(!foundNewMaster)
			    {
			      pcout << "\nError: Did not find a replacement master node for a wrong master-slave periodic pair\n";
			      exit(-1);
			    }
			}
		      else
			{
			  constraintsNoneEigen.add_line(i);
			  constraintsNoneEigen.add_entry(i, masterNode, 1.0);
			}
		    }
		  else
		    {
		      constraintsNoneEigen.add_line(i);
		      constraintsNoneEigen.add_entry(i, masterNode, 1.0);
		    }
		}
	    }
	}
    }
   
  constraintsNoneEigen.close();
  constraintsTempEigen.clear();

  //
  //modify constraintsNoneEigen to account for bug in higher order nodes for edge nodes in two-field case
  //
  ConstraintMatrix constraintsTemp1Eigen(constraintsNoneEigen); constraintsNoneEigen.clear(); 
  std::vector<unsigned int> masterNodesForLocallyOwnedSlaveNodesEigen; 

  for(types::global_dof_index i = 0; i < dofHandlerEigen.n_dofs(); ++i)
    {
      if(locally_owned_dofsEigen.is_element(i))
	{
	  if(constraintsTemp1Eigen.is_constrained(i))
	    {
	      if(constraintsTemp1Eigen.is_identity_constrained(i))
		{
		  unsigned int masterNode = (*constraintsTemp1Eigen.get_constraint_entries(i))[0].first;
		  masterNodesForLocallyOwnedSlaveNodesEigen.push_back(masterNode);
		}
	    }
	}
    }

  //
  //exchange all masterNodes across all processors
  //
  std::vector<unsigned int> globalMasterNodesVectorEigen;
  exchangeMasterNodesList(masterNodesForLocallyOwnedSlaveNodesEigen,
			  globalMasterNodesVectorEigen,
			  n_mpi_processes,
			  mpi_communicator);


  //
  //count the duplicates of each master nodeId
  //
  std::map<unsigned int, unsigned int> rvEigen;
  for(int i = 0; i < globalMasterNodesVectorEigen.size(); ++i)
    {
      rvEigen[globalMasterNodesVectorEigen[i]]++;
    }


  //
  //fill temp masterNodes and slaveNodes set
  //
  std::set<unsigned int> masterNodesEigenNew, slaveNodesEigenNew;

  //
  //fill all masters
  //
  for(types::global_dof_index i = 0; i <dofHandlerEigen.n_dofs(); ++i)
    {
      if(locally_owned_dofsEigen.is_element(i))
	{
	  if(constraintsTemp1Eigen.is_constrained(i))
	    {
	      if (constraintsTemp1Eigen.is_identity_constrained(i))
		{
		  unsigned int masterNode=(*constraintsTemp1Eigen.get_constraint_entries(i))[0].first;
		  masterNodesEigenNew.insert(masterNode);
		  slaveNodesEigenNew.insert(i);
		}
	    }
	}
    }

  std::set<unsigned int> globalMasterNodesEigenNew;
  exchangeMasterNodesList(masterNodesEigenNew,
			  globalMasterNodesEigenNew,
			  n_mpi_processes,
			  mpi_communicator);


  std::set<unsigned int> masterNodesEdgeReal, masterNodesEdgeImag, slaveNodesNewReal, slaveNodesNewImag;
  QGauss<3>  quadrature_formulaNew(FEOrder+1);
  FEValues<3> fe_valuesNew(FEEigen, quadrature_formulaNew, update_values);
  typename DoFHandler<3>::active_cell_iterator cellEigenNew = dofHandlerEigen.begin_active(), endcellEigenNew = dofHandlerEigen.end();
  for(; cellEigenNew!=endcellEigenNew; ++cellEigenNew)
    {
      if(cellEigenNew->is_locally_owned())
	{
	  fe_valuesNew.reinit(cellEigenNew);
	  cellEigenNew->get_dof_indices(local_dof_indicesEigen);
	  for(unsigned int i = 0; i < dofs_per_cell; ++i)
	    {
	      const unsigned int ck = fe_valuesNew.get_fe().system_to_component_index(i).first; //This is the component index 0(real) or 1 (imag).
	      const unsigned int globalDOF = local_dof_indicesEigen[i];
	      
	      if(globalMasterNodesEigenNew.count(globalDOF) == 1)
		{
		  if(rvEigen[globalDOF] == 3)
		    {
		      if(ck == 0)
			{
			  masterNodesEdgeReal.insert(globalDOF);
			}
		      else 
			{
			  masterNodesEdgeImag.insert(globalDOF);
			}
		    }

		}
	      else if(slaveNodesEigenNew.count(globalDOF) == 1)
		{
		  if(ck == 0)
		    {
		      slaveNodesNewReal.insert(globalDOF);
		    }
		  else 
		    {
		      slaveNodesNewImag.insert(globalDOF);
		    }

		}

	    }
	}
    }//end of cellEigen loop

  std::set<unsigned int> globalMasterNodesEdgeReal;
  std::set<unsigned int> globalMasterNodesEdgeImag;
  std::set<unsigned int> globalSlaveNodesRealNew;
  std::set<unsigned int> globalSlaveNodesImagNew;

  exchangeMasterNodesList(masterNodesEdgeReal,
			  globalMasterNodesEdgeReal,
			  n_mpi_processes,
			  mpi_communicator);

  exchangeMasterNodesList(masterNodesEdgeImag,
			  globalMasterNodesEdgeImag,
			  n_mpi_processes,
			  mpi_communicator);

  exchangeMasterNodesList(slaveNodesNewReal,
			  globalSlaveNodesRealNew,
			  n_mpi_processes,
			  mpi_communicator);

  exchangeMasterNodesList(slaveNodesNewImag,
			  globalSlaveNodesImagNew,
			  n_mpi_processes,
			  mpi_communicator);


  //
  //fix wrong master map for edge nodes
  //
  for(types::global_dof_index i = 0; i < dofHandlerEigen.n_dofs(); i++)
    {
      if(locally_relevant_dofsEigen.is_element(i))
	{
	  if(constraintsTemp1Eigen.is_constrained(i))
	    {
	      if (constraintsTemp1Eigen.is_identity_constrained(i))
		{
		  Point<3> p = d_supportPointsEigen.find(i)->second;
		  unsigned int masterNode=(*constraintsTemp1Eigen.get_constraint_entries(i))[0].first;

		  if(rvEigen[masterNode] == 3)
		    {
		      Point<3> q = d_supportPointsEigen.find(masterNode)->second;

		      //
		      //Identify the normal direction to the plane formed by the periodic edge nodes
		      //
		      int normalDirOfPlaneFormedByEdgeNodes = 0;
		      if((std::abs(std::abs(q[0]) - (domainSizeX/2.0)) < periodicPrecision) && (std::abs(std::abs(q[2]) - (domainSizeZ/2.0)) < periodicPrecision))
			normalDirOfPlaneFormedByEdgeNodes = 1;
		      else if ((std::abs(std::abs(q[0]) - (domainSizeX/2.0)) < periodicPrecision) && (std::abs(std::abs(q[1]) - (domainSizeY/2.0)) < periodicPrecision))
			normalDirOfPlaneFormedByEdgeNodes = 2;


		      //
		      //check if master node and corresponding edge slave node lie in the same plane
		      //
		      if(std::abs(p[normalDirOfPlaneFormedByEdgeNodes] - q[normalDirOfPlaneFormedByEdgeNodes]) < periodicPrecision)
			{
			  constraintsNoneEigen.add_line(i);
			  constraintsNoneEigen.add_entry(i, masterNode, 1.0);
			}
		      else
			{
			  bool foundNewMaster = false;

			  if(globalSlaveNodesRealNew.count(i) == 1)
			    {
			      for(std::set<unsigned int>::iterator it=globalMasterNodesEdgeReal.begin(); it!=globalMasterNodesEdgeReal.end(); ++it)
				{
				  Point<3> r = d_supportPointsEigen.find(*it)->second;
				  if(std::abs(r[normalDirOfPlaneFormedByEdgeNodes] - p[normalDirOfPlaneFormedByEdgeNodes]) < periodicPrecision)	
				    {
				      unsigned int correctMasterDof = *it;
				      constraintsNoneEigen.add_line(i);
				      constraintsNoneEigen.add_entry(i, correctMasterDof, 1.0);
				      foundNewMaster = true;
				      break;
				    }
				  
				}

			    }
			  else
			    {
			      for(std::set<unsigned int>::iterator it=globalMasterNodesEdgeImag.begin(); it!=globalMasterNodesEdgeImag.end(); ++it)
				{
				  Point<3> r = d_supportPointsEigen.find(*it)->second;
				  if(std::abs(r[normalDirOfPlaneFormedByEdgeNodes] - p[normalDirOfPlaneFormedByEdgeNodes]) < periodicPrecision)	
				    {
				      unsigned int correctMasterDof = *it;
				      constraintsNoneEigen.add_line(i);
				      constraintsNoneEigen.add_entry(i, correctMasterDof, 1.0);
				      foundNewMaster = true;
				      break;
				    }
				  
				}
			    }

			  if (!foundNewMaster)
			    {
			      std::cout<< " Wrong MasterNode for slave node: "<<masterNode<<" "<<i<<std::endl;
			      std::cout<< "Error: Did not find a replacement master node for a wrong master-slave periodic pair"<<" "<<masterNode<<" slaveNode: "<<i<<std::endl;
			      exit(-1);
			    }


			}

		    }
		  else
		    {
		      constraintsNoneEigen.add_line(i);
		      constraintsNoneEigen.add_entry(i, masterNode, 1.0);
		    }
		      
		}

	    }
	}
    }
  constraintsNoneEigen.close();
  constraintsTemp1Eigen.clear();
#endif

  //
  //create a constraint matrix without only hanging node constraints 
  //
  d_noConstraints.clear();d_noConstraintsEigen.clear();
  DoFTools::make_hanging_node_constraints(dofHandler, d_noConstraints);
  DoFTools::make_hanging_node_constraints(dofHandlerEigen,d_noConstraintsEigen);
  d_noConstraints.close();d_noConstraintsEigen.close();
  

  //
  //merge hanging node constraint matrix with constrains None and constraints None eigen
  //
  constraintsNone.merge(d_noConstraints,ConstraintMatrix::MergeConflictBehavior::right_object_wins);
  constraintsNoneEigen.merge(d_noConstraintsEigen,ConstraintMatrix::MergeConflictBehavior::right_object_wins);
 
  //
  //Zero Dirichlet BC constraints on the boundary of the domain
  //used for computing total electrostatic potential using Poisson problem
  //with (rho+b) as the rhs
  //
  d_constraintsForTotalPotential.clear ();  

#ifdef ENABLE_PERIODIC_BC
  locatePeriodicPinnedNodes();
#else
  VectorTools::interpolate_boundary_values(dofHandler, 0, ZeroFunction<3>(), d_constraintsForTotalPotential);
#endif
  d_constraintsForTotalPotential.close ();

  //
  //merge with constraintsNone so that d_constraintsForTotalPotential will also have periodic
  //constraints as well for periodic problems
  d_constraintsForTotalPotential.merge(constraintsNone);
  d_constraintsForTotalPotential.close();

 
  //
  //push back into Constraint Matrices
  //
  d_constraintsVector.clear();
#ifdef ENABLE_PERIODIC_BC
  d_constraintsVector.push_back(&constraintsNone); 
#else
  d_constraintsVector.push_back(&constraintsNone); 
#endif

  d_constraintsVector.push_back(&d_constraintsForTotalPotential);

  //
  //Dirichlet BC constraints on the boundary of fictitious ball
  //used for computing self-potential (Vself) using Poisson problem
  //with atoms belonging to a given bin
  //
  createAtomBins(d_constraintsVector);
 
  //
  //create matrix free structure
  //
  std::vector<const DoFHandler<3> *> dofHandlerVector; 
  
  for(int i = 0; i < d_constraintsVector.size(); ++i)
    dofHandlerVector.push_back(&dofHandler);

  phiTotDofHandlerIndex = 1;
 
  dofHandlerVector.push_back(&dofHandlerEigen); //DofHandler For Eigen
  eigenDofHandlerIndex = dofHandlerVector.size() - 1; //For Eigen
  d_constraintsVector.push_back(&constraintsNoneEigen); //For Eigen;

  //
  //push d_noConstraints into constraintsVector
  // 
  dofHandlerVector.push_back(&dofHandler);
  phiExtDofHandlerIndex = dofHandlerVector.size()-1;
  d_constraintsVector.push_back(&d_noConstraints);

  std::vector<Quadrature<1> > quadratureVector; 
  quadratureVector.push_back(QGauss<1>(FEOrder+1)); 
  quadratureVector.push_back(QGaussLobatto<1>(FEOrder+1));  


  matrix_free_data.reinit(dofHandlerVector, d_constraintsVector, quadratureVector, additional_data);


  //
  //initialize eigen vectors
  //
  matrix_free_data.initialize_dof_vector(vChebyshev,eigenDofHandlerIndex);
  v0Chebyshev.reinit(vChebyshev);
  fChebyshev.reinit(vChebyshev);
  aj[0].reinit(vChebyshev); aj[1].reinit(vChebyshev); aj[2].reinit(vChebyshev);
  aj[3].reinit(vChebyshev); aj[4].reinit(vChebyshev);
  for (unsigned int i=0; i<numEigenValues; ++i)
    {  
      PSI[i]->reinit(vChebyshev);
      tempPSI[i]->reinit(vChebyshev);
      tempPSI2[i]->reinit(vChebyshev);
      tempPSI3[i]->reinit(vChebyshev);
      tempPSI4[i]->reinit(vChebyshev);
    } 
  
  for(unsigned int kPoint = 0; kPoint < (1+spinPolarized)*d_maxkPoints; ++kPoint)
    {
     //for (unsigned int j=0; j<spinPolarized+1; ++j) // for spin
     //  {
        for (unsigned int i=0; i<eigenVectors[kPoint].size(); ++i)
	  {
	    eigenVectors[kPoint][i]->reinit(vChebyshev);
	    eigenVectorsOrig[kPoint][i]->reinit(vChebyshev);
	  }
     // }
    }

  //
  //locate atom core nodes and also locate atom nodes in each bin 
  //
  locateAtomCoreNodes();

  
  //
  //initialize density 
  //
  initRho();

  //
  //Initialize libxc (exchange-correlation)
  //
  int exceptParamX, exceptParamC;
  int isSpinPolarized ;
  if (spinPolarized == 1)
     {
        isSpinPolarized = XC_POLARIZED ;
     }
  else
     {
        isSpinPolarized = XC_UNPOLARIZED ;
     }
  if(xc_id == 1)
    {
      exceptParamX = xc_func_init(&funcX,XC_LDA_X, isSpinPolarized);
      exceptParamC = xc_func_init(&funcC,XC_LDA_C_PZ, isSpinPolarized);
    }
  else if(xc_id == 2)
    {
      exceptParamX = xc_func_init(&funcX,XC_LDA_X, isSpinPolarized);
      exceptParamC = xc_func_init(&funcC,XC_LDA_C_PW, isSpinPolarized);
    }
  else if(xc_id == 3)
    {
      exceptParamX = xc_func_init(&funcX,XC_LDA_X, isSpinPolarized);
      exceptParamC = xc_func_init(&funcC,XC_LDA_C_VWN, isSpinPolarized);
    }
  else if(xc_id == 4)
    {
      exceptParamX = xc_func_init(&funcX,XC_GGA_X_PBE,isSpinPolarized);
      exceptParamC = xc_func_init(&funcC,XC_GGA_C_PBE,isSpinPolarized);
    }
  else if(xc_id > 4)
    {
      pcout<<"-------------------------------------"<<std::endl;
      pcout<<"Exchange or Correlation Functional not found"<<std::endl;
      pcout<<"-------------------------------------"<<std::endl;
      exit(-1);
    }

  if(exceptParamX != 0 || exceptParamC != 0)
    {
      pcout<<"-------------------------------------"<<std::endl;
      pcout<<"Exchange or Correlation Functional not found"<<std::endl;
      pcout<<"-------------------------------------"<<std::endl;
      exit(-1);
    }


  //
  //initialize local pseudopotential
  //
  if(isPseudopotential)
    {
      initLocalPseudoPotential();
      //
      if (pseudoProjector==2)
         initNonLocalPseudoPotential_OV() ;
      else
         initNonLocalPseudoPotential();	
      //
      //
      if (pseudoProjector==2){
         computeSparseStructureNonLocalProjectors_OV();
         computeElementalOVProjectorKets();
	}
      else{
	 computeSparseStructureNonLocalProjectors();
         computeElementalProjectorKets();
	}
	
    }
 
  //
  //
  //
  computing_timer.exit_section("setup"); 

  //
  //initialize poisson and eigen problem related objects
  //
  poissonPtr->init();
  eigenPtr->init();
  
  //
  //initialize PSI
  //
  pcout << "reading initial guess for PSI\n";
  readPSI();
  //
#ifdef ENABLE_PERIODIC_BC
  if (useSymm){
  //
  //initialize group symmetries
  //
  pcout << "working on group symmetry related mappings \n";
  computing_timer.enter_section("init symmetry"); 
  initSymmetry();
  computing_timer.exit_section("init symmetry"); 
  }
#endif
}<|MERGE_RESOLUTION|>--- conflicted
+++ resolved
@@ -136,78 +136,6 @@
 void dftClass<FEOrder>::init(){
   computing_timer.enter_section("setup");
 
-<<<<<<< HEAD
-// #ifdef ENABLE_PERIODIC_BC
-//   //mark faces
-//   typename parallel::distributed::Triangulation<3>::active_cell_iterator cell = triangulation.begin_active(), endc = triangulation.end();
-//   for(; cell!=endc; ++cell) 
-//     {
-//       for(unsigned int f=0; f < GeometryInfo<3>::faces_per_cell; ++f)
-// 	{
-// 	  const Point<3> face_center = cell->face(f)->center();
-// 	  if(cell->face(f)->at_boundary())
-// 	    {
-// 	      if (std::abs(face_center[0]+(domainSizeX/2.0))<1.0e-8)
-// 		cell->face(f)->set_boundary_id(1);
-// 	      else if (std::abs(face_center[0]-(domainSizeX/2.0))<1.0e-8)
-// 		cell->face(f)->set_boundary_id(2);
-// 	      else if (std::abs(face_center[1]+(domainSizeY/2.0))<1.0e-8)
-// 		cell->face(f)->set_boundary_id(3);
-// 	      else if (std::abs(face_center[1]-(domainSizeY/2.0))<1.0e-8)
-// 		cell->face(f)->set_boundary_id(4);
-// 	      else if (std::abs(face_center[2]+(domainSizeZ/2.0))<1.0e-8)
-// 		cell->face(f)->set_boundary_id(5);
-// 	      else if (std::abs(face_center[2]-(domainSizeZ/2.0))<1.0e-8)
-// 		cell->face(f)->set_boundary_id(6);
-// 	    }
-// 	}
-//     }
-
-//   std::vector<GridTools::PeriodicFacePair<typename parallel::distributed::Triangulation<3>::cell_iterator> > periodicity_vector;
-//   for (int i = 0; i < 3; ++i)
-//     {
-//       GridTools::collect_periodic_faces(triangulation, /*b_id1*/ 2*i+1, /*b_id2*/ 2*i+2,/*direction*/ i, periodicity_vector);
-//     }
-//   triangulation.add_periodicity(periodicity_vector);
-// #endif  
-    
-=======
-#ifdef ENABLE_PERIODIC_BC
-/*
-  //mark faces
-  typename parallel::distributed::Triangulation<3>::active_cell_iterator cell = triangulation.begin_active(), endc = triangulation.end();
-  for(; cell!=endc; ++cell) 
-    {
-      for(unsigned int f=0; f < GeometryInfo<3>::faces_per_cell; ++f)
-	{
-	  const Point<3> face_center = cell->face(f)->center();
-	  if(cell->face(f)->at_boundary())
-	    {
-	      if (std::abs(face_center[0]+(domainSizeX/2.0))<1.0e-8)
-		cell->face(f)->set_boundary_id(1);
-	      else if (std::abs(face_center[0]-(domainSizeX/2.0))<1.0e-8)
-		cell->face(f)->set_boundary_id(2);
-	      else if (std::abs(face_center[1]+(domainSizeY/2.0))<1.0e-8)
-		cell->face(f)->set_boundary_id(3);
-	      else if (std::abs(face_center[1]-(domainSizeY/2.0))<1.0e-8)
-		cell->face(f)->set_boundary_id(4);
-	      else if (std::abs(face_center[2]+(domainSizeZ/2.0))<1.0e-8)
-		cell->face(f)->set_boundary_id(5);
-	      else if (std::abs(face_center[2]-(domainSizeZ/2.0))<1.0e-8)
-		cell->face(f)->set_boundary_id(6);
-	    }
-	}
-    }
-
-  std::vector<GridTools::PeriodicFacePair<typename parallel::distributed::Triangulation<3>::cell_iterator> > periodicity_vector;
-  for (int i = 0; i < 3; ++i)
-    {
-      GridTools::collect_periodic_faces(triangulation,  2*i+1,  2*i+2, i, periodicity_vector);
-    }
-  triangulation.add_periodicity(periodicity_vector);
-*/
-#endif  
->>>>>>> 67ca9afa
   //
   //initialize FE objects
   //
@@ -267,11 +195,6 @@
   DataOut<3> data_out;
   data_out.attach_dof_handler (dofHandler);
   data_out.build_patches ();
-<<<<<<< HEAD
-=======
-  //std::ofstream output("mesh.vtu");
-  //data_out.write_vtu(output); 
->>>>>>> 67ca9afa
   data_out.write_vtu_in_parallel(std::string("mesh.vtu").c_str(),mpi_communicator); 
 
   //
