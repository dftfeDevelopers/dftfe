--- conflicted
+++ resolved
@@ -183,19 +183,11 @@
       (PSI[i]).add(-eigenValuesTemp[i],X[i]) ;
       const double resNorm= (PSI[i]).l2_norm();
       residualNorm[i]=resNorm;
-<<<<<<< HEAD
       
       if (dftParameters::verbosity>=3)
 	pcout<<"eigen vector "<< i<<": "<<resNorm<<std::endl;
     }
   if (dftParameters::verbosity>=3)  
-=======
-
-      if (dftParameters::verbosity>=2)
-	pcout<<"eigen vector "<< i<<": "<<resNorm<<std::endl;
-    }
-  if (dftParameters::verbosity>=2)
->>>>>>> 7798d2b5
     pcout <<std::endl;
 
 
