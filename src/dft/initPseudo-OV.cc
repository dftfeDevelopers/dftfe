// ---------------------------------------------------------------------
//
// Copyright (c) 2017 The Regents of the University of Michigan and DFT-FE authors.
//
// This file is part of the DFT-FE code.
//
// The DFT-FE code is free software; you can use it, redistribute
// it, and/or modify it under the terms of the GNU Lesser General
// Public License as published by the Free Software Foundation; either
// version 2.1 of the License, or (at your option) any later version.
// The full text of the license can be found in the file LICENSE at
// the top level of the DFT-FE distribution.
//
// ---------------------------------------------------------------------
//
// @author Krishnendu Ghosh(2017), adapted from initPseudo.cc
//

#include "stdafx.h"
#include "linalg.h"
#include "../../include/dftParameters.h"


template<unsigned int FEOrder>
void dftClass<FEOrder>::computeElementalOVProjectorKets()
{

  //
  //get the number of non-local atoms
  //
  int numberNonLocalAtoms = d_nonLocalAtomGlobalChargeIds.size();

  //
  //get number of global charges
  //
  unsigned int numberGlobalCharges  = atomLocations.size();


  //
  //get FE data structures
  //
  QGauss<3>  quadrature(C_num1DQuad<FEOrder>());
  //FEValues<3> fe_values(FE, quadrature, update_values | update_gradients | update_JxW_values);
  FEValues<3> fe_values(FE, quadrature, update_values | update_JxW_values| update_quadrature_points);
  const unsigned int numberNodesPerElement  = FE.dofs_per_cell;
  const unsigned int numberQuadraturePoints = quadrature.size();


  //
  //get number of kPoints
  //
  const unsigned int maxkPoints = d_kPointWeights.size();


  //
  //preallocate element Matrices
  //
  d_nonLocalProjectorElementMatrices.clear();
  d_nonLocalProjectorElementMatricesConjugate.clear();
  d_nonLocalProjectorElementMatrices.resize(numberNonLocalAtoms);
  d_nonLocalProjectorElementMatricesConjugate.resize(numberNonLocalAtoms);
  int cumulativeWaveSplineId = 0;
  int waveFunctionId;
  //
  if (dftParameters::verbosity==2)
     pcout << " d_pspTail  " << d_pspTail << std::endl ;
  //
  for(int iAtom = 0; iAtom < numberNonLocalAtoms; ++iAtom)
    {
      //
      //get the global charge Id of the current nonlocal atom
      //
      const int globalChargeIdNonLocalAtom =  d_nonLocalAtomGlobalChargeIds[iAtom];


      Point<3> nuclearCoordinates(atomLocations[globalChargeIdNonLocalAtom][2],atomLocations[globalChargeIdNonLocalAtom][3],atomLocations[globalChargeIdNonLocalAtom][4]);

      std::vector<int> & imageIdsList = d_globalChargeIdToImageIdMap[globalChargeIdNonLocalAtom];

      //
      //get the number of elements in the compact support of the current nonlocal atom
      //
      int numberElementsInAtomCompactSupport = d_elementOneFieldIteratorsInAtomCompactSupport[iAtom].size();


      //pcout<<"Number of elements in compact support of nonlocal atom "<<iAtom<<" is "<<numberElementsInAtomCompactSupport<<std::endl;
      //pcout<<"Image Ids List: "<<imageIdsList.size()<<std::endl;
      //pcout<<numberElementsInAtomCompactSupport<<std::endl;

      //
      //get the number of pseudowavefunctions for the current nonlocal atoms
      //
      int numberPseudoWaveFunctions = d_numberPseudoAtomicWaveFunctions[iAtom];

      if (dftParameters::verbosity==2)
      {
       pcout<<"Number of Pseudo wavefunctions: "<<std::endl;
       pcout<<numberPseudoWaveFunctions<<std::endl;
      }

      //
      //allocate element Matrices
      //
      d_nonLocalProjectorElementMatrices[iAtom].resize(numberElementsInAtomCompactSupport);
<<<<<<< HEAD
      d_nonLocalProjectorElementMatricesConjugate[iAtom].resize(numberElementsInAtomCompactSupport);
	
=======

>>>>>>> 532b1c84
      for(int iElemComp = 0; iElemComp < numberElementsInAtomCompactSupport; ++iElemComp)
	{

	  DoFHandler<3>::active_cell_iterator cell = d_elementOneFieldIteratorsInAtomCompactSupport[iAtom][iElemComp];

	  //compute values for the current elements
	  fe_values.reinit(cell);

#ifdef ENABLE_PERIODIC_BC
	  d_nonLocalProjectorElementMatrices[iAtom][iElemComp].resize(maxkPoints,
								      std::vector<std::complex<double> > (numberNodesPerElement*numberPseudoWaveFunctions,0.0));
	  d_nonLocalProjectorElementMatricesConjugate[iAtom][iElemComp].resize(maxkPoints,
									       std::vector<std::complex<double> > (numberNodesPerElement*numberPseudoWaveFunctions,0.0));

#else
	  d_nonLocalProjectorElementMatrices[iAtom][iElemComp].resize(maxkPoints,
								      std::vector<double> (numberNodesPerElement*numberPseudoWaveFunctions,0.0));
#endif

	  int iPsp = -1;
	  int lTemp = 1e5;

	  for(int iPseudoWave = 0; iPseudoWave < numberPseudoWaveFunctions; ++iPseudoWave)
	    {
	      waveFunctionId = iPseudoWave + cumulativeWaveSplineId;
	      const int globalWaveSplineId = d_pseudoWaveFunctionIdToFunctionIdDetails[waveFunctionId][0];
	      const int lQuantumNumber = d_pseudoWaveFunctionIdToFunctionIdDetails[waveFunctionId][1];
	      const int mQuantumNumber = d_pseudoWaveFunctionIdToFunctionIdDetails[waveFunctionId][2];

	      //
	      //access pseudoPotential Ids
	      //
	      if(lQuantumNumber != lTemp)
		iPsp += 1;
	      lTemp = lQuantumNumber;


	      std::vector<double> nonLocalProjectorBasisReal(maxkPoints*numberQuadraturePoints,0.0);
	      std::vector<double> nonLocalProjectorBasisImag(maxkPoints*numberQuadraturePoints,0.0);

	      double nlpValue = 0.0;
	      for(int iQuadPoint = 0; iQuadPoint < numberQuadraturePoints; ++iQuadPoint)
		{

		  //MappingQ1<3,3> test;
		  //Point<3> quadPoint(test.transform_unit_to_real_cell(cell, fe_values.get_quadrature().point(iQuadPoint)));
		  Point<3> quadPoint=fe_values.quadrature_point(iQuadPoint);

		  for(int iImageAtomCount = 0; iImageAtomCount < imageIdsList.size(); ++iImageAtomCount)
		    {

		      int chargeId = imageIdsList[iImageAtomCount];

		      //const Point & chargePoint = chargeId < numberGlobalCharges? d_nuclearContainer.getGlobalPoint(chargeId,meshId):
		      //d_nuclearContainer.getImagePoint(chargeId-numberGlobalCharges,meshId);

		      Point<3> chargePoint(0.0,0.0,0.0);

		      if(chargeId < numberGlobalCharges)
			{
			  chargePoint[0] = atomLocations[chargeId][2];
			  chargePoint[1] = atomLocations[chargeId][3];
			  chargePoint[2] = atomLocations[chargeId][4];
			}
		      else
			{
			  chargePoint[0] = d_imagePositions[chargeId-numberGlobalCharges][0];
			  chargePoint[1] = d_imagePositions[chargeId-numberGlobalCharges][1];
			  chargePoint[2] = d_imagePositions[chargeId-numberGlobalCharges][2];
			}


		      double x[3];

		      x[0] = quadPoint[0] - chargePoint[0];
		      x[1] = quadPoint[1] - chargePoint[1];
		      x[2] = quadPoint[2] - chargePoint[2];

		      //
		      // get the spherical coordinates from cartesian
		      //
		      double r,theta,phi;
		      pseudoUtils::convertCartesianToSpherical(x,r,theta,phi);


		      double sphericalHarmonicVal, radialProjVal, projectorFunctionValue;
		      if(r <= d_pspTail)//d_outerMostPointPseudoWaveFunctionsData[globalWaveSplineId])
			{
			  pseudoUtils::getRadialFunctionVal(r,
					       radialProjVal,
					       &d_pseudoWaveFunctionSplines[globalWaveSplineId]);

			  pseudoUtils::getSphericalHarmonicVal(theta,phi,lQuantumNumber,mQuantumNumber,sphericalHarmonicVal);

			  projectorFunctionValue = radialProjVal*sphericalHarmonicVal;

			}
		      else
			{
			  projectorFunctionValue = 0.0;
			}


		      /*if(iElemComp == 0 && iQuadPoint == 0 && iPseudoWave == 0)
			{
			  std::cout<<"ChargeId : "<<chargeId<<std::endl;
			  std::cout<<"Coordinates: "<<chargePoint[0]<<" "<<chargePoint[1]<<" "<<chargePoint[2]<<std::endl;
			  std::cout<<"Distance : "<<r<<std::endl;
			  std::cout<<"DeltaVl: "<<deltaVlValue<<std::endl;
			  std::cout<<"JacTimesWeight: "<<fe_values.JxW(iQuadPoint)<<std::endl;
			  }*/

		      //
		      //kpoint loop
		      //
		      double pointMinusLatticeVector[3];
		      pointMinusLatticeVector[0] = x[0] + nuclearCoordinates[0];
		      pointMinusLatticeVector[1] = x[1] + nuclearCoordinates[1];
		      pointMinusLatticeVector[2] = x[2] + nuclearCoordinates[2];
		      for(int kPoint = 0; kPoint < maxkPoints; ++kPoint)
			{
			  double angle = d_kPointCoordinates[3*kPoint+0]*pointMinusLatticeVector[0] + d_kPointCoordinates[3*kPoint+1]*pointMinusLatticeVector[1] + d_kPointCoordinates[3*kPoint+2]*pointMinusLatticeVector[2];
			  nonLocalProjectorBasisReal[maxkPoints*iQuadPoint + kPoint] += cos(angle)*projectorFunctionValue;
#ifdef ENABLE_PERIODIC_BC
			  nonLocalProjectorBasisImag[maxkPoints*iQuadPoint + kPoint] += -sin(angle)*projectorFunctionValue;
#endif
			}

		    }//image atom loop

		}//end of quad loop


	      //
	      // access shape functions values at quad points
	      //
	      //ElementQuadShapeFunctions shapeFunctions = dft::ShapeFunctionDataCalculator::v_shapeFunctions[meshId][quadratureRuleId][elementId];

	      for(int iNode = 0; iNode < numberNodesPerElement; ++iNode)
		{
		  for(int kPoint = 0; kPoint < maxkPoints; ++kPoint)
		    {
		      double tempReal = 0;
		      double tempImag = 0;
		      for(int iQuadPoint = 0; iQuadPoint < numberQuadraturePoints; ++iQuadPoint)
			{
#ifdef ENABLE_PERIODIC_BC
			  tempReal += nonLocalProjectorBasisReal[maxkPoints*iQuadPoint+kPoint]*fe_values.shape_value(iNode,iQuadPoint)*fe_values.JxW(iQuadPoint);
			  tempImag += nonLocalProjectorBasisImag[maxkPoints*iQuadPoint+kPoint]*fe_values.shape_value(iNode,iQuadPoint)*fe_values.JxW(iQuadPoint);
#else
			  d_nonLocalProjectorElementMatrices[iAtom][iElemComp][kPoint][numberNodesPerElement*iPseudoWave + iNode] += nonLocalProjectorBasisReal[maxkPoints*iQuadPoint+kPoint]*fe_values.shape_value(iNode,iQuadPoint)*fe_values.JxW(iQuadPoint);
#endif
			}
#ifdef ENABLE_PERIODIC_BC
		      d_nonLocalProjectorElementMatrices[iAtom][iElemComp][kPoint][numberNodesPerElement*iPseudoWave + iNode].real(tempReal);
		      d_nonLocalProjectorElementMatrices[iAtom][iElemComp][kPoint][numberNodesPerElement*iPseudoWave + iNode].imag(tempImag);
<<<<<<< HEAD
		      d_nonLocalProjectorElementMatricesConjugate[iAtom][iElemComp][kPoint][numberNodesPerElement*iPseudoWave + iNode].real(tempReal);
		      d_nonLocalProjectorElementMatricesConjugate[iAtom][iElemComp][kPoint][numberNodesPerElement*iPseudoWave + iNode].imag(-tempImag);

#endif		      
=======
#endif
>>>>>>> 532b1c84
		    }

		}

	    }//end of iPseudoWave loop


	}//element loop

      cumulativeWaveSplineId += numberPseudoWaveFunctions;

    }//atom loop

  //
  //Add mpi accumulation
  //

}
template<unsigned int FEOrder>
void dftClass<FEOrder>::initNonLocalPseudoPotential_OV()
{
  d_pseudoWaveFunctionIdToFunctionIdDetails.clear();
  d_numberPseudoAtomicWaveFunctions.clear();
  d_nonLocalAtomGlobalChargeIds.clear();
  d_globalChargeIdToImageIdMap.clear();
  d_pseudoWaveFunctionSplines.clear();
  d_nonLocalPseudoPotentialConstants.clear();
  // Store the Map between the atomic number and the waveFunction details
  // (i.e. map from atomicNumber to a 2D vector storing atom specific wavefunction Id and its corresponding
  // radial and angular Ids)
  // (atomicNumber->[atomicWaveFunctionId][Global Spline Id, l quantum number, m quantum number]
  //
  std::map<unsigned int, std::vector<std::vector<int> > > atomicNumberToWaveFunctionIdDetails;
  std::map<unsigned int, std::vector<std::vector<int> > > atomicNumberToPotentialIdMap;
  std::map<unsigned int, std::vector< std::vector<double> >> denominatorData;

  //
  // Store the number of unique splines encountered so far
  //
  unsigned int cumulativeSplineId    = 0;
  unsigned int cumulativePotSplineId = 0;
  std::map<unsigned int,std::vector<int>>  projector ;


  for(std::set<unsigned int>::iterator it = atomTypes.begin(); it != atomTypes.end(); ++it)
    {
      char pseudoAtomDataFile[256];
      sprintf(pseudoAtomDataFile, "%s/data/electronicStructure/pseudoPotential/z%u/oncv/pseudoAtomData/PseudoAtomDat", DFT_PATH, *it);


      unsigned int atomicNumber = *it;

      //pcout<<"Reading data from file: "<<pseudoAtomDataFile<<std::endl;

      //
      // open the testFunctionFileName
      //
      std::ifstream readPseudoDataFileNames(pseudoAtomDataFile);


      //
      // 2D vector to store the function Id details for the current atom type
      // [Atomic wavefunction id](global spline id, l quantum number, m quantum number)
      //
      std::vector<std::vector<int> > atomicFunctionIdDetails;

      //
      // store the number of single-atom waveFunctions associated with the current atomic number
      //
      unsigned int numberAtomicWaveFunctions ; //numberStates;

      //
      // read number of single-atom wavefunctions
      //
      if(readPseudoDataFileNames.is_open())//{
	readPseudoDataFileNames >> numberAtomicWaveFunctions;
	//readPseudoDataFileNames >> numberStates;
        //}

      //
      // resize atomicFunctionIdDetails
      //
      atomicFunctionIdDetails.resize(numberAtomicWaveFunctions);

      //
      // Skip the rest in the first line and proceed to next line
      //
      readPseudoDataFileNames.ignore();

      if (dftParameters::verbosity==2)
              pcout << "Number of projectors for atom with Z: " << atomicNumber<<" is " << numberAtomicWaveFunctions << std::endl;

      //
      //string to store each line of the file
      //
      std::string readLine;

      //
      // set to store the radial(spline) function Ids
      //
      std::set<int> radFunctionIds, splineFunctionIds;
      std::vector<int> lquantum(numberAtomicWaveFunctions), mquantum(numberAtomicWaveFunctions) ;
      projector[(*it)].resize(numberAtomicWaveFunctions) ;
      //
      //
      for(unsigned int i = 0; i < numberAtomicWaveFunctions; ++i)
	{

	  std::vector<int>  & radAndAngularFunctionId = atomicFunctionIdDetails[i];

	  radAndAngularFunctionId.resize(3,0);

	  //
	  // get the next line
	  //
	  std::getline(readPseudoDataFileNames, readLine);
	  std::istringstream lineString(readLine);

	  unsigned int count = 0;
	  int Id;
	  double mollifierRadius;
	  std::string dummyString;
	  while(lineString >> dummyString)
	    {
	      if(count < 3)
		{

		  Id = atoi(dummyString.c_str());
		  //
		  // insert the radial(spline) Id to the splineIds set
		  //
		  if(count == 1)
		    radFunctionIds.insert(Id);

                  if(count == 0)
		    splineFunctionIds.insert(Id);

		  radAndAngularFunctionId[count] = Id;

		}
	      if (count==3) {
		 Id = atoi(dummyString.c_str());
		 projector[(*it)][i] = Id ;
		 }
	      if (count>3)
		{

		  std::cerr<<"Invalid argument in the SingleAtomData file"<<std::endl;
		  exit(-1);
		}

	      count++;

	    }

	  //
	  // Add the cumulativeSplineId to radialId
	  //
	  /*lquantum[i] = radAndAngularFunctionId[1] ;
	  mquantum[i] = radAndAngularFunctionId[2] ;
	  if (i==0)
	      projector[(*it)][i] =  0 ;
	  if (i>0 && lquantum[i]==lquantum[i-1] && mquantum[i]==mquantum[i-1])
		projector[(*it)][i] = projector[(*it)][i-1]+1;
	  if(i>0 && lquantum[i]!=lquantum[i-1])
		projector[(*it)][i] = projector[(*it)][i-1]+1;
	  if (i>0 && lquantum[i]==lquantum[i-1] && mquantum[i]!=mquantum[i-1])
		projector[(*it)][i] = projector[(*it)][i-1];*/

	  radAndAngularFunctionId[0] += cumulativeSplineId;

	  if (dftParameters::verbosity==2)
	  {
	    pcout << "Radial and Angular Functions Ids: " << radAndAngularFunctionId[0] << " " << radAndAngularFunctionId[1] << " " << radAndAngularFunctionId[2] << std::endl;
	    pcout << "Projector Id: " << projector[(*it)][i] << std::endl;
	  }

	}

       	if (dftParameters::verbosity==2)
	   pcout << " splineFunctionIds.size() " << splineFunctionIds.size() << std::endl;

      //
      // map the atomic number to atomicNumberToFunctionIdDetails
      //
      atomicNumberToWaveFunctionIdDetails[atomicNumber] = atomicFunctionIdDetails;

      //
      // update cumulativeSplineId
      //
      cumulativeSplineId += splineFunctionIds.size();

      //
      // store the splines for the current atom type
      //
      std::vector<alglib::spline1dinterpolant> atomicSplines(splineFunctionIds.size());
      std::vector<alglib::real_1d_array> atomicRadialNodes(splineFunctionIds.size());
      std::vector<alglib::real_1d_array> atomicRadialFunctionNodalValues(splineFunctionIds.size());
      std::vector<double> outerMostRadialPointWaveFunction(splineFunctionIds.size());

      //pcout << "Number radial Pseudo wavefunctions for atomic number " << atomicNumber << " is: " << radFunctionIds.size() << std::endl;

      //
      // string to store the radial function file name
      //
      std::string tempProjRadialFunctionFileName;

      unsigned int projId = 0, numProj ;

      for(unsigned int i = 0; i < radFunctionIds.size(); ++i)
	{

	  //
	  // get the radial function file name (name local to the directory)
	  //
	  readPseudoDataFileNames >> tempProjRadialFunctionFileName;
          readPseudoDataFileNames >> numProj;
	  //readPseudoDataFileNames >> numProj ;

	  char projRadialFunctionFileName[512];
	  sprintf(projRadialFunctionFileName, "%s/data/electronicStructure/pseudoPotential/z%u/oncv/pseudoAtomData/%s", DFT_PATH,*it,tempProjRadialFunctionFileName.c_str());

	  //
	  // 2D vector to store the radial coordinate and its corresponding
	  // function value
	  std::vector< std::vector<double> > radialFunctionData(0);

	  //
	  //read the radial function file
	  //
	  dftUtils::readFile(numProj+1,radialFunctionData,projRadialFunctionFileName);


	  int numRows = radialFunctionData.size();

	  //std::cout << "Number of Rows: " << numRows << std::endl;

          for (int iProj = 0; iProj<numProj; ++iProj) {
	  double xData[numRows];
	  double yData[numRows];

	  for (int iRow = 0; iRow < numRows; ++iRow)
	    {
	      xData[iRow] = radialFunctionData[iRow][0];
	      yData[iRow] = radialFunctionData[iRow][iProj+1] ;
	    }

	  outerMostRadialPointWaveFunction[projId] = xData[numRows - 1];

	  alglib::real_1d_array & x = atomicRadialNodes[projId];
	  atomicRadialNodes[projId].setcontent(numRows, xData);

	  alglib::real_1d_array & y = atomicRadialFunctionNodalValues[projId];
	  atomicRadialFunctionNodalValues[projId].setcontent(numRows, yData);

	  alglib::ae_int_t natural_bound_type = 1;
	  alglib::spline1dbuildcubic(atomicRadialNodes[projId],
				     atomicRadialFunctionNodalValues[projId],
				     numRows,
				     natural_bound_type,
				     0.0,
				     natural_bound_type,
				     0.0,
				     atomicSplines[projId]);

  	  projId++ ;
	  }
	}
        d_pseudoWaveFunctionSplines.insert(d_pseudoWaveFunctionSplines.end(), atomicSplines.begin(), atomicSplines.end());
        //

	  //
	  // 2D vector to store the radial coordinate and its corresponding
	  // function value
	  std::vector< std::vector<double> > denominator(0);

	  //
	  //read the radial function file
	  //
          std::string tempDenominatorDataFileName ;
	  char denominatorDataFileName[256];
	  //
	  readPseudoDataFileNames >> tempDenominatorDataFileName ;
	  sprintf(denominatorDataFileName, "%s/data/electronicStructure/pseudoPotential/z%u/oncv/pseudoAtomData/%s", DFT_PATH,*it, tempDenominatorDataFileName.c_str());
	  dftUtils::readFile(projId,denominator,denominatorDataFileName);
	  denominatorData[(*it)] = denominator ;

        readPseudoDataFileNames.close() ;
  }

  //
  // Get the number of charges present in the system
  //
  unsigned int numberGlobalCharges  = atomLocations.size();

  //
  //store information for non-local atoms
  //
  std::vector<int> nonLocalAtomGlobalChargeIds;
  std::vector<std::vector<int> > globalChargeIdToImageIdMap;

  globalChargeIdToImageIdMap.resize(numberGlobalCharges);


  for(unsigned int iCharge = 0; iCharge < numberGlobalCharges; ++iCharge)
    {

      //
      // Get the atomic number for current nucleus
      //
      unsigned int atomicNumber =  atomLocations[iCharge][0];

      //
      // Get the function id details for the current nucleus
      //
      std::vector<std::vector<int> > & atomicFunctionIdDetails =
	atomicNumberToWaveFunctionIdDetails[atomicNumber];


      //
      // Get the number of functions associated with the current nucleus
      //
      unsigned int numberAtomicWaveFunctions = atomicFunctionIdDetails.size();

      if(numberAtomicWaveFunctions > 0 )
	{
	  nonLocalAtomGlobalChargeIds.push_back(iCharge);
	  d_numberPseudoAtomicWaveFunctions.push_back(numberAtomicWaveFunctions);
	}


      //
      // Add the atomic wave function details to the global wave function vectors
      //
      for(unsigned iAtomWave = 0; iAtomWave < numberAtomicWaveFunctions; ++iAtomWave)
	{
	  d_pseudoWaveFunctionIdToFunctionIdDetails.push_back(atomicFunctionIdDetails[iAtomWave]);
	}


      //
      // insert the master charge Id into the map first
      //
      globalChargeIdToImageIdMap[iCharge].push_back(iCharge);

    }//end of iCharge loop

  d_nonLocalAtomGlobalChargeIds = nonLocalAtomGlobalChargeIds;
  int numberNonLocalAtoms = d_nonLocalAtomGlobalChargeIds.size();

  if (dftParameters::verbosity==2)
     pcout<<"Number of Nonlocal Atoms: " <<d_nonLocalAtomGlobalChargeIds.size()<<std::endl;
  //
  //fill up global charge image Id map by inserting the image atoms
  //corresponding to the master chargeId
  const int numberImageCharges = d_imageIds.size();

  for(int iImage = 0; iImage < numberImageCharges; ++iImage)
    {
      //
      //Get the masterChargeId corresponding to the current image atom
      //
      const int masterChargeId = d_imageIds[iImage];

      //
      //insert into the map
      //
      globalChargeIdToImageIdMap[masterChargeId].push_back(iImage+numberGlobalCharges);

    }

  d_globalChargeIdToImageIdMap = globalChargeIdToImageIdMap;
  d_nonLocalPseudoPotentialConstants.resize(numberNonLocalAtoms);

    for(int iAtom = 0; iAtom < numberNonLocalAtoms; ++iAtom)
    {

          int numberPseudoWaveFunctions = d_numberPseudoAtomicWaveFunctions[iAtom];
	   d_nonLocalPseudoPotentialConstants[iAtom].resize(numberPseudoWaveFunctions,0.0);
	  /*
          //
	  char pseudoAtomDataFile[256];
          sprintf(pseudoAtomDataFile, "%s/data/electronicStructure/pseudoPotential/z%u/oncv/pseudoAtomData/PseudoAtomData", DFT_PATH.c_str(), atomLocations[iAtom][0]);
	  //
	  std::ifstream readPseudoDataFileNames(pseudoAtomDataFile);
          if(readPseudoDataFileNames.is_open()){
	  while (!readPseudoDataFileNames.eof()) {
	     std::getline(readPseudoDataFileNames, readLine);
	     std::istringstream lineString(readLine);
	     while(lineString >> tempDenominatorDataFileName)
	            pcout << tempDenominatorDataFileName.c_str() << std::endl ;
	  }
	  }
          //std::cout << c;
          //while (!readPseudoDataFileNames.eof())
	  //        readPseudoDataFileNames >> tempDenominatorDataFileName;
	  pcout << tempDenominatorDataFileName.c_str() << std::endl ;
	  char denominatorDataFileName[256];
	  sprintf(denominatorDataFileName, "%s/data/electronicStructure/pseudoPotential/z%u/oncv/pseudoAtomData/%s", DFT_PATH.c_str(),atomLocations[iAtom][0], tempDenominatorDataFileName.c_str());

	  //
	  // 2D vector to store the radial coordinate and its corresponding
	  // function value
	  std::vector< std::vector<double> > denominatorData(0);

	  //
	  //read the radial function file
	  //
	  readFile(numberPseudoWaveFunctions,denominatorData,denominatorDataFileName);*/

      for(int iPseudoWave = 0; iPseudoWave < numberPseudoWaveFunctions; ++iPseudoWave)
	{
	  d_nonLocalPseudoPotentialConstants[iAtom][iPseudoWave] = denominatorData[atomLocations[iAtom][0]][projector[atomLocations[iAtom][0]][iPseudoWave]][projector[atomLocations[iAtom][0]][iPseudoWave]];
	  //d_nonLocalPseudoPotentialConstants[iAtom][iPseudoWave] = 1.0/d_nonLocalPseudoPotentialConstants[iAtom][iPseudoWave];
	  if (dftParameters::verbosity==2)
	     pcout<<"The value of 1/nlpConst corresponding to atom and lCount "<<iAtom<<' '<<
	      iPseudoWave<<" is "<<d_nonLocalPseudoPotentialConstants[iAtom][iPseudoWave]<<std::endl;

	}


    }


  return;


}
template<unsigned int FEOrder>
void dftClass<FEOrder>::computeSparseStructureNonLocalProjectors_OV()
{

  //
  //get the number of non-local atoms
  //
  int numberNonLocalAtoms = d_nonLocalAtomGlobalChargeIds.size();
  const double nlpTolerance = 1e-8;


  //
  //pre-allocate data structures that stores the sparsity of deltaVl
  //
  d_sparsityPattern.clear();
  d_elementIteratorsInAtomCompactSupport.clear();
  d_elementIdsInAtomCompactSupport.clear();
  d_elementOneFieldIteratorsInAtomCompactSupport.clear();

  d_sparsityPattern.resize(numberNonLocalAtoms);
  d_elementIteratorsInAtomCompactSupport.resize(numberNonLocalAtoms);
  d_elementIdsInAtomCompactSupport.resize(numberNonLocalAtoms);
  d_elementOneFieldIteratorsInAtomCompactSupport.resize(numberNonLocalAtoms);
  d_nonLocalAtomIdsInCurrentProcess.clear();

  //
  //loop over nonlocal atoms
  //
  unsigned int sparseFlag = 0;
  int cumulativeSplineId = 0;
  int waveFunctionId;


  //
  //get number of global charges
  //
  unsigned int numberGlobalCharges  = atomLocations.size();

  //
  //get FE data structures
  //
  QGauss<3>  quadrature(C_num1DQuad<FEOrder>());
  //FEValues<3> fe_values(FE, quadrature, update_values | update_gradients | update_JxW_values);
  FEValues<3> fe_values(FE, quadrature, update_quadrature_points);
  const unsigned int numberQuadraturePoints = quadrature.size();
  //const unsigned int numberElements         = triangulation.n_locally_owned_active_cells();
   typename DoFHandler<3>::active_cell_iterator cell = dofHandler.begin_active(), endc = dofHandler.end();
  int iElemCount = 0;
  for(; cell != endc; ++cell)
    {
      if(cell->is_locally_owned())
	iElemCount += 1;
    }

  const unsigned int numberElements = iElemCount;


  for(int iAtom = 0; iAtom < numberNonLocalAtoms; ++iAtom)
    {

      //
      //temp variables
      //
      int matCount = 0;
      bool isAtomIdInProcessor=false;

      //
      //
      int numberPseudoWaveFunctions = d_numberPseudoAtomicWaveFunctions[iAtom];

      //
      //get the global charge Id of the current nonlocal atom
      //
      const int globalChargeIdNonLocalAtom =  d_nonLocalAtomGlobalChargeIds[iAtom];

      //
      //get the imageIdmap information corresponding to globalChargeIdNonLocalAtom
      //
      std::vector<int> & imageIdsList = d_globalChargeIdToImageIdMap[globalChargeIdNonLocalAtom];

      //
      //resize the data structure corresponding to sparsity pattern
      //
      d_sparsityPattern[iAtom].resize(numberElements,-1);

      //
      //parallel loop over all elements
      //
      typename DoFHandler<3>::active_cell_iterator cell = dofHandler.begin_active(), endc = dofHandler.end();
      typename DoFHandler<3>::active_cell_iterator cellEigen = dofHandlerEigen.begin_active();

      int iElem = -1;

      if (dftParameters::verbosity==2)
         pcout << " d_pspTail adjusted to " << d_pspTail << std::endl ;

      for(; cell != endc; ++cell,++cellEigen)
	{
	  if(cell->is_locally_owned())
	    {

	      //compute the values for the current element
	      fe_values.reinit(cell);

	      iElem += 1;
	      int lTemp = 1000 ;

	      for(int iPsp = 0; iPsp < numberPseudoWaveFunctions; ++iPsp)
		{
		  sparseFlag = 0;
		  waveFunctionId = iPsp + cumulativeSplineId;
		  const int globalWaveSplineId = d_pseudoWaveFunctionIdToFunctionIdDetails[waveFunctionId][0];
		  const int lQuantumNumber = d_pseudoWaveFunctionIdToFunctionIdDetails[waveFunctionId][1];
		  //
		  if(lQuantumNumber != lTemp) {
		     lTemp = lQuantumNumber ;
		  for(int iQuadPoint = 0; iQuadPoint < numberQuadraturePoints; ++iQuadPoint)
		    {
		      //MappingQ1<3,3> test;
		      //Point<3> quadPoint(test.transform_unit_to_real_cell(cell, fe_values.get_quadrature().point(iQuadPoint)));
		      Point<3> quadPoint=fe_values.quadrature_point(iQuadPoint);

		      for(int iImageAtomCount = 0; iImageAtomCount < imageIdsList.size(); ++iImageAtomCount)
			{

			  int chargeId = imageIdsList[iImageAtomCount];

			  //const Point & chargePoint = chargeId < numberGlobalCharges? d_nuclearContainer.getGlobalPoint(chargeId,meshId):
			  //d_nuclearContainer.getImagePoint(chargeId-numberGlobalCharges,meshId);

			  Point<3> chargePoint(0.0,0.0,0.0);

			  if(chargeId < numberGlobalCharges)
			    {
			      chargePoint[0] = atomLocations[chargeId][2];
			      chargePoint[1] = atomLocations[chargeId][3];
			      chargePoint[2] = atomLocations[chargeId][4];
			    }
			  else
			    {
			      chargePoint[0] = d_imagePositions[chargeId-numberGlobalCharges][0];
			      chargePoint[1] = d_imagePositions[chargeId-numberGlobalCharges][1];
			      chargePoint[2] = d_imagePositions[chargeId-numberGlobalCharges][2];
			    }

			  double r = quadPoint.distance(chargePoint);
			  double radialProjVal;

			  if(r <= d_pspTail)//d_outerMostPointPseudoPotData[globalSplineId])
			      pseudoUtils::getRadialFunctionVal( r, radialProjVal, &d_pseudoWaveFunctionSplines[globalWaveSplineId] );
			  else
			      radialProjVal = 0.0;

			  if(fabs(radialProjVal) >= nlpTolerance)
			    {
			      sparseFlag = 1;
			      break;
			    }
			}//imageAtomLoop

		      if(sparseFlag == 1)
			break;

		    }//quadrature loop

		  }

		  if(sparseFlag == 1)
		    break;

		}//iPsp loop ("l" loop)

	      if(sparseFlag==1) {
		d_sparsityPattern[iAtom][iElem] = matCount;
		d_elementIteratorsInAtomCompactSupport[iAtom].push_back(cellEigen);
		d_elementIdsInAtomCompactSupport[iAtom].push_back(iElem);
		d_elementOneFieldIteratorsInAtomCompactSupport[iAtom].push_back(cell);
		matCount += 1;
		isAtomIdInProcessor=true;
	      }

	    }
	}//cell loop

      cumulativeSplineId += numberPseudoWaveFunctions;

      if (dftParameters::verbosity==2)
         pcout<<"No.of non zero elements in the compact support of atom "<<iAtom<<" is "<<d_elementIteratorsInAtomCompactSupport[iAtom].size()<<std::endl;

      if (isAtomIdInProcessor)
          d_nonLocalAtomIdsInCurrentProcess.push_back(iAtom);

    }//atom loop

  d_nonLocalAtomIdsInElement.clear();
  d_nonLocalAtomIdsInElement.resize(numberElements);


  for(int iElem = 0; iElem < numberElements; ++iElem)
    {
      for(int iAtom = 0; iAtom < numberNonLocalAtoms; ++iAtom)
	{
	  if(d_sparsityPattern[iAtom][iElem] >= 0)
	    d_nonLocalAtomIdsInElement[iElem].push_back(iAtom);
	}
    }

   //
   //data structures for memory optimization of projectorKetTimesVector
   //
   std::vector<unsigned int> nonLocalAtomIdsAllProcessFlattened;
   pseudoUtils::exchangeLocalList(d_nonLocalAtomIdsInCurrentProcess,
                                  nonLocalAtomIdsAllProcessFlattened,
                                  n_mpi_processes,
                                  mpi_communicator);

   std::vector<unsigned int> nonLocalAtomIdsSizeCurrentProcess(1); nonLocalAtomIdsSizeCurrentProcess[0]=d_nonLocalAtomIdsInCurrentProcess.size();
   std::vector<unsigned int> nonLocalAtomIdsSizesAllProcess;
   pseudoUtils::exchangeLocalList(nonLocalAtomIdsSizeCurrentProcess,
                                  nonLocalAtomIdsSizesAllProcess,
                                  n_mpi_processes,
                                  mpi_communicator);

   std::vector<std::vector<unsigned int> >nonLocalAtomIdsInAllProcess(n_mpi_processes);
   unsigned int count=0;
   for (unsigned int iProc=0; iProc< n_mpi_processes; iProc++)
   {
     for (unsigned int j=0; j < nonLocalAtomIdsSizesAllProcess[iProc]; j++)
     {
       nonLocalAtomIdsInAllProcess[iProc].push_back(nonLocalAtomIdsAllProcessFlattened[count]);
       count++;
     }
   }
   nonLocalAtomIdsAllProcessFlattened.clear();

   IndexSet nonLocalOwnedAtomIdsInCurrentProcess; nonLocalOwnedAtomIdsInCurrentProcess.set_size(numberNonLocalAtoms);
   nonLocalOwnedAtomIdsInCurrentProcess.add_indices(d_nonLocalAtomIdsInCurrentProcess.begin(),d_nonLocalAtomIdsInCurrentProcess.end());
   IndexSet nonLocalGhostAtomIdsInCurrentProcess(nonLocalOwnedAtomIdsInCurrentProcess);
   for (unsigned int iProc=0; iProc< n_mpi_processes; iProc++)
   {
      if (iProc < this_mpi_process)
      {
         IndexSet temp; temp.set_size(numberNonLocalAtoms);
         temp.add_indices(nonLocalAtomIdsInAllProcess[iProc].begin(),nonLocalAtomIdsInAllProcess[iProc].end());
         nonLocalOwnedAtomIdsInCurrentProcess.subtract_set(temp);
      }
   }

   nonLocalGhostAtomIdsInCurrentProcess.subtract_set(nonLocalOwnedAtomIdsInCurrentProcess);

   std::vector<unsigned int> ownedNonLocalAtomIdsSizeCurrentProcess(1); ownedNonLocalAtomIdsSizeCurrentProcess[0]=nonLocalOwnedAtomIdsInCurrentProcess.n_elements();
   std::vector<unsigned int> ownedNonLocalAtomIdsSizesAllProcess;
   pseudoUtils::exchangeLocalList(ownedNonLocalAtomIdsSizeCurrentProcess,
                                  ownedNonLocalAtomIdsSizesAllProcess,
                                  n_mpi_processes,
                                  mpi_communicator);
   //renumbering to make contiguous set of nonLocal atomIds
   std::map<int, int> oldToNewNonLocalAtomIds;
   std::map<int, int> newToOldNonLocalAtomIds;
   unsigned int startingCount=0;
   for (unsigned int iProc=0; iProc< n_mpi_processes; iProc++)
   {
      if (iProc < this_mpi_process)
      {
        startingCount+=ownedNonLocalAtomIdsSizesAllProcess[iProc];
      }
   }

   IndexSet nonLocalOwnedAtomIdsInCurrentProcessRenum, nonLocalGhostAtomIdsInCurrentProcessRenum;
   nonLocalOwnedAtomIdsInCurrentProcessRenum.set_size(numberNonLocalAtoms);
   nonLocalGhostAtomIdsInCurrentProcessRenum.set_size(numberNonLocalAtoms);
   for (IndexSet::ElementIterator it=nonLocalOwnedAtomIdsInCurrentProcess.begin(); it!=nonLocalOwnedAtomIdsInCurrentProcess.end(); it++)
   {
       oldToNewNonLocalAtomIds[*it]=startingCount;
       newToOldNonLocalAtomIds[startingCount]=*it;
       nonLocalOwnedAtomIdsInCurrentProcessRenum.add_index(startingCount);
       startingCount++;
   }

   pseudoUtils::exchangeNumberingMap(oldToNewNonLocalAtomIds,
                                     n_mpi_processes,
                                     mpi_communicator);
   pseudoUtils::exchangeNumberingMap(newToOldNonLocalAtomIds,
                                     n_mpi_processes,
                                     mpi_communicator);

   for (IndexSet::ElementIterator it=nonLocalGhostAtomIdsInCurrentProcess.begin(); it!=nonLocalGhostAtomIdsInCurrentProcess.end(); it++)
   {
       unsigned int newAtomId=oldToNewNonLocalAtomIds[*it];
       nonLocalGhostAtomIdsInCurrentProcessRenum.add_index(newAtomId);
   }

   if(this_mpi_process==0 && false){
     for( std::map<int, int>::const_iterator it=oldToNewNonLocalAtomIds.begin(); it!=oldToNewNonLocalAtomIds.end();it++)
        std::cout<<" old nonlocal atom id: "<<it->first <<" new nonlocal atomid: "<<it->second<<std::endl;

     std::cout<<"number of local owned non local atom ids in all processors"<< '\n';
     for (unsigned int iProc=0; iProc<n_mpi_processes; iProc++)
         std::cout<<ownedNonLocalAtomIdsSizesAllProcess[iProc]<<",";
     std::cout<<std::endl;
   }
   if (false)
   {
     std::stringstream ss1;nonLocalOwnedAtomIdsInCurrentProcess.print(ss1);
     std::stringstream ss2;nonLocalGhostAtomIdsInCurrentProcess.print(ss2);
     std::string s1(ss1.str());s1.pop_back(); std::string s2(ss2.str());s2.pop_back();
     std::cout<<"procId: "<< this_mpi_process<< " old owned: "<< s1<< " old ghost: "<< s2<<std::endl;
     std::stringstream ss3;nonLocalOwnedAtomIdsInCurrentProcessRenum.print(ss3);
     std::stringstream ss4;nonLocalGhostAtomIdsInCurrentProcessRenum.print(ss4);
     std::string s3(ss3.str());s3.pop_back(); std::string s4(ss4.str());s4.pop_back();
     std::cout<<"procId: "<< this_mpi_process<< " new owned: "<< s3<<" new ghost: "<< s4<< std::endl;
   }
   AssertThrow(nonLocalOwnedAtomIdsInCurrentProcessRenum.is_ascending_and_one_to_one(mpi_communicator),ExcMessage("Incorrect renumbering and/or partitioning of non local atom ids"));

   int numberLocallyOwnedProjectors=0;
   int numberGhostProjectors=0;
   std::vector<unsigned int> coarseNodeIdsCurrentProcess;
   for (IndexSet::ElementIterator it=nonLocalOwnedAtomIdsInCurrentProcessRenum.begin(); it!=nonLocalOwnedAtomIdsInCurrentProcessRenum.end(); it++)
   {
       coarseNodeIdsCurrentProcess.push_back(numberLocallyOwnedProjectors);
       numberLocallyOwnedProjectors += d_numberPseudoAtomicWaveFunctions[newToOldNonLocalAtomIds[*it]];

   }

   std::vector<unsigned int> ghostAtomIdNumberPseudoWaveFunctions;
   for (IndexSet::ElementIterator it=nonLocalGhostAtomIdsInCurrentProcessRenum.begin(); it!=nonLocalGhostAtomIdsInCurrentProcessRenum.end(); it++)
   {
       const unsigned temp=d_numberPseudoAtomicWaveFunctions[newToOldNonLocalAtomIds[*it]];
       numberGhostProjectors += temp;
       ghostAtomIdNumberPseudoWaveFunctions.push_back(temp);
   }

   std::vector<unsigned int> numberLocallyOwnedProjectorsCurrentProcess(1); numberLocallyOwnedProjectorsCurrentProcess[0]=numberLocallyOwnedProjectors;
   std::vector<unsigned int> numberLocallyOwnedProjectorsAllProcess;
   pseudoUtils::exchangeLocalList(numberLocallyOwnedProjectorsCurrentProcess,
                                  numberLocallyOwnedProjectorsAllProcess,
                                  n_mpi_processes,
                                  mpi_communicator);

   startingCount=0;
   for (unsigned int iProc=0; iProc< n_mpi_processes; iProc++)
   {
      if (iProc < this_mpi_process)
      {
	 startingCount+=numberLocallyOwnedProjectorsAllProcess[iProc];
      }
   }

   d_locallyOwnedProjectorIdsCurrentProcess.clear(); d_locallyOwnedProjectorIdsCurrentProcess.set_size(std::accumulate(numberLocallyOwnedProjectorsAllProcess.begin(),numberLocallyOwnedProjectorsAllProcess.end(),0));
   std::vector<unsigned int> v(numberLocallyOwnedProjectors) ;
   std::iota (std::begin(v), std::end(v), startingCount);
   d_locallyOwnedProjectorIdsCurrentProcess.add_indices(v.begin(),v.end());

   std::vector<unsigned int> coarseNodeIdsAllProcess;
   for (unsigned int i=0; i< coarseNodeIdsCurrentProcess.size();++i)
       coarseNodeIdsCurrentProcess[i]+=startingCount;
   pseudoUtils::exchangeLocalList(coarseNodeIdsCurrentProcess,
                                  coarseNodeIdsAllProcess,
                                  n_mpi_processes,
                                  mpi_communicator);

   d_ghostProjectorIdsCurrentProcess.clear(); d_ghostProjectorIdsCurrentProcess.set_size(std::accumulate(numberLocallyOwnedProjectorsAllProcess.begin(),numberLocallyOwnedProjectorsAllProcess.end(),0));
   unsigned int localGhostCount=0;
   for (IndexSet::ElementIterator it=nonLocalGhostAtomIdsInCurrentProcessRenum.begin(); it!=nonLocalGhostAtomIdsInCurrentProcessRenum.end(); it++)
   {
      std::vector<unsigned int> g(ghostAtomIdNumberPseudoWaveFunctions[localGhostCount]);
      std::iota (std::begin(g), std::end(g), coarseNodeIdsAllProcess[*it]);
      d_ghostProjectorIdsCurrentProcess.add_indices(g.begin(),g.end());
      localGhostCount++;
   }
   if (false)
   {
     std::stringstream ss1;d_locallyOwnedProjectorIdsCurrentProcess.print(ss1);
     std::stringstream ss2;d_ghostProjectorIdsCurrentProcess.print(ss2);
     std::string s1(ss1.str());s1.pop_back(); std::string s2(ss2.str());s2.pop_back();
     std::cout<<"procId: "<< this_mpi_process<< " projectors owned: "<< s1<< " projectors ghost: "<< s2<<std::endl;
   }
   AssertThrow(d_locallyOwnedProjectorIdsCurrentProcess.is_ascending_and_one_to_one(mpi_communicator),ExcMessage("Incorrect numbering and/or partitioning of non local projectors"));

   d_projectorIdsNumberingMapCurrentProcess.clear();

   for (IndexSet::ElementIterator it=nonLocalOwnedAtomIdsInCurrentProcess.begin(); it!=nonLocalOwnedAtomIdsInCurrentProcess.end(); it++)
   {
       const int numberPseudoWaveFunctions=d_numberPseudoAtomicWaveFunctions[*it];

       for (unsigned int i=0; i<numberPseudoWaveFunctions;++i)
       {
	   d_projectorIdsNumberingMapCurrentProcess[std::make_pair(*it,i)]=coarseNodeIdsAllProcess[oldToNewNonLocalAtomIds[*it]]+i;
       }
   }

   for (IndexSet::ElementIterator it=nonLocalGhostAtomIdsInCurrentProcess.begin(); it!=nonLocalGhostAtomIdsInCurrentProcess.end(); it++)
   {
       const int numberPseudoWaveFunctions=d_numberPseudoAtomicWaveFunctions[*it];

       for (unsigned int i=0; i<numberPseudoWaveFunctions;++i)
       {
	   d_projectorIdsNumberingMapCurrentProcess[std::make_pair(*it,i)]=coarseNodeIdsAllProcess[oldToNewNonLocalAtomIds[*it]]+i;
       }
   }

   if (false){
     for (std::map<std::pair<unsigned int,unsigned int>, unsigned int>::const_iterator it=d_projectorIdsNumberingMapCurrentProcess.begin(); it!=d_projectorIdsNumberingMapCurrentProcess.end();++it)
     {
        std::cout << "procId: "<< this_mpi_process<<" ["<<it->first.first << "," << it->first.second << "] " << it->second<< std::endl;
     }
   }

#ifdef ENABLE_PERIODIC_BC
  dealii::parallel::distributed::Vector<std::complex<double> > vec(d_locallyOwnedProjectorIdsCurrentProcess,
                                                                   d_ghostProjectorIdsCurrentProcess,
                                                                   mpi_communicator);
#else
  dealii::parallel::distributed::Vector<double > vec(d_locallyOwnedProjectorIdsCurrentProcess,
                                                     d_ghostProjectorIdsCurrentProcess,
                                                     mpi_communicator);
#endif
  vec.update_ghost_values();
  d_projectorKetTimesVectorPar.resize(eigenVectors[0].size());
  for (unsigned int i=0; i<eigenVectors[0].size();++i)
  {
      d_projectorKetTimesVectorPar[i].reinit(vec);
  }


}<|MERGE_RESOLUTION|>--- conflicted
+++ resolved
@@ -102,12 +102,8 @@
       //allocate element Matrices
       //
       d_nonLocalProjectorElementMatrices[iAtom].resize(numberElementsInAtomCompactSupport);
-<<<<<<< HEAD
       d_nonLocalProjectorElementMatricesConjugate[iAtom].resize(numberElementsInAtomCompactSupport);
 	
-=======
-
->>>>>>> 532b1c84
       for(int iElemComp = 0; iElemComp < numberElementsInAtomCompactSupport; ++iElemComp)
 	{
 
@@ -264,14 +260,9 @@
 #ifdef ENABLE_PERIODIC_BC
 		      d_nonLocalProjectorElementMatrices[iAtom][iElemComp][kPoint][numberNodesPerElement*iPseudoWave + iNode].real(tempReal);
 		      d_nonLocalProjectorElementMatrices[iAtom][iElemComp][kPoint][numberNodesPerElement*iPseudoWave + iNode].imag(tempImag);
-<<<<<<< HEAD
 		      d_nonLocalProjectorElementMatricesConjugate[iAtom][iElemComp][kPoint][numberNodesPerElement*iPseudoWave + iNode].real(tempReal);
 		      d_nonLocalProjectorElementMatricesConjugate[iAtom][iElemComp][kPoint][numberNodesPerElement*iPseudoWave + iNode].imag(-tempImag);
-
 #endif		      
-=======
-#endif
->>>>>>> 532b1c84
 		    }
 
 		}
