--- conflicted
+++ resolved
@@ -86,18 +86,10 @@
   gradRhoOutValsSpinPolarized.clear(); 
 
   //Initialize electron density table storage
-<<<<<<< HEAD
-  rhoInValues=new std::map<dealii::CellId, std::vector<double> >;
-  rhoInVals.push_back(rhoInValues);
-  rhoInValuesSpinPolarized=new std::map<dealii::CellId, std::vector<double> >;
-  if (dftParameters::spinPolarized==1)
-=======
+
   rhoInVals.push_back(std::map<dealii::CellId, std::vector<double> >());
   rhoInValues=&(rhoInVals.back());
-
-
-  if (spinPolarized==1)
->>>>>>> d40d198b
+  if (dftParameters::spinPolarized==1)
     {
       rhoInValsSpinPolarized.push_back(std::map<dealii::CellId, std::vector<double> >());
       rhoInValuesSpinPolarized=&(rhoInValsSpinPolarized.back());
@@ -177,12 +169,7 @@
       gradRhoInVals.push_back(std::map<dealii::CellId, std::vector<double> >());
       gradRhoInValues= &(gradRhoInVals.back());
       //
-<<<<<<< HEAD
-      gradRhoInValuesSpinPolarized=new std::map<dealii::CellId, std::vector<double> >;
-      if (dftParameters::spinPolarized==1)
-=======
-      if (spinPolarized==1)
->>>>>>> d40d198b
+	if (dftParameters::spinPolarized==1)
         {
           gradRhoInValsSpinPolarized.push_back(std::map<dealii::CellId, std::vector<double> >());
           gradRhoInValuesSpinPolarized=&(gradRhoInValsSpinPolarized.back());
