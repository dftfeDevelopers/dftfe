--- conflicted
+++ resolved
@@ -167,12 +167,8 @@
   // Initialize electron density table storage for rhoOut only for Anderson with
   // Kerker for other mixing schemes it is done in density.cc as we need to do
   // this initialization every SCF
-<<<<<<< HEAD
-  if (dftParameters::mixingMethod == "ANDERSON_WITH_KERKER" ||
-      dftParameters::mixingMethod == "LOW_RANK_JACINV_PRECOND")
-=======
-  if (d_dftParamsPtr->mixingMethod == "ANDERSON_WITH_KERKER")
->>>>>>> df2aee3a
+  if (d_dftParamsPtr->mixingMethod == "ANDERSON_WITH_KERKER" ||
+      d_dftParamsPtr->mixingMethod == "LOW_RANK_JACINV_PRECOND")
     {
       rhoOutVals.push_back(std::map<dealii::CellId, std::vector<double>>());
       rhoOutValues = &(rhoOutVals.back());
@@ -184,13 +180,13 @@
           gradRhoOutValues = &(gradRhoOutVals.back());
         }
 
-      if (dftParameters::spinPolarized == 1)
+      if (d_dftParamsPtr->spinPolarized == 1)
         {
           rhoOutValsSpinPolarized.push_back(
             std::map<dealii::CellId, std::vector<double>>());
           rhoOutValuesSpinPolarized = &(rhoOutValsSpinPolarized.back());
 
-          if (dftParameters::xcFamilyType == "GGA")
+          if (d_dftParamsPtr->xcFamilyType == "GGA")
             {
               gradRhoOutValsSpinPolarized.push_back(
                 std::map<dealii::CellId, std::vector<double>>());
@@ -208,12 +204,9 @@
   const int numberImageCharges  = d_imageIdsTrunc.size();
   const int numberGlobalCharges = atomLocations.size();
 
-<<<<<<< HEAD
-  if (dftParameters::mixingMethod == "ANDERSON_WITH_KERKER" ||
-      dftParameters::mixingMethod == "LOW_RANK_JACINV_PRECOND")
-=======
-  if (d_dftParamsPtr->mixingMethod == "ANDERSON_WITH_KERKER")
->>>>>>> df2aee3a
+
+  if (d_dftParamsPtr->mixingMethod == "ANDERSON_WITH_KERKER" ||
+      d_dftParamsPtr->mixingMethod == "LOW_RANK_JACINV_PRECOND")
     {
       const IndexSet &locallyOwnedSet =
         d_dofHandlerRhoNodal.locally_owned_dofs();
@@ -344,10 +337,9 @@
         *rhoInValues,
         *gradRhoInValues,
         *gradRhoInValues,
-<<<<<<< HEAD
-        dftParameters::xcFamilyType == "GGA");
-
-      if (dftParameters::spinPolarized == 1)
+        d_dftParamsPtr->xcFamilyType == "GGA");
+
+      if (d_dftParamsPtr->spinPolarized == 1)
         {
           for (unsigned int dof = 0; dof < numberDofs; ++dof)
             {
@@ -357,10 +349,10 @@
               if (!d_constraintsRhoNodal.is_constrained(dofID))
                 {
                   d_rhoInSpin0NodalValues.local_element(dof) =
-                    (0.5 - dftParameters::start_magnetization) *
+                    (0.5 - d_dftParamsPtr->start_magnetization) *
                     d_rhoInNodalValues.local_element(dof);
                   d_rhoInSpin1NodalValues.local_element(dof) =
-                    (0.5 + dftParameters::start_magnetization) *
+                    (0.5 + d_dftParamsPtr->start_magnetization) *
                     d_rhoInNodalValues.local_element(dof);
                 }
             }
@@ -381,12 +373,9 @@
             *rhoInValuesSpinPolarized,
             *gradRhoInValuesSpinPolarized,
             *gradRhoInValuesSpinPolarized,
-            dftParameters::xcFamilyType == "GGA");
-        }
-
-=======
-        d_dftParamsPtr->xcFamilyType == "GGA");
->>>>>>> df2aee3a
+            d_dftParamsPtr->xcFamilyType == "GGA");
+        }
+
       normalizeRhoInQuadValues();
     }
   else
