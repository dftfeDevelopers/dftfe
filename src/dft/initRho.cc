// ---------------------------------------------------------------------
//
// Copyright (c) 2017-2018 The Regents of the University of Michigan and DFT-FE authors.
//
// This file is part of the DFT-FE code.
//
// The DFT-FE code is free software; you can use it, redistribute
// it, and/or modify it under the terms of the GNU Lesser General
// Public License as published by the Free Software Foundation; either
// version 2.1 of the License, or (at your option) any later version.
// The full text of the license can be found in the file LICENSE at
// the top level of the DFT-FE distribution.
//
// ---------------------------------------------------------------------
//
// @author Shiva Rudraraju, Phani Motamarri, Sambit Das
//

//
//Initialize rho by reading in single-atom electron-density and fit a spline
//
#include <dftParameters.h>

template<unsigned int FEOrder>
void dftClass<FEOrder>::clearRhoData()
{
  rhoInVals.clear();
  rhoOutVals.clear();
  gradRhoInVals.clear();
  gradRhoOutVals.clear();
  rhoInValsSpinPolarized.clear();
  rhoOutValsSpinPolarized.clear();
  gradRhoInValsSpinPolarized.clear();
  gradRhoOutValsSpinPolarized.clear();
  dFBroyden.clear();
  graddFBroyden.clear() ;
  uBroyden.clear();
  gradUBroyden.clear() ;
  d_rhoInNodalVals.clear();
  d_rhoOutNodalVals.clear();
}

template<unsigned int FEOrder>
void dftClass<FEOrder>::initRho()
{
  computing_timer.enter_section("initialize density");

  //clear existing data
  clearRhoData();

  //Reading single atom rho initial guess
  pcout <<std::endl<< "Reading initial guess for electron-density....."<<std::endl;
  std::map<unsigned int, alglib::spline1dinterpolant> denSpline;
  std::map<unsigned int, std::vector<std::vector<double> > > singleAtomElectronDensity;
  std::map<unsigned int, double> outerMostPointDen;
  const double truncationTol=1e-8;

  //loop over atom types
  for (std::set<unsigned int>::iterator it=atomTypes.begin(); it!=atomTypes.end(); it++)
    {
      char densityFile[256];
      if(dftParameters::isPseudopotential)
	{
	  sprintf(densityFile,"temp/z%u/density.inp",*it);
	}
      else
	{
	  sprintf(densityFile, "%s/data/electronicStructure/allElectron/z%u/singleAtomData/density.inp", DFT_PATH, *it);
	}

      dftUtils::readFile(2, singleAtomElectronDensity[*it], densityFile);
      unsigned int numRows = singleAtomElectronDensity[*it].size()-1;
      std::vector<double> xData(numRows), yData(numRows);

      unsigned int maxRowId=0;
      for(unsigned int irow = 0; irow < numRows; ++irow)
	{
	  xData[irow] = singleAtomElectronDensity[*it][irow][0];
	  yData[irow] = singleAtomElectronDensity[*it][irow][1];

	  if (yData[irow]>truncationTol)
	    maxRowId=irow;
	}

      //interpolate rho
      alglib::real_1d_array x;
      x.setcontent(numRows,&xData[0]);
      alglib::real_1d_array y;
      y.setcontent(numRows,&yData[0]);
      alglib::ae_int_t natural_bound_type_L = 1;
      alglib::ae_int_t natural_bound_type_R = 1;
      spline1dbuildcubic(x, y, numRows, natural_bound_type_L, 0.0, natural_bound_type_R, 0.0, denSpline[*it]);
      outerMostPointDen[*it]= xData[maxRowId];
    }


  //Initialize rho
  QGauss<3>  quadrature_formula(C_num1DQuad<FEOrder>());
  FEValues<3> fe_values (FE, quadrature_formula, update_quadrature_points);
  const unsigned int n_q_points    = quadrature_formula.size();

  //Initialize electron density table storage for rhoIn

  rhoInVals.push_back(std::map<dealii::CellId, std::vector<double> >());
  rhoInValues=&(rhoInVals.back());
  if(dftParameters::spinPolarized==1)
    {
      rhoInValsSpinPolarized.push_back(std::map<dealii::CellId, std::vector<double> >());
      rhoInValuesSpinPolarized=&(rhoInValsSpinPolarized.back());
    }

  if(dftParameters::xc_id == 4)
    {
      gradRhoInVals.push_back(std::map<dealii::CellId, std::vector<double> >());
      gradRhoInValues= &(gradRhoInVals.back());
      //
      if(dftParameters::spinPolarized==1)
        {
          gradRhoInValsSpinPolarized.push_back(std::map<dealii::CellId, std::vector<double> >());
          gradRhoInValuesSpinPolarized=&(gradRhoInValsSpinPolarized.back());
        }
    }

  //Initialize electron density table storage for rhoOut only for Anderson with Kerker
  //for other mixing schemes it is done in density.cc as we need to do this initialization
  //every SCF
  if(dftParameters::mixingMethod == "ANDERSON_WITH_KERKER")
    {
      rhoOutVals.push_back(std::map<dealii::CellId,std::vector<double> > ());
      rhoOutValues = &(rhoOutVals.back());

        if(dftParameters::xc_id == 4)
	  {
	    gradRhoOutVals.push_back(std::map<dealii::CellId, std::vector<double> >());
	    gradRhoOutValues= &(gradRhoOutVals.back());
	  }
    }
  
  

  //
  //get number of image charges used only for periodic
  //
  const int numberImageCharges = d_imageIdsTrunc.size();

  if(dftParameters::mixingMethod == "ANDERSON_WITH_KERKER")
    {
      IndexSet locallyOwnedSet;
      DoFTools::extract_locally_owned_dofs(d_dofHandlerPRefined,locallyOwnedSet);
      std::vector<IndexSet::size_type> locallyOwnedDOFs;
      locallyOwnedSet.fill_index_vector(locallyOwnedDOFs);
      unsigned int numberDofs = locallyOwnedDOFs.size();
      std::map<types::global_dof_index, Point<3> > supportPointsPRefined;
      DoFTools::map_dofs_to_support_points(MappingQ1<3,3>(), d_dofHandlerPRefined, supportPointsPRefined);

      d_matrixFreeDataPRefined.initialize_dof_vector(d_rhoInNodalValues);

      for(unsigned int dof = 0; dof < numberDofs; ++dof)
	{
	  const dealii::types::global_dof_index dofID = locallyOwnedDOFs[dof];
	  Point<3> nodalCoor = supportPointsPRefined[dofID];
	  if(!d_constraintsPRefined.is_constrained(dofID))
	    {
	      //loop over atoms and superimpose electron-density at a given dof from all atoms
	      double rhoNodalValue = 0.0;
	      for(unsigned int iAtom = 0; iAtom < atomLocations.size(); ++iAtom)
		{
		  Point<3> atom(atomLocations[iAtom][2],atomLocations[iAtom][3],atomLocations[iAtom][4]);
		  double distanceToAtom = nodalCoor.distance(atom);
		  if(distanceToAtom <= outerMostPointDen[atomLocations[iAtom][0]])
		    rhoNodalValue += alglib::spline1dcalc(denSpline[atomLocations[iAtom][0]], distanceToAtom);
		  else
		    rhoNodalValue += 0.0;
		}

	      //loop over image charges and do as above
	      for(int iImageCharge = 0; iImageCharge < numberImageCharges; ++iImageCharge)
		{
		  Point<3> imageAtom(d_imagePositionsTrunc[iImageCharge][0],
			             d_imagePositionsTrunc[iImageCharge][1],
				     d_imagePositionsTrunc[iImageCharge][2]);
		  double distanceToAtom = nodalCoor.distance(imageAtom);
		  int masterAtomId = d_imageIdsTrunc[iImageCharge];
		  if(distanceToAtom <= outerMostPointDen[atomLocations[masterAtomId][0]])
		    rhoNodalValue += alglib::spline1dcalc(denSpline[atomLocations[masterAtomId][0]], distanceToAtom);
		  else
		    rhoNodalValue += 0.0;
		}
	      d_rhoInNodalValues.local_element(dof) = std::abs(rhoNodalValue);
	    }
	}

      d_rhoInNodalValues.update_ghost_values();

      //normalize rho
      const double charge = totalCharge(d_matrixFreeDataPRefined,
					d_rhoInNodalValues);

       
      const double scalingFactor = ((double)numElectrons)/charge;

      //scale nodal vector with scalingFactor
      d_rhoInNodalValues *= scalingFactor;

      //push the rhoIn to deque storing the history of nodal values
      d_rhoInNodalVals.push_back(d_rhoInNodalValues);

      if (dftParameters::verbosity>=3)
	{
          pcout<<"Total Charge before Normalizing nodal Rho:  "<<charge<<std::endl;
	  pcout<<"Total Charge after Normalizing nodal Rho: "<< totalCharge(d_matrixFreeDataPRefined,d_rhoInNodalValues)<<std::endl;
	}

      if(dftParameters::xc_id == 4)
	{
	  gradRhoInVals.push_back(std::map<dealii::CellId,std::vector<double> >());
	  gradRhoInValues=&(gradRhoInVals.back());
	}

      interpolateNodalDataToQuadratureData(d_matrixFreeDataPRefined,
					   d_rhoInNodalValues,
					   *rhoInValues,
					   *gradRhoInValues,
					   dftParameters::xc_id == 4);

      /*FEEvaluation<C_DIM,C_num1DKerkerPoly<FEOrder>(),C_num1DQuad<FEOrder>(),1,double> rhoEval(d_matrixFreeDataPRefined,0,1);
      const unsigned int numQuadPoints = rhoEval.n_q_points; 
      DoFHandler<C_DIM>::active_cell_iterator subCellPtr;
      for(unsigned int cell = 0; cell < d_matrixFreeDataPRefined.n_macro_cells(); ++cell)
	{
	  rhoEval.reinit(cell);
	  rhoEval.read_dof_values(d_rhoInNodalValues);
	  rhoEval.evaluate(true,true);
	  for(unsigned int iSubCell = 0; iSubCell < d_matrixFreeDataPRefined.n_components_filled(cell); ++iSubCell)
	    {
	      subCellPtr= d_matrixFreeDataPRefined.get_cell_iterator(cell,iSubCell);
	      dealii::CellId subCellId=subCellPtr->id();
	      (*rhoInValues)[subCellId] = std::vector<double>(numQuadPoints);
	      std::vector<double> & tempVec = rhoInValues->find(subCellId)->second;
	      for(unsigned int q_point = 0; q_point < numQuadPoints; ++q_point)
		{
		  tempVec[q_point] = rhoEval.get_value(q_point)[iSubCell];
		}
	    }
      
	  if(dftParameters::xc_id == 4)
	    {
	      for(unsigned int iSubCell = 0; iSubCell < d_matrixFreeDataPRefined.n_components_filled(cell); ++iSubCell)
		{
		  subCellPtr= d_matrixFreeDataPRefined.get_cell_iterator(cell,iSubCell);
		  dealii::CellId subCellId=subCellPtr->id();
		  (*gradRhoInValues)[subCellId]=std::vector<double>(3*numQuadPoints);
		  std::vector<double> & tempVec = gradRhoInValues->find(subCellId)->second;
		  for(unsigned int q_point = 0; q_point < numQuadPoints; ++q_point)
		    {
		      tempVec[3*q_point + 0] = rhoEval.get_gradient(q_point)[0][iSubCell];
		      tempVec[3*q_point + 1] = rhoEval.get_gradient(q_point)[1][iSubCell];
		      tempVec[3*q_point + 2] = rhoEval.get_gradient(q_point)[2][iSubCell];
		    }
		}
	    }

	}*/

    }
  else
    {
      //loop over elements
      typename DoFHandler<3>::active_cell_iterator cell = dofHandler.begin_active(), endc = dofHandler.end();
      for (; cell!=endc; ++cell)
	{
	  if (cell->is_locally_owned())
	    {
	      fe_values.reinit(cell);
	      (*rhoInValues)[cell->id()]=std::vector<double>(n_q_points);
	      double *rhoInValuesPtr = &((*rhoInValues)[cell->id()][0]);

	      double *rhoInValuesSpinPolarizedPtr;
	      if(dftParameters::spinPolarized==1)
		{
		  (*rhoInValuesSpinPolarized)[cell->id()]=std::vector<double>(2*n_q_points);
		  rhoInValuesSpinPolarizedPtr = &((*rhoInValuesSpinPolarized)[cell->id()][0]);
		}
	      for (unsigned int q = 0; q < n_q_points; ++q)
		{
		  const Point<3> & quadPoint=fe_values.quadrature_point(q);
		  double rhoValueAtQuadPt = 0.0;

		  //loop over atoms
		  for (unsigned int n = 0; n < atomLocations.size(); n++)
		    {
		      Point<3> atom(atomLocations[n][2],atomLocations[n][3],atomLocations[n][4]);
		      double distanceToAtom = quadPoint.distance(atom);
		      if(distanceToAtom <= outerMostPointDen[atomLocations[n][0]])
			{
			  rhoValueAtQuadPt += alglib::spline1dcalc(denSpline[atomLocations[n][0]], distanceToAtom);
			}
		      else
			{
			  rhoValueAtQuadPt += 0.0;
			}
		    }

		  //loop over image charges
		  for(int iImageCharge = 0; iImageCharge < numberImageCharges; ++iImageCharge)
		    {
		      Point<3> imageAtom(d_imagePositionsTrunc[iImageCharge][0],
					 d_imagePositionsTrunc[iImageCharge][1],
					 d_imagePositionsTrunc[iImageCharge][2]);
		      double distanceToAtom = quadPoint.distance(imageAtom);
		      int masterAtomId = d_imageIdsTrunc[iImageCharge];
		      if(distanceToAtom <= outerMostPointDen[atomLocations[masterAtomId][0]])//outerMostPointPseudo[atomLocations[masterAtomId][0]])
			{
			  rhoValueAtQuadPt += alglib::spline1dcalc(denSpline[atomLocations[masterAtomId][0]], distanceToAtom);
			}
		      else
			{
			  rhoValueAtQuadPt += 0.0;
			}

		    }

		  rhoInValuesPtr[q] = std::abs(rhoValueAtQuadPt);
		  if(dftParameters::spinPolarized==1)
		    {
		      rhoInValuesSpinPolarizedPtr[2*q+1] =( 0.5 + dftParameters::start_magnetization)*(std::abs(rhoValueAtQuadPt));
		      rhoInValuesSpinPolarizedPtr[2*q] = ( 0.5 - dftParameters::start_magnetization)*(std::abs(rhoValueAtQuadPt));
		    }
		}
	    }
	}


      //loop over elements
      if(dftParameters::xc_id == 4)
	{
	  //
	  cell = dofHandler.begin_active();
	  for(; cell!=endc; ++cell)
	    {
	      if(cell->is_locally_owned())
		{
		  fe_values.reinit(cell);

		  (*gradRhoInValues)[cell->id()]=std::vector<double>(3*n_q_points);
		  double *gradRhoInValuesPtr = &((*gradRhoInValues)[cell->id()][0]);

		  double *gradRhoInValuesSpinPolarizedPtr;
		  if(dftParameters::spinPolarized==1)
		    {
		      (*gradRhoInValuesSpinPolarized)[cell->id()]=std::vector<double>(6*n_q_points);
		      gradRhoInValuesSpinPolarizedPtr = &((*gradRhoInValuesSpinPolarized)[cell->id()][0]);
		    }
		  for (unsigned int q = 0; q < n_q_points; ++q)
		    {
		      const Point<3> & quadPoint=fe_values.quadrature_point(q);
		      double gradRhoXValueAtQuadPt = 0.0;
		      double gradRhoYValueAtQuadPt = 0.0;
		      double gradRhoZValueAtQuadPt = 0.0;
		      //loop over atoms
		      for (unsigned int n = 0; n < atomLocations.size(); n++)
			{
			  Point<3> atom(atomLocations[n][2],atomLocations[n][3],atomLocations[n][4]);
			  double distanceToAtom = quadPoint.distance(atom);
			  if(distanceToAtom <= outerMostPointDen[atomLocations[n][0]])
			    {
			      //rhoValueAtQuadPt+=alglib::spline1dcalc(denSpline[atomLocations[n][0]], distanceToAtom);
			      double value,radialDensityFirstDerivative,radialDensitySecondDerivative;
			      alglib::spline1ddiff(denSpline[atomLocations[n][0]],
						   distanceToAtom,
						   value,
						   radialDensityFirstDerivative,
						   radialDensitySecondDerivative);

			      gradRhoXValueAtQuadPt += radialDensityFirstDerivative*((quadPoint[0] - atomLocations[n][2])/distanceToAtom);
			      gradRhoYValueAtQuadPt += radialDensityFirstDerivative*((quadPoint[1] - atomLocations[n][3])/distanceToAtom);
			      gradRhoZValueAtQuadPt += radialDensityFirstDerivative*((quadPoint[2] - atomLocations[n][4])/distanceToAtom);
			    }
			  else
			    {
			      gradRhoXValueAtQuadPt += 0.0;
			      gradRhoYValueAtQuadPt += 0.0;
			      gradRhoZValueAtQuadPt += 0.0;
			    }
			}

		      for(int iImageCharge = 0; iImageCharge < numberImageCharges; ++iImageCharge)
			{
			  Point<3> imageAtom(d_imagePositionsTrunc[iImageCharge][0],
					     d_imagePositionsTrunc[iImageCharge][1],
					     d_imagePositionsTrunc[iImageCharge][2]);
			  double distanceToAtom = quadPoint.distance(imageAtom);
			  int masterAtomId = d_imageIdsTrunc[iImageCharge];
			  if(distanceToAtom <= outerMostPointDen[atomLocations[masterAtomId][0]])//outerMostPointPseudo[atomLocations[masterAtomId][0]])
			    {
			      double value,radialDensityFirstDerivative,radialDensitySecondDerivative;
			      alglib::spline1ddiff(denSpline[atomLocations[masterAtomId][0]],
						   distanceToAtom,
						   value,
						   radialDensityFirstDerivative,
						   radialDensitySecondDerivative);

			      gradRhoXValueAtQuadPt += radialDensityFirstDerivative*((quadPoint[0] - d_imagePositionsTrunc[iImageCharge][0])/distanceToAtom);
			      gradRhoYValueAtQuadPt += radialDensityFirstDerivative*((quadPoint[1] - d_imagePositionsTrunc[iImageCharge][1])/distanceToAtom);
			      gradRhoZValueAtQuadPt += radialDensityFirstDerivative*((quadPoint[2] - d_imagePositionsTrunc[iImageCharge][2])/distanceToAtom);

			    }
			  else
			    {
			      gradRhoXValueAtQuadPt += 0.0;
			      gradRhoYValueAtQuadPt += 0.0;
			      gradRhoZValueAtQuadPt += 0.0;
			    }

			}

		      int signRho = 0 ;
		      if (std::abs((*rhoInValues)[cell->id()][q] ) > 1.0E-7)
			int signRho = (*rhoInValues)[cell->id()][q]/std::abs((*rhoInValues)[cell->id()][q]);
		      // KG: the fact that we are forcing gradRho to zero whenever rho is zero is valid. Because rho is always positive, so whenever it is zero, it must have a local minima.
		      //
		      gradRhoInValuesPtr[3*q+0] = signRho*gradRhoXValueAtQuadPt;
		      gradRhoInValuesPtr[3*q+1] = signRho*gradRhoYValueAtQuadPt;
		      gradRhoInValuesPtr[3*q+2] = signRho*gradRhoZValueAtQuadPt;
		      if(dftParameters::spinPolarized==1)
			{
			  gradRhoInValuesSpinPolarizedPtr[6*q+0] =( 0.5 + dftParameters::start_magnetization)*signRho*gradRhoXValueAtQuadPt;
			  gradRhoInValuesSpinPolarizedPtr[6*q+1] = ( 0.5 + dftParameters::start_magnetization)*signRho*gradRhoYValueAtQuadPt;
			  gradRhoInValuesSpinPolarizedPtr[6*q+2] =  ( 0.5 + dftParameters::start_magnetization)*signRho*gradRhoZValueAtQuadPt;
			  gradRhoInValuesSpinPolarizedPtr[6*q+3] =( 0.5 - dftParameters::start_magnetization)*signRho*gradRhoXValueAtQuadPt;
			  gradRhoInValuesSpinPolarizedPtr[6*q+4] = ( 0.5 - dftParameters::start_magnetization)*signRho*gradRhoYValueAtQuadPt;
			  gradRhoInValuesSpinPolarizedPtr[6*q+5] =  ( 0.5 - dftParameters::start_magnetization)*signRho*gradRhoZValueAtQuadPt;
			}
		    }
		}
	    }
	}

      normalizeRho();
    }
  //
  computing_timer.exit_section("initialize density");
}

//
//
//
template <unsigned int FEOrder>
void dftClass<FEOrder>::computeRhoInitialGuessFromPSI(std::vector<std::vector<vectorType>> eigenVectors)

{
  computing_timer.enter_section("initialize density");

  //clear existing data
  clearRhoData();

  QGauss<3>  quadrature(C_num1DQuad<FEOrder>());
  FEValues<3> fe_values (FEEigen, quadrature, update_values | update_gradients);
  const unsigned int num_quad_points = quadrature.size();

  //Initialize electron density table storage

  rhoInVals.push_back(std::map<dealii::CellId, std::vector<double> >());
  rhoInValues=&(rhoInVals.back());
  if (dftParameters::spinPolarized==1)
    {
      rhoInValsSpinPolarized.push_back(std::map<dealii::CellId, std::vector<double> >());
      rhoInValuesSpinPolarized=&(rhoInValsSpinPolarized.back());
    }

  if(dftParameters::xc_id == 4)
    {
      gradRhoInVals.push_back(std::map<dealii::CellId, std::vector<double> >());
      gradRhoInValues= &(gradRhoInVals.back());
      //
      if(dftParameters::spinPolarized==1)
        {
          gradRhoInValsSpinPolarized.push_back(std::map<dealii::CellId, std::vector<double> >());
          gradRhoInValuesSpinPolarized=&(gradRhoInValsSpinPolarized.back());
        }
    }

  //temp arrays
  std::vector<double> rhoTemp(num_quad_points), rhoTempSpinPolarized(2*num_quad_points), rhoIn(num_quad_points), rhoInSpinPolarized(2*num_quad_points);
  std::vector<double> gradRhoTemp(3*num_quad_points), gradRhoTempSpinPolarized(6*num_quad_points),gradRhoIn(3*num_quad_points), gradRhoInSpinPolarized(6*num_quad_points);

  //loop over locally owned elements
  typename DoFHandler<3>::active_cell_iterator cell = dofHandlerEigen.begin_active(), endc = dofHandlerEigen.end();
  for (; cell!=endc; ++cell)
    if(cell->is_locally_owned())
      {
	fe_values.reinit (cell);

	(*rhoInValues)[cell->id()] = std::vector<double>(num_quad_points);
	std::fill(rhoTemp.begin(),rhoTemp.end(),0.0); std::fill(rhoIn.begin(),rhoIn.end(),0.0);
	if (dftParameters::spinPolarized==1)
	  {
	    (*rhoInValuesSpinPolarized)[cell->id()] = std::vector<double>(2*num_quad_points);
	    std::fill(rhoTempSpinPolarized.begin(),rhoTempSpinPolarized.end(),0.0);
	  }

#ifdef USE_COMPLEX
	std::vector<Vector<double> > tempPsi(num_quad_points), tempPsi2(num_quad_points);
	for (unsigned int q_point=0; q_point<num_quad_points; ++q_point)
	  {
	    tempPsi[q_point].reinit(2);
	    tempPsi2[q_point].reinit(2);
	  }
#else
	std::vector<double> tempPsi(num_quad_points), tempPsi2(num_quad_points);
#endif



	if(dftParameters::xc_id == 4)//GGA
	  {
	    (*gradRhoInValues)[cell->id()] = std::vector<double>(3*num_quad_points);
	    std::fill(gradRhoTemp.begin(),gradRhoTemp.end(),0.0);
	    if (dftParameters::spinPolarized==1)
	      {
		(*gradRhoInValuesSpinPolarized)[cell->id()] = std::vector<double>(6*num_quad_points);
		std::fill(gradRhoTempSpinPolarized.begin(),gradRhoTempSpinPolarized.end(),0.0);
	      }
#ifdef USE_COMPLEX
	    std::vector<std::vector<Tensor<1,3,double> > > tempGradPsi(num_quad_points), tempGradPsi2(num_quad_points);
	    for(unsigned int q_point = 0; q_point < num_quad_points; ++q_point)
	      {
		tempGradPsi[q_point].resize(2);
		tempGradPsi2[q_point].resize(2);
	      }
#else
	    std::vector<Tensor<1,3,double> > tempGradPsi(num_quad_points), tempGradPsi2(num_quad_points);
#endif


	    for(int kPoint = 0; kPoint < d_kPointWeights.size(); ++kPoint)
	      {
		for(unsigned int i=0; i<d_numEigenValues; ++i)
		  {
		    fe_values.get_function_values(eigenVectors[(1+dftParameters::spinPolarized)*kPoint][i], tempPsi);
		    if(dftParameters::spinPolarized==1)
		      fe_values.get_function_values(eigenVectors[(1+dftParameters::spinPolarized)*kPoint+1][i], tempPsi2);
		    //
		    fe_values.get_function_gradients(eigenVectors[(1+dftParameters::spinPolarized)*kPoint][i],tempGradPsi);
		    if(dftParameters::spinPolarized==1)
		      fe_values.get_function_gradients(eigenVectors[(1+dftParameters::spinPolarized)*kPoint+1][i], tempGradPsi2);

		    for(unsigned int q_point=0; q_point<num_quad_points; ++q_point)
		      {
			double factor = (eigenValues[kPoint][i]-fermiEnergy)/(C_kb*dftParameters::TVal);
			double partialOccupancy = (factor >= 0)?std::exp(-factor)/(1.0 + std::exp(-factor)):1.0/(1.0 + std::exp(factor));
			//
			factor=(eigenValues[kPoint][i+dftParameters::spinPolarized*d_numEigenValues]-fermiEnergy)/(C_kb*dftParameters::TVal);
			double partialOccupancy2 = (factor >= 0)?std::exp(-factor)/(1.0 + std::exp(-factor)):1.0/(1.0 + std::exp(factor));
#ifdef USE_COMPLEX
			if(dftParameters::spinPolarized==1)
			  {
			    rhoTempSpinPolarized[2*q_point] += partialOccupancy*d_kPointWeights[kPoint]*(tempPsi[q_point](0)*tempPsi[q_point](0) + tempPsi[q_point](1)*tempPsi[q_point](1));
			    rhoTempSpinPolarized[2*q_point+1] += partialOccupancy2*d_kPointWeights[kPoint]*(tempPsi2[q_point](0)*tempPsi2[q_point](0) + tempPsi2[q_point](1)*tempPsi2[q_point](1));
			    //
			    gradRhoTempSpinPolarized[6*q_point + 0] +=
			      2.0*partialOccupancy*d_kPointWeights[kPoint]*(tempPsi[q_point](0)*tempGradPsi[q_point][0][0] + tempPsi[q_point](1)*tempGradPsi[q_point][1][0]);
			    gradRhoTempSpinPolarized[6*q_point + 1] +=
			      2.0*partialOccupancy*d_kPointWeights[kPoint]*(tempPsi[q_point](0)*tempGradPsi[q_point][0][1] + tempPsi[q_point](1)*tempGradPsi[q_point][1][1]);
			    gradRhoTempSpinPolarized[6*q_point + 2] +=
			      2.0*partialOccupancy*d_kPointWeights[kPoint]*(tempPsi[q_point](0)*tempGradPsi[q_point][0][2] + tempPsi[q_point](1)*tempGradPsi[q_point][1][2]);
			    gradRhoTempSpinPolarized[6*q_point + 3] +=
			      2.0*partialOccupancy2*d_kPointWeights[kPoint]*(tempPsi2[q_point](0)*tempGradPsi2[q_point][0][0] + tempPsi2[q_point](1)*tempGradPsi2[q_point][1][0]);
			    gradRhoTempSpinPolarized[6*q_point + 4] +=
			      2.0*partialOccupancy2*d_kPointWeights[kPoint]*(tempPsi2[q_point](0)*tempGradPsi2[q_point][0][1] + tempPsi2[q_point](1)*tempGradPsi2[q_point][1][1]);
			    gradRhoTempSpinPolarized[6*q_point + 5] +=
			      2.0*partialOccupancy2*d_kPointWeights[kPoint]*(tempPsi2[q_point](0)*tempGradPsi2[q_point][0][2] + tempPsi2[q_point](1)*tempGradPsi2[q_point][1][2]);
			  }
			else
			  {
			    rhoTemp[q_point] += 2.0*partialOccupancy*d_kPointWeights[kPoint]*(tempPsi[q_point](0)*tempPsi[q_point](0) + tempPsi[q_point](1)*tempPsi[q_point](1));
			    gradRhoTemp[3*q_point + 0] += 2.0*2.0*partialOccupancy*d_kPointWeights[kPoint]*(tempPsi[q_point](0)*tempGradPsi[q_point][0][0] + tempPsi[q_point](1)*tempGradPsi[q_point][1][0]);
			    gradRhoTemp[3*q_point + 1] += 2.0*2.0*partialOccupancy*d_kPointWeights[kPoint]*(tempPsi[q_point](0)*tempGradPsi[q_point][0][1] + tempPsi[q_point](1)*tempGradPsi[q_point][1][1]);
			    gradRhoTemp[3*q_point + 2] += 2.0*2.0*partialOccupancy*d_kPointWeights[kPoint]*(tempPsi[q_point](0)*tempGradPsi[q_point][0][2] + tempPsi[q_point](1)*tempGradPsi[q_point][1][2]);
			  }
#else
			if(dftParameters::spinPolarized==1)
			  {
			    rhoTempSpinPolarized[2*q_point] += partialOccupancy*tempPsi[q_point]*tempPsi[q_point];
			    rhoTempSpinPolarized[2*q_point+1] += partialOccupancy2*tempPsi2[q_point]*tempPsi2[q_point];
			    gradRhoTempSpinPolarized[6*q_point + 0] += 2.0*partialOccupancy*(tempPsi[q_point]*tempGradPsi[q_point][0]) ;
			    gradRhoTempSpinPolarized[6*q_point + 1] +=  2.0*partialOccupancy*(tempPsi[q_point]*tempGradPsi[q_point][1]) ;
			    gradRhoTempSpinPolarized[6*q_point + 2] += 2.0*partialOccupancy*(tempPsi[q_point]*tempGradPsi[q_point][2]) ;
			    gradRhoTempSpinPolarized[6*q_point + 3] +=  2.0*partialOccupancy2*(tempPsi2[q_point]*tempGradPsi2[q_point][0]);
			    gradRhoTempSpinPolarized[6*q_point + 4] += 2.0*partialOccupancy2*(tempPsi2[q_point]*tempGradPsi2[q_point][1]) ;
			    gradRhoTempSpinPolarized[6*q_point + 5] += 2.0*partialOccupancy2*(tempPsi2[q_point]*tempGradPsi2[q_point][2]) ;
			  }
			else
			  {
			    rhoTemp[q_point] += 2.0*partialOccupancy*tempPsi[q_point]*tempPsi[q_point];//std::pow(tempPsi[q_point],2.0);
			    gradRhoTemp[3*q_point + 0] += 2.0*2.0*partialOccupancy*tempPsi[q_point]*tempGradPsi[q_point][0];
			    gradRhoTemp[3*q_point + 1] += 2.0*2.0*partialOccupancy*tempPsi[q_point]*tempGradPsi[q_point][1];
			    gradRhoTemp[3*q_point + 2] += 2.0*2.0*partialOccupancy*tempPsi[q_point]*tempGradPsi[q_point][2];
			  }

#endif
		      }
		  }
	      }

	    //  gather density from all pools
	    int numPoint = num_quad_points ;
	    MPI_Allreduce(&rhoTemp[0], &rhoIn[0], numPoint, MPI_DOUBLE, MPI_SUM, interpoolcomm) ;
	    MPI_Allreduce(&gradRhoTemp[0], &gradRhoIn[0], 3*numPoint, MPI_DOUBLE, MPI_SUM, interpoolcomm) ;
	    if (dftParameters::spinPolarized==1) {
	      MPI_Allreduce(&rhoTempSpinPolarized[0], &rhoInSpinPolarized[0], 2*numPoint, MPI_DOUBLE, MPI_SUM, interpoolcomm) ;
	      MPI_Allreduce(&gradRhoTempSpinPolarized[0], &gradRhoInSpinPolarized[0], 6*numPoint, MPI_DOUBLE, MPI_SUM, interpoolcomm) ;
	    }

	    //


	    for (unsigned int q_point=0; q_point<num_quad_points; ++q_point)
	      {
		if(dftParameters::spinPolarized==1)
		  {
		    (*rhoInValuesSpinPolarized)[cell->id()][2*q_point]=rhoInSpinPolarized[2*q_point] ;
		    (*rhoInValuesSpinPolarized)[cell->id()][2*q_point+1]=rhoInSpinPolarized[2*q_point+1] ;
		    (*gradRhoInValuesSpinPolarized)[cell->id()][6*q_point + 0] = gradRhoInSpinPolarized[6*q_point + 0];
		    (*gradRhoInValuesSpinPolarized)[cell->id()][6*q_point + 1] = gradRhoInSpinPolarized[6*q_point + 1];
		    (*gradRhoInValuesSpinPolarized)[cell->id()][6*q_point + 2] = gradRhoInSpinPolarized[6*q_point + 2];
		    (*gradRhoInValuesSpinPolarized)[cell->id()][6*q_point + 3] = gradRhoInSpinPolarized[6*q_point + 3];
		    (*gradRhoInValuesSpinPolarized)[cell->id()][6*q_point + 4] = gradRhoInSpinPolarized[6*q_point + 4];
		    (*gradRhoInValuesSpinPolarized)[cell->id()][6*q_point + 5] = gradRhoInSpinPolarized[6*q_point + 5];
		    //
		    (*rhoInValues)[cell->id()][q_point]= rhoInSpinPolarized[2*q_point] + rhoInSpinPolarized[2*q_point+1];
		    (*gradRhoInValues)[cell->id()][3*q_point + 0] = gradRhoInSpinPolarized[6*q_point + 0] + gradRhoInSpinPolarized[6*q_point + 3];
		    (*gradRhoInValues)[cell->id()][3*q_point + 1] = gradRhoInSpinPolarized[6*q_point + 1] + gradRhoInSpinPolarized[6*q_point + 4];
		    (*gradRhoInValues)[cell->id()][3*q_point + 2] = gradRhoInSpinPolarized[6*q_point + 2] + gradRhoInSpinPolarized[6*q_point + 5];
		  }
		else
		  {
		    (*rhoInValues)[cell->id()][q_point]  = rhoIn[q_point];
		    (*gradRhoInValues)[cell->id()][3*q_point + 0] = gradRhoIn[3*q_point + 0];
		    (*gradRhoInValues)[cell->id()][3*q_point + 1] = gradRhoIn[3*q_point + 1];
		    (*gradRhoInValues)[cell->id()][3*q_point + 2] = gradRhoIn[3*q_point + 2];
		  }
	      }

	  }
	else
	  {
	    for(int kPoint = 0; kPoint < d_kPointWeights.size(); ++kPoint)
	      {
		for(unsigned int i=0; i<d_numEigenValues; ++i)
		  {
		    fe_values.get_function_values(eigenVectors[(1+dftParameters::spinPolarized)*kPoint][i], tempPsi);
		    if(dftParameters::spinPolarized==1)
		      fe_values.get_function_values(eigenVectors[(1+dftParameters::spinPolarized)*kPoint+1][i], tempPsi2);

		    for(unsigned int q_point=0; q_point<num_quad_points; ++q_point)
		      {
			double factor=(eigenValues[kPoint][i]-fermiEnergy)/(C_kb*dftParameters::TVal);
			double partialOccupancy = (factor >= 0)?std::exp(-factor)/(1.0 + std::exp(-factor)):1.0/(1.0 + std::exp(factor));
			//
			factor=(eigenValues[kPoint][i+dftParameters::spinPolarized*d_numEigenValues]-fermiEnergy)/(C_kb*dftParameters::TVal);
			double partialOccupancy2 = (factor >= 0)?std::exp(-factor)/(1.0 + std::exp(-factor)):1.0/(1.0 + std::exp(factor));
#ifdef USE_COMPLEX
			if(dftParameters::spinPolarized==1)
			  {
			    rhoTempSpinPolarized[2*q_point] += partialOccupancy*d_kPointWeights[kPoint]*(tempPsi[q_point](0)*tempPsi[q_point](0) + tempPsi[q_point](1)*tempPsi[q_point](1));
			    rhoTempSpinPolarized[2*q_point+1] += partialOccupancy2*d_kPointWeights[kPoint]*(tempPsi2[q_point](0)*tempPsi2[q_point](0) + tempPsi2[q_point](1)*tempPsi2[q_point](1));
			  }
			else
			  rhoTemp[q_point] += 2.0*partialOccupancy*d_kPointWeights[kPoint]*(tempPsi[q_point](0)*tempPsi[q_point](0) + tempPsi[q_point](1)*tempPsi[q_point](1));
#else
			if(dftParameters::spinPolarized==1)
			  {
			    rhoTempSpinPolarized[2*q_point] += partialOccupancy*tempPsi[q_point]*tempPsi[q_point];
			    rhoTempSpinPolarized[2*q_point+1] += partialOccupancy2*tempPsi2[q_point]*tempPsi2[q_point];
			  }
			else
			  rhoTemp[q_point] += 2.0*partialOccupancy*tempPsi[q_point]*tempPsi[q_point];//std::pow(tempPsi[q_point],2.0);
			//
#endif
		      }
		  }
	      }
	    //  gather density from all pools
	    int numPoint = num_quad_points ;
	    MPI_Allreduce(&rhoTemp[0], &rhoIn[0], numPoint, MPI_DOUBLE, MPI_SUM, interpoolcomm) ;
	    if (dftParameters::spinPolarized==1)
	      MPI_Allreduce(&rhoTempSpinPolarized[0], &rhoInSpinPolarized[0], 2*numPoint, MPI_DOUBLE, MPI_SUM, interpoolcomm) ;
	    //
	    for (unsigned int q_point=0; q_point<num_quad_points; ++q_point)
	      {
		if(dftParameters::spinPolarized==1)
		  {
		    (*rhoInValuesSpinPolarized)[cell->id()][2*q_point]=rhoInSpinPolarized[2*q_point] ;
		    (*rhoInValuesSpinPolarized)[cell->id()][2*q_point+1]=rhoInSpinPolarized[2*q_point+1] ;
		    (*rhoInValues)[cell->id()][q_point]= rhoInSpinPolarized[2*q_point] + rhoInSpinPolarized[2*q_point+1];
		  }
		else
		  (*rhoInValues)[cell->id()][q_point]  = rhoIn[q_point];
	      }

	  }

      }

  normalizeRho();
  //
  computing_timer.exit_section("initialize density");
}

template <unsigned int FEOrder>
void dftClass<FEOrder>::computeNodalRhoFromQuadData()
{
  //
  //compute nodal electron-density from cell quadrature data
  //
  matrix_free_data.initialize_dof_vector(d_rhoNodalField,densityDofHandlerIndex);
  d_rhoNodalField=0;

  std::function<double(const typename dealii::DoFHandler<3>::active_cell_iterator & cell ,
                       const unsigned int q)> funcRho =
    [&](const typename dealii::DoFHandler<3>::active_cell_iterator & cell ,
	const unsigned int q)
    {return (*rhoOutValues).find(cell->id())->second[q];};

<<<<<<< HEAD
  dealii::VectorTools::project<3,dealii::LinearAlgebra::distributed::Vector<double>>
      (dealii::MappingQ1<3,3>(),
       dofHandler,
       constraintsNone,
       QGauss<3>(C_num1DQuad<FEOrder>()),
       funcRho,
       d_rhoNodalField);
=======
  dealii::VectorTools::project<3,dealii::parallel::distributed::Vector<double>>
    (dealii::MappingQ1<3,3>(),
     dofHandler,
     constraintsNone,
     QGauss<3>(C_num1DQuad<FEOrder>()),
     funcRho,
     d_rhoNodalField);
>>>>>>> f89f5ae1

  d_rhoNodalField.update_ghost_values();


  if (dftParameters::spinPolarized==1)
    {
      matrix_free_data.initialize_dof_vector(d_rhoNodalFieldSpin0,densityDofHandlerIndex);
      d_rhoNodalFieldSpin0=0;

      std::function<double(const typename dealii::DoFHandler<3>::active_cell_iterator & cell ,
                           const unsigned int q)> funcRhoSpin0 =
	[&](const typename dealii::DoFHandler<3>::active_cell_iterator & cell ,
	    const unsigned int q)
	{return (*rhoOutValuesSpinPolarized).find(cell->id())->second[2*q];};

<<<<<<< HEAD
      dealii::VectorTools::project<3,dealii::LinearAlgebra::distributed::Vector<double>>
	  (dealii::MappingQ1<3,3>(),
	   dofHandler,
	   constraintsNone,
	   QGauss<3>(C_num1DQuad<FEOrder>()),
	   funcRhoSpin0,
	   d_rhoNodalFieldSpin0);
=======
      dealii::VectorTools::project<3,dealii::parallel::distributed::Vector<double>>
	(dealii::MappingQ1<3,3>(),
	 dofHandler,
	 constraintsNone,
	 QGauss<3>(C_num1DQuad<FEOrder>()),
	 funcRhoSpin0,
	 d_rhoNodalFieldSpin0);
>>>>>>> f89f5ae1

      d_rhoNodalFieldSpin0.update_ghost_values();

      matrix_free_data.initialize_dof_vector(d_rhoNodalFieldSpin1,densityDofHandlerIndex);
      d_rhoNodalFieldSpin1=0;

      std::function<double(const typename dealii::DoFHandler<3>::active_cell_iterator & cell ,
                           const unsigned int q)> funcRhoSpin1 =
	[&](const typename dealii::DoFHandler<3>::active_cell_iterator & cell ,
	    const unsigned int q)
	{return (*rhoOutValuesSpinPolarized).find(cell->id())->second[2*q+1];};

<<<<<<< HEAD
      dealii::VectorTools::project<3,dealii::LinearAlgebra::distributed::Vector<double>>
	  (dealii::MappingQ1<3,3>(),
	   dofHandler,
	   constraintsNone,
	   QGauss<3>(C_num1DQuad<FEOrder>()),
	   funcRhoSpin1,
	   d_rhoNodalFieldSpin1);
=======
      dealii::VectorTools::project<3,dealii::parallel::distributed::Vector<double>>
	(dealii::MappingQ1<3,3>(),
	 dofHandler,
	 constraintsNone,
	 QGauss<3>(C_num1DQuad<FEOrder>()),
	 funcRhoSpin1,
	 d_rhoNodalFieldSpin1);
>>>>>>> f89f5ae1

      d_rhoNodalFieldSpin1.update_ghost_values();
    }
}

template <unsigned int FEOrder>
void dftClass<FEOrder>::initRhoFromPreviousGroundStateRho()

{
  computing_timer.enter_section("init density from prev gs density");

  const unsigned int numQuadPoints =matrix_free_data.get_n_q_points(0);

  if (dftParameters::verbosity>=3)
    pcout<<"L2 Norm Value of previous rho nodal field: "<<d_rhoNodalField.l2_norm()<<std::endl;
  if (dftParameters::verbosity>=3)
    pcout <<std::endl<< "Interpolating previous groundstate density into the new finite element mesh...."<<std::endl;

  std::vector<vectorType* > rhoFieldsPrevious;
  rhoFieldsPrevious.push_back(&d_rhoNodalField);
  if (dftParameters::spinPolarized==1)
    {
      rhoFieldsPrevious.push_back(&d_rhoNodalFieldSpin0);
      rhoFieldsPrevious.push_back(&d_rhoNodalFieldSpin1);
    }

  vectorType rhoNodalFieldCurrent;
  vectorType rhoNodalFieldSpin0Current;
  vectorType rhoNodalFieldSpin1Current;
  matrix_free_data.initialize_dof_vector(rhoNodalFieldCurrent,densityDofHandlerIndex);
  if (dftParameters::spinPolarized==1)
    {
      matrix_free_data.initialize_dof_vector(rhoNodalFieldSpin0Current,densityDofHandlerIndex);
      matrix_free_data.initialize_dof_vector(rhoNodalFieldSpin1Current,densityDofHandlerIndex);
    }
  std::vector<vectorType* > rhoFieldsCurrent;
  rhoFieldsCurrent.push_back(&rhoNodalFieldCurrent);
  if (dftParameters::spinPolarized==1)
    {
      rhoFieldsCurrent.push_back(&rhoNodalFieldSpin0Current);
      rhoFieldsCurrent.push_back(&rhoNodalFieldSpin1Current);
    }

  vectorTools::interpolateFieldsFromPreviousMesh interpolateRhoVecsPrev(mpi_communicator);
  interpolateRhoVecsPrev.interpolate(d_mesh.getSerialMeshUnmovedPrevious(),
				     d_mesh.getParallelMeshUnmovedPrevious(),
				     d_mesh.getParallelMeshUnmoved(),
				     FE,
				     FE,
				     rhoFieldsPrevious,
				     rhoFieldsCurrent,
				     &constraintsNone);

  for (unsigned int i=0; i<rhoFieldsCurrent.size();++i)
    rhoFieldsCurrent[i]->update_ghost_values();

  if (dftParameters::verbosity>=3)
    pcout<<"L2 Norm Value of interpolated rho nodal field: "<<rhoNodalFieldCurrent.l2_norm()<<std::endl;
  //clear existing data
  clearRhoData();

  //Initialize and allocate electron density table storage
  resizeAndAllocateRhoTableStorage
    (rhoInVals,
     gradRhoInVals,
     rhoInValsSpinPolarized,
     gradRhoInValsSpinPolarized);

  rhoInValues = &(rhoInVals.back());
  if (dftParameters::spinPolarized==1)
    rhoInValuesSpinPolarized = &(rhoInValsSpinPolarized.back());

  if(dftParameters::xc_id == 4)
    {
      gradRhoInValues = &(gradRhoInVals.back());
      if (dftParameters::spinPolarized==1)
	gradRhoInValuesSpinPolarized = &(gradRhoInValsSpinPolarized.back());
    }

  FEEvaluation<3,FEOrder,C_num1DQuad<FEOrder>(),1> rhoEval(matrix_free_data,densityDofHandlerIndex , 0);

  Tensor<1,3,VectorizedArray<double> > zeroTensor;
  for (unsigned int idim=0; idim<3; idim++)
    zeroTensor[idim]=make_vectorized_array(0.0);

  std::vector< VectorizedArray<double> > rhoQuads(numQuadPoints,make_vectorized_array(0.0));
  std::vector< VectorizedArray<double> > rhoQuadsSpin0(numQuadPoints,make_vectorized_array(0.0));
  std::vector< VectorizedArray<double> > rhoQuadsSpin1(numQuadPoints,make_vectorized_array(0.0));
  std::vector<Tensor<1,3,VectorizedArray<double> > > gradRhoQuads(numQuadPoints,zeroTensor);
  std::vector<Tensor<1,3,VectorizedArray<double> > > gradRhoQuadsSpin0(numQuadPoints,zeroTensor);
  std::vector<Tensor<1,3,VectorizedArray<double> > > gradRhoQuadsSpin1(numQuadPoints,zeroTensor);
  for (unsigned int cell=0; cell<matrix_free_data.n_macro_cells(); ++cell)
    {
      rhoEval.reinit(cell);

      rhoEval.read_dof_values_plain(rhoNodalFieldCurrent);
      if(dftParameters::xc_id == 4)
	rhoEval.evaluate(true,true);
      else
	rhoEval.evaluate(true,false);

      for (unsigned int q=0; q<numQuadPoints; ++q)
	{
	  rhoQuads[q]=rhoEval.get_value(q);
	  if(dftParameters::xc_id == 4)
	    gradRhoQuads[q]=rhoEval.get_gradient(q);
	}

      if (dftParameters::spinPolarized==1)
	{
	  rhoEval.read_dof_values_plain(rhoNodalFieldSpin0Current);
	  if(dftParameters::xc_id == 4)
	    rhoEval.evaluate(true,true);
	  else
	    rhoEval.evaluate(true,false);

	  for (unsigned int q=0; q<numQuadPoints; ++q)
	    {
	      rhoQuadsSpin0[q]=rhoEval.get_value(q);
	      if(dftParameters::xc_id == 4)
		gradRhoQuadsSpin0[q]=rhoEval.get_gradient(q);
	    }

	  rhoEval.read_dof_values_plain(rhoNodalFieldSpin1Current);
	  if(dftParameters::xc_id == 4)
	    rhoEval.evaluate(true,true);
	  else
	    rhoEval.evaluate(true,false);

	  for (unsigned int q=0; q<numQuadPoints; ++q)
	    {
	      rhoQuadsSpin1[q]=rhoEval.get_value(q);
	      if(dftParameters::xc_id == 4)
		gradRhoQuadsSpin1[q]=rhoEval.get_gradient(q);
	    }
	}

      const unsigned int numSubCells=matrix_free_data.n_components_filled(cell);

      for (unsigned int iSubCell=0; iSubCell<numSubCells; ++iSubCell)
	{
	  const dealii::CellId subCellId=matrix_free_data.get_cell_iterator(cell,iSubCell)->id();

	  for (unsigned int q=0; q<numQuadPoints; ++q)
	    {
	      if(dftParameters::spinPolarized==1)
		{
		  (*rhoInValuesSpinPolarized)[subCellId][2*q]=rhoQuadsSpin0[q][iSubCell];
		  (*rhoInValuesSpinPolarized)[subCellId][2*q+1]=rhoQuadsSpin1[q][iSubCell];

		  if(dftParameters::xc_id == 4)
		    for(unsigned int idim=0; idim<3; ++idim)
		      {
			(*gradRhoInValuesSpinPolarized)[subCellId][6*q+idim]
			  =gradRhoQuadsSpin0[q][idim][iSubCell];
			(*gradRhoInValuesSpinPolarized)[subCellId][6*q+3+idim]
			  =gradRhoQuadsSpin1[q][idim][iSubCell];
		      }
		}

	      (*rhoInValues)[subCellId][q]= rhoQuads[q][iSubCell];

	      if(dftParameters::xc_id == 4)
		for(unsigned int idim=0; idim<3; ++idim)
		  (*gradRhoInValues)[subCellId][3*q + idim]
		    = gradRhoQuads[q][idim][iSubCell];

	    }//quad point loop
	}//subcell loop
    }//macro cell loop

  //gather density from all pools
  sumRhoData(rhoInValues,
	     gradRhoInValues,
	     rhoInValuesSpinPolarized,
	     gradRhoInValuesSpinPolarized,
	     dftParameters::xc_id == 4,
	     interpoolcomm);

  //normalize density
  normalizeRho();
  computing_timer.exit_section("init density from prev gs density");
}

//
//Normalize rho
//
template<unsigned int FEOrder>
void dftClass<FEOrder>::normalizeRho()
{
  QGauss<3>  quadrature_formula(C_num1DQuad<FEOrder>());
  const unsigned int n_q_points    = quadrature_formula.size();

  const double charge = totalCharge(dofHandler,
				    rhoInValues);
  const double scaling=((double)numElectrons)/charge;

  if (dftParameters::verbosity>=2)
    pcout<< "initial total charge before normalizing to number of electrons: "<< charge<<std::endl;

  //scaling rho
  typename DoFHandler<3>::active_cell_iterator cell = dofHandler.begin_active(), endc = dofHandler.end();
  for (; cell!=endc; ++cell) {
    if (cell->is_locally_owned()){
      for (unsigned int q=0; q<n_q_points; ++q){
	(*rhoInValues)[cell->id()][q]*=scaling;

	if(dftParameters::xc_id == 4)
	  for (unsigned int idim=0; idim<3; ++idim)
	    (*gradRhoInValues)[cell->id()][3*q+idim]*=scaling;
	if (dftParameters::spinPolarized==1)
	  {
	    (*rhoInValuesSpinPolarized)[cell->id()][2*q+1]*=scaling;
	    (*rhoInValuesSpinPolarized)[cell->id()][2*q]*=scaling;
	    if(dftParameters::xc_id == 4)
	      for (unsigned int idim=0; idim<3; ++idim)
		{
		  (*gradRhoInValuesSpinPolarized)[cell->id()][6*q+idim]*=scaling;
		  (*gradRhoInValuesSpinPolarized)[cell->id()][6*q+3+idim]*=scaling;
		}
	  }
      }
    }
  }
  double chargeAfterScaling = totalCharge(dofHandler,
					  rhoInValues);

  if (dftParameters::verbosity>=1)
    pcout<<"Initial total charge: "<< chargeAfterScaling<<std::endl;
}<|MERGE_RESOLUTION|>--- conflicted
+++ resolved
@@ -723,23 +723,15 @@
 	const unsigned int q)
     {return (*rhoOutValues).find(cell->id())->second[q];};
 
-<<<<<<< HEAD
+
   dealii::VectorTools::project<3,dealii::LinearAlgebra::distributed::Vector<double>>
-      (dealii::MappingQ1<3,3>(),
-       dofHandler,
-       constraintsNone,
-       QGauss<3>(C_num1DQuad<FEOrder>()),
-       funcRho,
-       d_rhoNodalField);
-=======
-  dealii::VectorTools::project<3,dealii::parallel::distributed::Vector<double>>
     (dealii::MappingQ1<3,3>(),
      dofHandler,
      constraintsNone,
      QGauss<3>(C_num1DQuad<FEOrder>()),
      funcRho,
      d_rhoNodalField);
->>>>>>> f89f5ae1
+
 
   d_rhoNodalField.update_ghost_values();
 
@@ -755,23 +747,15 @@
 	    const unsigned int q)
 	{return (*rhoOutValuesSpinPolarized).find(cell->id())->second[2*q];};
 
-<<<<<<< HEAD
+
       dealii::VectorTools::project<3,dealii::LinearAlgebra::distributed::Vector<double>>
-	  (dealii::MappingQ1<3,3>(),
-	   dofHandler,
-	   constraintsNone,
-	   QGauss<3>(C_num1DQuad<FEOrder>()),
-	   funcRhoSpin0,
-	   d_rhoNodalFieldSpin0);
-=======
-      dealii::VectorTools::project<3,dealii::parallel::distributed::Vector<double>>
 	(dealii::MappingQ1<3,3>(),
 	 dofHandler,
 	 constraintsNone,
 	 QGauss<3>(C_num1DQuad<FEOrder>()),
 	 funcRhoSpin0,
 	 d_rhoNodalFieldSpin0);
->>>>>>> f89f5ae1
+
 
       d_rhoNodalFieldSpin0.update_ghost_values();
 
@@ -784,7 +768,6 @@
 	    const unsigned int q)
 	{return (*rhoOutValuesSpinPolarized).find(cell->id())->second[2*q+1];};
 
-<<<<<<< HEAD
       dealii::VectorTools::project<3,dealii::LinearAlgebra::distributed::Vector<double>>
 	  (dealii::MappingQ1<3,3>(),
 	   dofHandler,
@@ -792,15 +775,6 @@
 	   QGauss<3>(C_num1DQuad<FEOrder>()),
 	   funcRhoSpin1,
 	   d_rhoNodalFieldSpin1);
-=======
-      dealii::VectorTools::project<3,dealii::parallel::distributed::Vector<double>>
-	(dealii::MappingQ1<3,3>(),
-	 dofHandler,
-	 constraintsNone,
-	 QGauss<3>(C_num1DQuad<FEOrder>()),
-	 funcRhoSpin1,
-	 d_rhoNodalFieldSpin1);
->>>>>>> f89f5ae1
 
       d_rhoNodalFieldSpin1.update_ghost_values();
     }
