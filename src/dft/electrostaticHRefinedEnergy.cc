--- conflicted
+++ resolved
@@ -80,13 +80,8 @@
    //
    //initialize the new dofHandler to refine and do a solution transfer
    //
-<<<<<<< HEAD
-   dealii::parallel::distributed::Triangulation<3> & electrostaticsTria = d_mesh.getElectrostaticsMesh();
-
-=======
    dealii::parallel::distributed::Triangulation<3> & electrostaticsTriaRho = d_mesh.getElectrostaticsMeshRho();
-   
->>>>>>> 9d1970e6
+
    dealii::DoFHandler<3> dofHandlerHRefined;
    dofHandlerHRefined.initialize(electrostaticsTriaRho,dealii::FE_Q<3>(dealii::QGaussLobatto<1>(FEOrder+1)));
    dofHandlerHRefined.distribute_dofs(dofHandlerHRefined.get_fe());
@@ -123,7 +118,7 @@
    IndexSet ghost_indices = locallyRelevantDofs;
    ghost_indices.subtract_set(dofHandlerHRefined.locally_owned_dofs());
 
-   
+
    dealii::ConstraintMatrix onlyHangingNodeConstraints;
    onlyHangingNodeConstraints.reinit(locallyRelevantDofs);
    dealii::DoFTools::make_hanging_node_constraints(dofHandlerHRefined, onlyHangingNodeConstraints);
@@ -200,7 +195,7 @@
    const double integralRhoValue = totalCharge(dofHandlerHRefined,
 					       rhoNodalFieldRefined,
 					       rhoOutHRefinedQuadValues);
-   
+
    //
    //compute total charge using rhoNodalRefined field
    //
@@ -270,7 +265,7 @@
 	               true,
 		       true);
 
-  
+
    std::vector<Quadrature<1> > quadratureVector;
    quadratureVector.push_back(QGauss<1>(C_num1DQuad<FEOrder>()));
 
@@ -281,8 +276,8 @@
 			         quadratureVector,
 			         additional_data);
 
-  
-  
+
+
    std::map<dealii::types::global_dof_index, double> atomHRefinedNodeIdToChargeMap;
    locateAtomCoreNodes(dofHandlerHRefined,atomHRefinedNodeIdToChargeMap);
 
