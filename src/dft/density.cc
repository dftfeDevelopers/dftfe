// ---------------------------------------------------------------------
//
// Copyright (c) 2017 The Regents of the University of Michigan and DFT-FE authors.
//
// This file is part of the DFT-FE code.
//
// The DFT-FE code is free software; you can use it, redistribute
// it, and/or modify it under the terms of the GNU Lesser General
// Public License as published by the Free Software Foundation; either
// version 2.1 of the License, or (at your option) any later version.
// The full text of the license can be found in the file LICENSE at
// the top level of the DFT-FE distribution.
//
// ---------------------------------------------------------------------
//
// @author Shiva Rudraraju (2016), Phani Motamarri (2016), Krishnendu Ghosh(2017)
//

//source file for electron density related computations

//calculate electron density
template<unsigned int FEOrder>
void dftClass<FEOrder>::compute_rhoOut()
{
  QGauss<3>  quadrature(C_num1DQuad<FEOrder>());
  FEValues<3> fe_values (FEEigen, quadrature, update_values | update_gradients| update_JxW_values | update_quadrature_points);
  const unsigned int num_quad_points = quadrature.size();
<<<<<<< HEAD
=======
  const unsigned int xc_id = dftParameters::xc_id;
>>>>>>> d40d198b
   
  //create new rhoValue tables
<<<<<<< HEAD
  rhoOutValues = new std::map<dealii::CellId,std::vector<double> >;
  rhoOutVals.push_back(rhoOutValues);
  if(dftParameters::spinPolarized==1)
    {
      rhoOutValuesSpinPolarized = new std::map<dealii::CellId,std::vector<double> >;
      rhoOutValsSpinPolarized.push_back(rhoOutValuesSpinPolarized);
=======
  rhoOutVals.push_back(std::map<dealii::CellId,std::vector<double> > ());
  rhoOutValues = &(rhoOutVals.back());  
  if (spinPolarized==1)
    {
    rhoOutValsSpinPolarized.push_back(std::map<dealii::CellId,std::vector<double> > ());
    rhoOutValuesSpinPolarized = &(rhoOutValsSpinPolarized.back());
>>>>>>> d40d198b
    }

  //pcout<<"check 6.1: "<<std::endl;
  if(dftParameters::xc_id == 4)
    {
<<<<<<< HEAD
      gradRhoOutValues = new std::map<dealii::CellId, std::vector<double> >;
      gradRhoOutVals.push_back(gradRhoOutValues);
      if(dftParameters::spinPolarized==1)
=======
      gradRhoOutVals.push_back(std::map<dealii::CellId, std::vector<double> >());
      gradRhoOutValues = &(gradRhoOutVals.back());
      if (spinPolarized==1)
>>>>>>> d40d198b
       {
         gradRhoOutValsSpinPolarized.push_back(std::map<dealii::CellId, std::vector<double> >());
         gradRhoOutValuesSpinPolarized = &(gradRhoOutValsSpinPolarized.back());	 
       }
    }
  
  //temp arrays
  std::vector<double> rhoTemp(num_quad_points), rhoTempSpinPolarized(2*num_quad_points), rhoOut(num_quad_points), rhoOutSpinPolarized(2*num_quad_points);
  std::vector<double> gradRhoTemp(3*num_quad_points), gradRhoTempSpinPolarized(6*num_quad_points),gradRhoOut(3*num_quad_points), gradRhoOutSpinPolarized(6*num_quad_points);

  //parallel loop over all elements
  typename DoFHandler<3>::active_cell_iterator cell = dofHandlerEigen.begin_active(), endc = dofHandlerEigen.end();
  for (; cell!=endc; ++cell) 
    {
      if (cell->is_locally_owned())
	{

	  fe_values.reinit (cell); 

	  (*rhoOutValues)[cell->id()] = std::vector<double>(num_quad_points);
	  std::fill(rhoTemp.begin(),rhoTemp.end(),0.0); std::fill(rhoOut.begin(),rhoOut.end(),0.0);
	  if (dftParameters::spinPolarized==1)
    	     {
	       	(*rhoOutValuesSpinPolarized)[cell->id()] = std::vector<double>(2*num_quad_points);
		std::fill(rhoTempSpinPolarized.begin(),rhoTempSpinPolarized.end(),0.0);
	     }
	
#ifdef ENABLE_PERIODIC_BC
	  std::vector<Vector<double> > tempPsi(num_quad_points), tempPsi2(num_quad_points);
 	  for (unsigned int q_point=0; q_point<num_quad_points; ++q_point)
	    {
	      tempPsi[q_point].reinit(2);
	      tempPsi2[q_point].reinit(2);
	    }
#else
	  std::vector<double> tempPsi(num_quad_points), tempPsi2(num_quad_points);
#endif



	  if(dftParameters::xc_id == 4)//GGA
	    {
	      (*gradRhoOutValues)[cell->id()] = std::vector<double>(3*num_quad_points);
	      std::fill(gradRhoTemp.begin(),gradRhoTemp.end(),0.0);
	      if (dftParameters::spinPolarized==1)
    	        {
	       	   (*gradRhoOutValuesSpinPolarized)[cell->id()] = std::vector<double>(6*num_quad_points);
	            std::fill(gradRhoTempSpinPolarized.begin(),gradRhoTempSpinPolarized.end(),0.0);
	        } 
#ifdef ENABLE_PERIODIC_BC
	      std::vector<std::vector<Tensor<1,3,double> > > tempGradPsi(num_quad_points), tempGradPsi2(num_quad_points);
	      for(unsigned int q_point = 0; q_point < num_quad_points; ++q_point)
	         {
		   tempGradPsi[q_point].resize(2);
		   tempGradPsi2[q_point].resize(2);
		 }
#else
	      std::vector<Tensor<1,3,double> > tempGradPsi(num_quad_points), tempGradPsi2(num_quad_points);
#endif


	      for(int kPoint = 0; kPoint < d_maxkPoints; ++kPoint)
		{
		  for(unsigned int i=0; i<numEigenValues; ++i)
		    {
		      fe_values.get_function_values(eigenVectors[(1+dftParameters::spinPolarized)*kPoint][i], tempPsi);
		      if(dftParameters::spinPolarized==1)
			fe_values.get_function_values(eigenVectors[(1+dftParameters::spinPolarized)*kPoint+1][i], tempPsi2);
		      //
		      fe_values.get_function_gradients(eigenVectors[(1+dftParameters::spinPolarized)*kPoint][i],tempGradPsi);
		      if(dftParameters::spinPolarized==1)
			fe_values.get_function_gradients(eigenVectors[(1+dftParameters::spinPolarized)*kPoint+1][i], tempGradPsi2);

		      for(unsigned int q_point=0; q_point<num_quad_points; ++q_point)
			{
			  double factor = (eigenValues[kPoint][i]-fermiEnergy)/(C_kb*dftParameters::TVal);
			  double partialOccupancy = (factor >= 0)?std::exp(-factor)/(1.0 + std::exp(-factor)):1.0/(1.0 + std::exp(factor));
			  //
			  factor=(eigenValues[kPoint][i+dftParameters::spinPolarized*numEigenValues]-fermiEnergy)/(C_kb*dftParameters::TVal);
			  double partialOccupancy2 = (factor >= 0)?std::exp(-factor)/(1.0 + std::exp(-factor)):1.0/(1.0 + std::exp(factor));
#ifdef ENABLE_PERIODIC_BC
			  if(dftParameters::spinPolarized==1)
			    {
			      rhoTempSpinPolarized[2*q_point] += partialOccupancy*d_kPointWeights[kPoint]*(tempPsi[q_point](0)*tempPsi[q_point](0) + tempPsi[q_point](1)*tempPsi[q_point](1));
			      rhoTempSpinPolarized[2*q_point+1] += partialOccupancy2*d_kPointWeights[kPoint]*(tempPsi2[q_point](0)*tempPsi2[q_point](0) + tempPsi2[q_point](1)*tempPsi2[q_point](1));
			      //
			      gradRhoTempSpinPolarized[6*q_point + 0] += 
			      2.0*partialOccupancy*d_kPointWeights[kPoint]*(tempPsi[q_point](0)*tempGradPsi[q_point][0][0] + tempPsi[q_point](1)*tempGradPsi[q_point][1][0]);
			      gradRhoTempSpinPolarized[6*q_point + 1] += 
			      2.0*partialOccupancy*d_kPointWeights[kPoint]*(tempPsi[q_point](0)*tempGradPsi[q_point][0][1] + tempPsi[q_point](1)*tempGradPsi[q_point][1][1]);
			      gradRhoTempSpinPolarized[6*q_point + 2] += 
			      2.0*partialOccupancy*d_kPointWeights[kPoint]*(tempPsi[q_point](0)*tempGradPsi[q_point][0][2] + tempPsi[q_point](1)*tempGradPsi[q_point][1][2]);
			      gradRhoTempSpinPolarized[6*q_point + 3] += 
			      2.0*partialOccupancy2*d_kPointWeights[kPoint]*(tempPsi2[q_point](0)*tempGradPsi2[q_point][0][0] + tempPsi2[q_point](1)*tempGradPsi2[q_point][1][0]);
			      gradRhoTempSpinPolarized[6*q_point + 4] += 
			      2.0*partialOccupancy2*d_kPointWeights[kPoint]*(tempPsi2[q_point](0)*tempGradPsi2[q_point][0][1] + tempPsi2[q_point](1)*tempGradPsi2[q_point][1][1]);
			      gradRhoTempSpinPolarized[6*q_point + 5] += 
			      2.0*partialOccupancy2*d_kPointWeights[kPoint]*(tempPsi2[q_point](0)*tempGradPsi2[q_point][0][2] + tempPsi2[q_point](1)*tempGradPsi2[q_point][1][2]);
			    }
			  else
			    {
			      rhoTemp[q_point] += 2.0*partialOccupancy*d_kPointWeights[kPoint]*(tempPsi[q_point](0)*tempPsi[q_point](0) + tempPsi[q_point](1)*tempPsi[q_point](1));
			      gradRhoTemp[3*q_point + 0] += 2.0*2.0*partialOccupancy*d_kPointWeights[kPoint]*(tempPsi[q_point](0)*tempGradPsi[q_point][0][0] + tempPsi[q_point](1)*tempGradPsi[q_point][1][0]);
			      gradRhoTemp[3*q_point + 1] += 2.0*2.0*partialOccupancy*d_kPointWeights[kPoint]*(tempPsi[q_point](0)*tempGradPsi[q_point][0][1] + tempPsi[q_point](1)*tempGradPsi[q_point][1][1]);
			      gradRhoTemp[3*q_point + 2] += 2.0*2.0*partialOccupancy*d_kPointWeights[kPoint]*(tempPsi[q_point](0)*tempGradPsi[q_point][0][2] + tempPsi[q_point](1)*tempGradPsi[q_point][1][2]);
			    }
#else
			  if(dftParameters::spinPolarized==1)
			    {
			      rhoTempSpinPolarized[2*q_point] += partialOccupancy*tempPsi[q_point]*tempPsi[q_point];
			      rhoTempSpinPolarized[2*q_point+1] += partialOccupancy2*tempPsi2[q_point]*tempPsi2[q_point];
			      gradRhoTempSpinPolarized[6*q_point + 0] += 2.0*partialOccupancy*(tempPsi[q_point]*tempGradPsi[q_point][0]) ;
			      gradRhoTempSpinPolarized[6*q_point + 1] +=  2.0*partialOccupancy*(tempPsi[q_point]*tempGradPsi[q_point][1]) ;
			      gradRhoTempSpinPolarized[6*q_point + 2] += 2.0*partialOccupancy*(tempPsi[q_point]*tempGradPsi[q_point][2]) ;			      
			      gradRhoTempSpinPolarized[6*q_point + 3] +=  2.0*partialOccupancy2*(tempPsi2[q_point]*tempGradPsi2[q_point][0]);
			      gradRhoTempSpinPolarized[6*q_point + 4] += 2.0*partialOccupancy2*(tempPsi2[q_point]*tempGradPsi2[q_point][1]) ;
			      gradRhoTempSpinPolarized[6*q_point + 5] += 2.0*partialOccupancy2*(tempPsi2[q_point]*tempGradPsi2[q_point][2]) ;
			    }
			  else
			    {
			      rhoTemp[q_point] += 2.0*partialOccupancy*tempPsi[q_point]*tempPsi[q_point];//std::pow(tempPsi[q_point],2.0); 
			      gradRhoTemp[3*q_point + 0] += 2.0*2.0*partialOccupancy*tempPsi[q_point]*tempGradPsi[q_point][0];
			      gradRhoTemp[3*q_point + 1] += 2.0*2.0*partialOccupancy*tempPsi[q_point]*tempGradPsi[q_point][1];
			      gradRhoTemp[3*q_point + 2] += 2.0*2.0*partialOccupancy*tempPsi[q_point]*tempGradPsi[q_point][2];
			    }

#endif
			}
		    }
		}

              //  gather density from all pools
	      int numPoint = num_quad_points ;
              MPI_Allreduce(&rhoTemp[0], &rhoOut[0], numPoint, MPI_DOUBLE, MPI_SUM, interpoolcomm) ;
	      MPI_Allreduce(&gradRhoTemp[0], &gradRhoOut[0], 3*numPoint, MPI_DOUBLE, MPI_SUM, interpoolcomm) ;
              if (dftParameters::spinPolarized==1) {
                 MPI_Allreduce(&rhoTempSpinPolarized[0], &rhoOutSpinPolarized[0], 2*numPoint, MPI_DOUBLE, MPI_SUM, interpoolcomm) ;
	         MPI_Allreduce(&gradRhoTempSpinPolarized[0], &gradRhoOutSpinPolarized[0], 6*numPoint, MPI_DOUBLE, MPI_SUM, interpoolcomm) ; 
              }

       //


	      for (unsigned int q_point=0; q_point<num_quad_points; ++q_point)
		{
		  if(dftParameters::spinPolarized==1)
		      {
			(*rhoOutValuesSpinPolarized)[cell->id()][2*q_point]=rhoOutSpinPolarized[2*q_point] ;
			(*rhoOutValuesSpinPolarized)[cell->id()][2*q_point+1]=rhoOutSpinPolarized[2*q_point+1] ;
			(*gradRhoOutValuesSpinPolarized)[cell->id()][6*q_point + 0] = gradRhoOutSpinPolarized[6*q_point + 0];
		        (*gradRhoOutValuesSpinPolarized)[cell->id()][6*q_point + 1] = gradRhoOutSpinPolarized[6*q_point + 1];
		        (*gradRhoOutValuesSpinPolarized)[cell->id()][6*q_point + 2] = gradRhoOutSpinPolarized[6*q_point + 2];
			(*gradRhoOutValuesSpinPolarized)[cell->id()][6*q_point + 3] = gradRhoOutSpinPolarized[6*q_point + 3];
		        (*gradRhoOutValuesSpinPolarized)[cell->id()][6*q_point + 4] = gradRhoOutSpinPolarized[6*q_point + 4];
		        (*gradRhoOutValuesSpinPolarized)[cell->id()][6*q_point + 5] = gradRhoOutSpinPolarized[6*q_point + 5];
			//
			(*rhoOutValues)[cell->id()][q_point]= rhoOutSpinPolarized[2*q_point] + rhoOutSpinPolarized[2*q_point+1];
			(*gradRhoOutValues)[cell->id()][3*q_point + 0] = gradRhoOutSpinPolarized[6*q_point + 0] + gradRhoOutSpinPolarized[6*q_point + 3];
		        (*gradRhoOutValues)[cell->id()][3*q_point + 1] = gradRhoOutSpinPolarized[6*q_point + 1] + gradRhoOutSpinPolarized[6*q_point + 4];
		        (*gradRhoOutValues)[cell->id()][3*q_point + 2] = gradRhoOutSpinPolarized[6*q_point + 2] + gradRhoOutSpinPolarized[6*q_point + 5];
                      }
		  else
		      {
			(*rhoOutValues)[cell->id()][q_point]  = rhoOut[q_point];
		        (*gradRhoOutValues)[cell->id()][3*q_point + 0] = gradRhoOut[3*q_point + 0];
		        (*gradRhoOutValues)[cell->id()][3*q_point + 1] = gradRhoOut[3*q_point + 1];
		        (*gradRhoOutValues)[cell->id()][3*q_point + 2] = gradRhoOut[3*q_point + 2];
		      }
		}

	    }
	  else
	    {
	      for(int kPoint = 0; kPoint < d_maxkPoints; ++kPoint)
		{
		  for(unsigned int i=0; i<numEigenValues; ++i)
		    {
		      fe_values.get_function_values(eigenVectors[(1+dftParameters::spinPolarized)*kPoint][i], tempPsi);
		      if(dftParameters::spinPolarized==1)
		         fe_values.get_function_values(eigenVectors[(1+dftParameters::spinPolarized)*kPoint+1][i], tempPsi2);

		      for(unsigned int q_point=0; q_point<num_quad_points; ++q_point)
			{
			  double factor=(eigenValues[kPoint][i]-fermiEnergy)/(C_kb*dftParameters::TVal);
			  double partialOccupancy = (factor >= 0)?std::exp(-factor)/(1.0 + std::exp(-factor)):1.0/(1.0 + std::exp(factor));
			  //
			  factor=(eigenValues[kPoint][i+dftParameters::spinPolarized*numEigenValues]-fermiEnergy)/(C_kb*dftParameters::TVal);
			  double partialOccupancy2 = (factor >= 0)?std::exp(-factor)/(1.0 + std::exp(-factor)):1.0/(1.0 + std::exp(factor));
#ifdef ENABLE_PERIODIC_BC
			   if(dftParameters::spinPolarized==1)
			    {
			      rhoTempSpinPolarized[2*q_point] += partialOccupancy*d_kPointWeights[kPoint]*(tempPsi[q_point](0)*tempPsi[q_point](0) + tempPsi[q_point](1)*tempPsi[q_point](1));
			      rhoTempSpinPolarized[2*q_point+1] += partialOccupancy2*d_kPointWeights[kPoint]*(tempPsi2[q_point](0)*tempPsi2[q_point](0) + tempPsi2[q_point](1)*tempPsi2[q_point](1));
			      //rhoOut[q_point] += rhoOutSpinPolarized[2*q_point] + rhoOutSpinPolarized[2*q_point+1];
			    }
			  else
			      rhoTemp[q_point] += 2.0*partialOccupancy*d_kPointWeights[kPoint]*(tempPsi[q_point](0)*tempPsi[q_point](0) + tempPsi[q_point](1)*tempPsi[q_point](1));
#else
			   if(dftParameters::spinPolarized==1)
			    {
			      rhoTempSpinPolarized[2*q_point] += partialOccupancy*tempPsi[q_point]*tempPsi[q_point];
			      rhoTempSpinPolarized[2*q_point+1] += partialOccupancy2*tempPsi2[q_point]*tempPsi2[q_point];
			    }
			  else
			      rhoTemp[q_point] += 2.0*partialOccupancy*tempPsi[q_point]*tempPsi[q_point];//std::pow(tempPsi[q_point],2.0); 
			  //
#endif
			}
		    }
		}
              //  gather density from all pools
	      int numPoint = num_quad_points ;
              MPI_Allreduce(&rhoTemp[0], &rhoOut[0], numPoint, MPI_DOUBLE, MPI_SUM, interpoolcomm) ;
              if (dftParameters::spinPolarized==1) 
                 MPI_Allreduce(&rhoTempSpinPolarized[0], &rhoOutSpinPolarized[0], 2*numPoint, MPI_DOUBLE, MPI_SUM, interpoolcomm) ;
	      //   
	      for (unsigned int q_point=0; q_point<num_quad_points; ++q_point)
		{
		  if(dftParameters::spinPolarized==1)
		      {
			(*rhoOutValuesSpinPolarized)[cell->id()][2*q_point]=rhoOutSpinPolarized[2*q_point] ;
			(*rhoOutValuesSpinPolarized)[cell->id()][2*q_point+1]=rhoOutSpinPolarized[2*q_point+1] ;
			(*rhoOutValues)[cell->id()][q_point]= rhoOutSpinPolarized[2*q_point] + rhoOutSpinPolarized[2*q_point+1];
                      }
		  else
			(*rhoOutValues)[cell->id()][q_point]  = rhoOut[q_point];
		}

	    }

	}

    }
 
  //pcout<<"check 7: "<<std::endl;

  //pop out rhoInVals and rhoOutVals if their size exceeds mixing history size
  if(rhoInVals.size() == dftParameters::mixingHistory)
    {
      rhoInVals.pop_front();
      rhoOutVals.pop_front();

      if(dftParameters::spinPolarized==1)
      {
	  rhoInValsSpinPolarized.pop_front();
	  rhoOutValsSpinPolarized.pop_front();
      }
	  
      if(dftParameters::xc_id == 4)//GGA
      {
	  gradRhoInVals.pop_front();
	  gradRhoOutVals.pop_front();
      }

      if(dftParameters::spinPolarized==1 && dftParameters::xc_id==4)
      {      
	  gradRhoInValsSpinPolarized.pop_front();
	  gradRhoOutValsSpinPolarized.pop_front();
      }
    }

}


//rho data reinitilization without remeshing. The rho out of last ground state solve is made the rho in of the new solve
template<unsigned int FEOrder>
void dftClass<FEOrder>::noRemeshRhoDataInit()
{
  //create temporary copies of rho Out data
  std::map<dealii::CellId, std::vector<double> > rhoOutValuesCopy=*(rhoOutValues);

  std::map<dealii::CellId, std::vector<double> > gradRhoOutValuesCopy;
  if (dftParameters::xc_id==4)
  {
     gradRhoOutValuesCopy=*(gradRhoOutValues);
  }

  std::map<dealii::CellId, std::vector<double> > rhoOutValuesSpinPolarizedCopy;  
  if(dftParameters::spinPolarized==1)
  {
     rhoOutValuesSpinPolarizedCopy=*(rhoOutValuesSpinPolarized);

  } 

  std::map<dealii::CellId, std::vector<double> > gradRhoOutValuesSpinPolarizedCopy;  
  if(dftParameters::spinPolarized==1 && dftParameters::xc_id==4)
  {
     gradRhoOutValuesSpinPolarizedCopy=*(gradRhoOutValuesSpinPolarized);

  }    
  //cleanup of existing rho Out and rho In data
  rhoInVals.clear();
  rhoOutVals.clear();
  gradRhoInVals.clear();
  gradRhoOutVals.clear();
  rhoInValsSpinPolarized.clear();
  rhoOutValsSpinPolarized.clear();
  gradRhoInValsSpinPolarized.clear();
  gradRhoOutValsSpinPolarized.clear();

  ///copy back temporary rho out to rho in data
  rhoInVals.push_back(rhoOutValuesCopy);
  rhoInValues=&(rhoInVals.back());

  if (dftParameters::xc_id==4)
  {
    gradRhoInVals.push_back(gradRhoOutValuesCopy);
    gradRhoInValues=&(gradRhoInVals.back());
  }

  if(dftParameters::spinPolarized==1)
  {
    rhoInValsSpinPolarized.push_back(rhoOutValuesSpinPolarizedCopy);
    rhoInValuesSpinPolarized=&(rhoInValsSpinPolarized.back());
  } 

  if (dftParameters::xc_id==4 && dftParameters::spinPolarized==1)
  {
    gradRhoInValsSpinPolarized.push_back(gradRhoOutValuesSpinPolarizedCopy);
    gradRhoInValuesSpinPolarized=&(gradRhoInValsSpinPolarized.back());
  }

  normalizeRho();

}
<|MERGE_RESOLUTION|>--- conflicted
+++ resolved
@@ -25,41 +25,22 @@
   QGauss<3>  quadrature(C_num1DQuad<FEOrder>());
   FEValues<3> fe_values (FEEigen, quadrature, update_values | update_gradients| update_JxW_values | update_quadrature_points);
   const unsigned int num_quad_points = quadrature.size();
-<<<<<<< HEAD
-=======
-  const unsigned int xc_id = dftParameters::xc_id;
->>>>>>> d40d198b
    
   //create new rhoValue tables
-<<<<<<< HEAD
-  rhoOutValues = new std::map<dealii::CellId,std::vector<double> >;
-  rhoOutVals.push_back(rhoOutValues);
-  if(dftParameters::spinPolarized==1)
-    {
-      rhoOutValuesSpinPolarized = new std::map<dealii::CellId,std::vector<double> >;
-      rhoOutValsSpinPolarized.push_back(rhoOutValuesSpinPolarized);
-=======
   rhoOutVals.push_back(std::map<dealii::CellId,std::vector<double> > ());
   rhoOutValues = &(rhoOutVals.back());  
-  if (spinPolarized==1)
+  if (dftParameters::spinPolarized==1)
     {
     rhoOutValsSpinPolarized.push_back(std::map<dealii::CellId,std::vector<double> > ());
     rhoOutValuesSpinPolarized = &(rhoOutValsSpinPolarized.back());
->>>>>>> d40d198b
     }
 
   //pcout<<"check 6.1: "<<std::endl;
   if(dftParameters::xc_id == 4)
     {
-<<<<<<< HEAD
-      gradRhoOutValues = new std::map<dealii::CellId, std::vector<double> >;
-      gradRhoOutVals.push_back(gradRhoOutValues);
-      if(dftParameters::spinPolarized==1)
-=======
       gradRhoOutVals.push_back(std::map<dealii::CellId, std::vector<double> >());
       gradRhoOutValues = &(gradRhoOutVals.back());
-      if (spinPolarized==1)
->>>>>>> d40d198b
+      if (dftParameters::spinPolarized==1)
        {
          gradRhoOutValsSpinPolarized.push_back(std::map<dealii::CellId, std::vector<double> >());
          gradRhoOutValuesSpinPolarized = &(gradRhoOutValsSpinPolarized.back());	 
