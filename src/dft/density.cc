--- conflicted
+++ resolved
@@ -21,100 +21,9 @@
 template<unsigned int FEOrder>
 void dftClass<FEOrder>::popOutRhoInRhoOutVals()
 {
-<<<<<<< HEAD
+
   //pop out rhoInVals and rhoOutVals if their size exceeds mixing history size
-  if(rhoInVals.size() == dftParameters::mixingHistory)
-=======
   
-  if(dftParameters::mixingMethod=="ANDERSON_WITH_KERKER")
-    {
-      computeRhoNodalFromPSI(isConsiderSpectrumSplitting);
-      d_rhoOutNodalValues.update_ghost_values();
-      d_rhoOutNodalVals.push_back(d_rhoOutNodalValues);
-
-      
-      //interpolate nodal rhoOut data to quadrature data
-      interpolateNodalDataToQuadratureData(d_matrixFreeDataPRefined,
-					   d_rhoOutNodalValues,
-					   *rhoOutValues,
-					   *gradRhoOutValues,
-					   dftParameters::xc_id == 4);
-      
-      //fill in rhoOutValues and gradRhoOutValues
-      /*FEEvaluation<C_DIM,C_num1DKerkerPoly<FEOrder>(),C_num1DQuad<FEOrder>(),1,double> rhoEval(d_matrixFreeDataPRefined,0,1);
-      const unsigned int numQuadPoints = rhoEval.n_q_points;
-      DoFHandler<C_DIM>::active_cell_iterator subCellPtr;
-      for(unsigned int cell = 0; cell < d_matrixFreeDataPRefined.n_macro_cells(); ++cell)
-	{
-	  rhoEval.reinit(cell);
-	  rhoEval.read_dof_values(d_rhoOutNodalValues);
-	  rhoEval.evaluate(true,true);
-	  for(unsigned int iSubCell = 0; iSubCell < d_matrixFreeDataPRefined.n_components_filled(cell); ++iSubCell)
-	    {
-	      subCellPtr= d_matrixFreeDataPRefined.get_cell_iterator(cell,iSubCell);
-	      dealii::CellId subCellId=subCellPtr->id();
-	      (*rhoOutValues)[subCellId] = std::vector<double>(numQuadPoints);
-	      std::vector<double> & tempVec = rhoOutValues->find(subCellId)->second;
-	      for(unsigned int q_point = 0; q_point < numQuadPoints; ++q_point)
-		{
-		  tempVec[q_point] = rhoEval.get_value(q_point)[iSubCell];
-		}
-	    }
-
-	  if(dftParameters::xc_id == 4)
-	    {
-	      for(unsigned int iSubCell = 0; iSubCell < d_matrixFreeDataPRefined.n_components_filled(cell); ++iSubCell)
-		{
-		  subCellPtr= d_matrixFreeDataPRefined.get_cell_iterator(cell,iSubCell);
-		  dealii::CellId subCellId=subCellPtr->id();
-		  (*gradRhoOutValues)[subCellId] = std::vector<double>(3*numQuadPoints);
-		  std::vector<double> & tempVec = gradRhoOutValues->find(subCellId)->second;
-		  for(unsigned int q_point = 0; q_point < numQuadPoints; ++q_point)
-		    {
-		      tempVec[3*q_point + 0] = rhoEval.get_gradient(q_point)[0][iSubCell];
-		      tempVec[3*q_point + 1] = rhoEval.get_gradient(q_point)[1][iSubCell];
-		      tempVec[3*q_point + 2] = rhoEval.get_gradient(q_point)[2][iSubCell];
-		    }
-		}
-	    }
-	}*/
-
-      if(dftParameters::verbosity>=3)
-	{
-	  pcout<<"Total Charge using nodal Rho out: "<< totalCharge(d_matrixFreeDataPRefined,d_rhoOutNodalValues)<<std::endl;
-	}
-
-    }
-  else
-    {
-
-      resizeAndAllocateRhoTableStorage
-	(rhoOutVals,
-	 gradRhoOutVals,
-	 rhoOutValsSpinPolarized,
-	 gradRhoOutValsSpinPolarized);
-
-      rhoOutValues = &(rhoOutVals.back());
-      if (dftParameters::spinPolarized==1)
-	rhoOutValuesSpinPolarized = &(rhoOutValsSpinPolarized.back());
-
-      if(dftParameters::xc_id == 4)
-	{
-	  gradRhoOutValues = &(gradRhoOutVals.back());
-	  if (dftParameters::spinPolarized==1)
-	    gradRhoOutValuesSpinPolarized = &(gradRhoOutValsSpinPolarized.back());
-	}
-
-
-      computeRhoFromPSI(rhoOutValues,
-			gradRhoOutValues,
-			rhoOutValuesSpinPolarized,
-			gradRhoOutValuesSpinPolarized,
-			dftParameters::xc_id == 4,
-			isConsiderSpectrumSplitting);
-    }
-
-
   if(dftParameters::mixingMethod=="ANDERSON_WITH_KERKER")
     {
       if(d_rhoInNodalVals.size() == dftParameters::mixingHistory)
@@ -124,7 +33,6 @@
 	}
     }
   else
->>>>>>> f89f5ae1
     {
       //pop out rhoInVals and rhoOutVals if their size exceeds mixing history size
       if(rhoInVals.size() == dftParameters::mixingHistory)
@@ -165,6 +73,7 @@
 
     }
 }
+
 
 
 #ifdef DFTFE_WITH_GPU
@@ -225,35 +134,61 @@
 template<unsigned int FEOrder>
 void dftClass<FEOrder>::compute_rhoOut(const bool isConsiderSpectrumSplitting)
 {
-  resizeAndAllocateRhoTableStorage
-		    (rhoOutVals,
-		     gradRhoOutVals,
-		     rhoOutValsSpinPolarized,
-		     gradRhoOutValsSpinPolarized);
-
-  rhoOutValues = &(rhoOutVals.back());
-  if (dftParameters::spinPolarized==1)
-    rhoOutValuesSpinPolarized = &(rhoOutValsSpinPolarized.back());
-
-  if(dftParameters::xc_id == 4)
-    {
-      gradRhoOutValues = &(gradRhoOutVals.back());
+
+  if(dftParameters::mixingMethod=="ANDERSON_WITH_KERKER")
+    {
+      computeRhoNodalFromPSI(isConsiderSpectrumSplitting);
+      d_rhoOutNodalValues.update_ghost_values();
+      d_rhoOutNodalVals.push_back(d_rhoOutNodalValues);
+
+      
+      //interpolate nodal rhoOut data to quadrature data
+      interpolateNodalDataToQuadratureData(d_matrixFreeDataPRefined,
+					   d_rhoOutNodalValues,
+					   *rhoOutValues,
+					   *gradRhoOutValues,
+					   dftParameters::xc_id == 4);
+     
+
+      if(dftParameters::verbosity>=3)
+	{
+	  pcout<<"Total Charge using nodal Rho out: "<< totalCharge(d_matrixFreeDataPRefined,d_rhoOutNodalValues)<<std::endl;
+	}
+
+    }
+  else
+    {
+
+      resizeAndAllocateRhoTableStorage
+	(rhoOutVals,
+	 gradRhoOutVals,
+	 rhoOutValsSpinPolarized,
+	 gradRhoOutValsSpinPolarized);
+
+      rhoOutValues = &(rhoOutVals.back());
       if (dftParameters::spinPolarized==1)
-         gradRhoOutValuesSpinPolarized = &(gradRhoOutValsSpinPolarized.back());
-    }
-
-  computeRhoFromPSI(rhoOutValues,
-		    gradRhoOutValues,
-		    rhoOutValuesSpinPolarized,
-		    gradRhoOutValuesSpinPolarized,
-		    dftParameters::xc_id == 4,
-		    isConsiderSpectrumSplitting);
-
-
-  //pop out rhoInVals and rhoOutVals if their size exceeds mixing history size
+	rhoOutValuesSpinPolarized = &(rhoOutValsSpinPolarized.back());
+
+      if(dftParameters::xc_id == 4)
+	{
+	  gradRhoOutValues = &(gradRhoOutVals.back());
+	  if (dftParameters::spinPolarized==1)
+	    gradRhoOutValuesSpinPolarized = &(gradRhoOutValsSpinPolarized.back());
+	}
+
+
+      computeRhoFromPSI(rhoOutValues,
+			gradRhoOutValues,
+			rhoOutValuesSpinPolarized,
+			gradRhoOutValuesSpinPolarized,
+			dftParameters::xc_id == 4,
+			isConsiderSpectrumSplitting);
+    }
+  
   popOutRhoInRhoOutVals();
 
 }
+
 
 
 
@@ -593,21 +528,12 @@
 
   const unsigned int localVectorSize = d_eigenVectorsFlattenedSTL[0].size()/numEigenVectorsTotal;
 
-<<<<<<< HEAD
    std::vector<std::vector<vectorType>> eigenVectors((1+dftParameters::spinPolarized)*d_kPointWeights.size());
    std::vector<dealii::LinearAlgebra::distributed::Vector<dataTypes::number> > eigenVectorsFlattenedBlock((1+dftParameters::spinPolarized)*d_kPointWeights.size());
 
 
    std::vector<std::vector<vectorType>> eigenVectorsRotFrac((1+dftParameters::spinPolarized)*d_kPointWeights.size());
    std::vector<dealii::LinearAlgebra::distributed::Vector<dataTypes::number> > eigenVectorsRotFracFlattenedBlock((1+dftParameters::spinPolarized)*d_kPointWeights.size());
-=======
-  std::vector<std::vector<vectorType>> eigenVectors((1+dftParameters::spinPolarized)*d_kPointWeights.size());
-  std::vector<dealii::parallel::distributed::Vector<dataTypes::number> > eigenVectorsFlattenedBlock((1+dftParameters::spinPolarized)*d_kPointWeights.size());
-
-
-  std::vector<std::vector<vectorType>> eigenVectorsRotFrac((1+dftParameters::spinPolarized)*d_kPointWeights.size());
-  std::vector<dealii::parallel::distributed::Vector<dataTypes::number> > eigenVectorsRotFracFlattenedBlock((1+dftParameters::spinPolarized)*d_kPointWeights.size());
->>>>>>> f89f5ae1
 
   for(unsigned int ivec = 0; ivec < numEigenVectorsTotal; ivec+=eigenVectorsBlockSize)
     {
