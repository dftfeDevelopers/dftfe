// ---------------------------------------------------------------------
//
// Copyright (c) 2017-2022 The Regents of the University of Michigan and DFT-FE
// authors.
//
// This file is part of the DFT-FE code.
//
// The DFT-FE code is free software; you can use it, redistribute
// it, and/or modify it under the terms of the GNU Lesser General
// Public License as published by the Free Software Foundation; either
// version 2.1 of the License, or (at your option) any later version.
// The full text of the license can be found in the file LICENSE at
// the top level of the DFT-FE distribution.
//
// ---------------------------------------------------------------------
//
// @author Shiva Rudraraju, Phani Motamarri, Krishnendu Ghosh, Sambit Das
//

// source file for electron density related computations

template <unsigned int FEOrder, unsigned int FEOrderElectro>
void
dftClass<FEOrder, FEOrderElectro>::popOutRhoInRhoOutVals()
{
  // pop out rhoInVals and rhoOutVals if their size exceeds mixing history size

<<<<<<< HEAD
  if (dftParameters::mixingMethod == "ANDERSON_WITH_KERKER" ||
      dftParameters::mixingMethod == "LOW_RANK_JACINV_PRECOND")
=======
  if (d_dftParamsPtr->mixingMethod == "ANDERSON_WITH_KERKER")
>>>>>>> df2aee3a
    {
      if (d_rhoInNodalVals.size() == d_dftParamsPtr->mixingHistory)
        {
          d_rhoInNodalVals.pop_front();
          d_rhoOutNodalVals.pop_front();

          if (dftParameters::spinPolarized == 1)
            {
              d_rhoInSpin0NodalVals.pop_front();
              d_rhoOutSpin0NodalVals.pop_front();
              d_rhoInSpin1NodalVals.pop_front();
              d_rhoOutSpin1NodalVals.pop_front();
            }
        }
    }
  else
    {
      // pop out rhoInVals and rhoOutVals if their size exceeds mixing history
      // size
      if (rhoInVals.size() == d_dftParamsPtr->mixingHistory)
        {
          rhoInVals.pop_front();
          rhoOutVals.pop_front();

          if (d_dftParamsPtr->spinPolarized == 1)
            {
              rhoInValsSpinPolarized.pop_front();
              rhoOutValsSpinPolarized.pop_front();
            }

          if (d_dftParamsPtr->xcFamilyType == "GGA") // GGA
            {
              gradRhoInVals.pop_front();
              gradRhoOutVals.pop_front();
            }

          if (d_dftParamsPtr->spinPolarized == 1 &&
              d_dftParamsPtr->xcFamilyType == "GGA")
            {
              gradRhoInValsSpinPolarized.pop_front();
              gradRhoOutValsSpinPolarized.pop_front();
            }

          if (d_dftParamsPtr->mixingMethod == "BROYDEN")
            {
              dFBroyden.pop_front();
              uBroyden.pop_front();
              if (d_dftParamsPtr->xcFamilyType == "GGA") // GGA
                {
                  graddFBroyden.pop_front();
                  gradUBroyden.pop_front();
                }
            }
        }
    }
}


// calculate electron density
template <unsigned int FEOrder, unsigned int FEOrderElectro>
void
dftClass<FEOrder, FEOrderElectro>::compute_rhoOut(
#ifdef DFTFE_WITH_GPU
  kohnShamDFTOperatorCUDAClass<FEOrder, FEOrderElectro>
    &kohnShamDFTEigenOperator,
#endif
  kohnShamDFTOperatorClass<FEOrder, FEOrderElectro>
    &        kohnShamDFTEigenOperatorCPU,
  const bool isConsiderSpectrumSplitting,
  const bool isGroundState)
{
<<<<<<< HEAD
  if (dftParameters::mixingMethod == "ANDERSON_WITH_KERKER" ||
      dftParameters::mixingMethod == "LOW_RANK_JACINV_PRECOND")
=======
  if (d_dftParamsPtr->mixingMethod == "ANDERSON_WITH_KERKER")
>>>>>>> df2aee3a
    {
      computeRhoNodalFromPSI(
#ifdef DFTFE_WITH_GPU
        kohnShamDFTEigenOperator,
#endif
        kohnShamDFTEigenOperatorCPU,
        isConsiderSpectrumSplitting);
      d_rhoOutNodalValues.update_ghost_values();

      // normalize rho
      const double charge =
        totalCharge(d_matrixFreeDataPRefined, d_rhoOutNodalValues);


      const double scalingFactor = ((double)numElectrons) / charge;

      // scale nodal vector with scalingFactor
      d_rhoOutNodalValues *= scalingFactor;

      d_rhoOutNodalVals.push_back(d_rhoOutNodalValues);


      // interpolate nodal rhoOut data to quadrature data
      interpolateRhoNodalDataToQuadratureDataGeneral(
        d_matrixFreeDataPRefined,
        d_densityDofHandlerIndexElectro,
        d_densityQuadratureIdElectro,
        d_rhoOutNodalValues,
        *rhoOutValues,
        *gradRhoOutValues,
        *gradRhoOutValues,
        d_dftParamsPtr->xcFamilyType == "GGA");

      if (dftParameters::spinPolarized == 1)
        {
          d_rhoOutSpin0NodalValues.update_ghost_values();
          d_rhoOutSpin0NodalValues *= scalingFactor;
          d_rhoOutSpin0NodalVals.push_back(d_rhoOutSpin0NodalValues);


          d_rhoOutSpin1NodalValues.update_ghost_values();
          d_rhoOutSpin1NodalValues *= scalingFactor;
          d_rhoOutSpin1NodalVals.push_back(d_rhoOutSpin1NodalValues);

          // interpolate nodal rhoOut data to quadrature data
          interpolateRhoSpinNodalDataToQuadratureDataGeneral(
            d_matrixFreeDataPRefined,
            d_densityDofHandlerIndexElectro,
            d_densityQuadratureIdElectro,
            d_rhoOutSpin0NodalValues,
            d_rhoOutSpin1NodalValues,
            *rhoOutValuesSpinPolarized,
            *gradRhoOutValuesSpinPolarized,
            *gradRhoOutValuesSpinPolarized,
            dftParameters::xcFamilyType == "GGA");
        }

      if (d_dftParamsPtr->verbosity >= 3)
        {
          pcout << "Total Charge using nodal Rho out: "
                << totalCharge(d_matrixFreeDataPRefined, d_rhoOutNodalValues)
                << std::endl;
        }
    }
  else
    {
      resizeAndAllocateRhoTableStorage(rhoOutVals,
                                       gradRhoOutVals,
                                       rhoOutValsSpinPolarized,
                                       gradRhoOutValsSpinPolarized);

      rhoOutValues = &(rhoOutVals.back());
      if (d_dftParamsPtr->spinPolarized == 1)
        rhoOutValuesSpinPolarized = &(rhoOutValsSpinPolarized.back());

      if (d_dftParamsPtr->xcFamilyType == "GGA")
        {
          gradRhoOutValues = &(gradRhoOutVals.back());
          if (d_dftParamsPtr->spinPolarized == 1)
            gradRhoOutValuesSpinPolarized =
              &(gradRhoOutValsSpinPolarized.back());
        }

#ifdef DFTFE_WITH_GPU
      if (d_dftParamsPtr->useGPU)
        CUDA::computeRhoFromPSI(
          d_eigenVectorsFlattenedCUDA.begin(),
          d_eigenVectorsRotFracFlattenedCUDA.begin(),
          d_numEigenValues,
          d_numEigenValuesRR,
          d_eigenVectorsFlattenedSTL[0].size() / d_numEigenValues,
          eigenValues,
          fermiEnergy,
          fermiEnergyUp,
          fermiEnergyDown,
          kohnShamDFTEigenOperator,
          d_eigenDofHandlerIndex,
          dofHandler,
          matrix_free_data.n_physical_cells(),
          matrix_free_data.get_dofs_per_cell(d_densityDofHandlerIndex),
          matrix_free_data.get_quadrature(d_densityQuadratureId).size(),
          d_kPointWeights,
          rhoOutValues,
          gradRhoOutValues,
          rhoOutValuesSpinPolarized,
          gradRhoOutValuesSpinPolarized,
          d_dftParamsPtr->xcFamilyType == "GGA",
          d_mpiCommParent,
          interpoolcomm,
          interBandGroupComm,
          *d_dftParamsPtr,
          isConsiderSpectrumSplitting &&
            d_numEigenValues != d_numEigenValuesRR);

#else
      if (!dftParameters::useGPU)
        computeRhoFromPSICPU(
          d_eigenVectorsFlattenedSTL,
          d_eigenVectorsRotFracDensityFlattenedSTL,
          d_numEigenValues,
          d_numEigenValuesRR,
          d_eigenVectorsFlattenedSTL[0].size() / d_numEigenValues,
          eigenValues,
          fermiEnergy,
          fermiEnergyUp,
          fermiEnergyDown,
          kohnShamDFTEigenOperatorCPU,
          dofHandler,
          matrix_free_data.n_physical_cells(),
          matrix_free_data.get_dofs_per_cell(d_densityDofHandlerIndex),
          matrix_free_data.get_quadrature(d_densityQuadratureId).size(),
          d_kPointWeights,
          rhoOutValues,
          gradRhoOutValues,
          rhoOutValuesSpinPolarized,
          gradRhoOutValuesSpinPolarized,
          d_dftParamsPtr->xcFamilyType == "GGA",
          d_mpiCommParent,
          interpoolcomm,
          interBandGroupComm,
          *d_dftParamsPtr,
          isConsiderSpectrumSplitting && d_numEigenValues != d_numEigenValuesRR,
          false);
<<<<<<< HEAD
=======
#else
      computeRhoFromPSICPU(
        d_eigenVectorsFlattenedSTL,
        d_eigenVectorsRotFracDensityFlattenedSTL,
        d_numEigenValues,
        d_numEigenValuesRR,
        d_eigenVectorsFlattenedSTL[0].size() / d_numEigenValues,
        eigenValues,
        fermiEnergy,
        fermiEnergyUp,
        fermiEnergyDown,
        kohnShamDFTEigenOperatorCPU,
        dofHandler,
        matrix_free_data.n_physical_cells(),
        matrix_free_data.get_dofs_per_cell(d_densityDofHandlerIndex),
        matrix_free_data.get_quadrature(d_densityQuadratureId).size(),
        d_kPointWeights,
        rhoOutValues,
        gradRhoOutValues,
        rhoOutValuesSpinPolarized,
        gradRhoOutValuesSpinPolarized,
        d_dftParamsPtr->xcFamilyType == "GGA",
        d_mpiCommParent,
        interpoolcomm,
        interBandGroupComm,
        *d_dftParamsPtr,
        isConsiderSpectrumSplitting && d_numEigenValues != d_numEigenValuesRR,
        false);
>>>>>>> df2aee3a
#endif
      // normalizeRhoOutQuadValues();

      if (isGroundState)
        {
          if (d_dftParamsPtr->isBOMD && d_dftParamsPtr->reuseDensityMD != 2)
            normalizeRhoOutQuadValues();

          computeRhoNodalFromPSI(
#ifdef DFTFE_WITH_GPU
            kohnShamDFTEigenOperator,
#endif
            kohnShamDFTEigenOperatorCPU,
            isConsiderSpectrumSplitting);
          d_rhoOutNodalValues.update_ghost_values();

          // normalize rho
          const double charge =
            totalCharge(d_matrixFreeDataPRefined, d_rhoOutNodalValues);


          const double scalingFactor = ((double)numElectrons) / charge;

          // scale nodal vector with scalingFactor
          d_rhoOutNodalValues *= scalingFactor;
        }
    }

  if (isGroundState)
    {
      d_rhoOutNodalValuesDistributed = d_rhoOutNodalValues;
      d_constraintsRhoNodalInfo.distribute(d_rhoOutNodalValuesDistributed);
      interpolateRhoNodalDataToQuadratureDataLpsp(
        d_matrixFreeDataPRefined,
        d_densityDofHandlerIndexElectro,
        d_lpspQuadratureIdElectro,
        d_rhoOutNodalValues,
        d_rhoOutValuesLpspQuad,
        d_gradRhoOutValuesLpspQuad,
        true);
    }
  else if (d_dftParamsPtr->computeEnergyEverySCF)
    {
<<<<<<< HEAD
      if (dftParameters::mixingMethod != "ANDERSON_WITH_KERKER" &&
          dftParameters::mixingMethod != "LOW_RANK_JACINV_PRECOND")
=======
      if (d_dftParamsPtr->mixingMethod != "ANDERSON_WITH_KERKER")
>>>>>>> df2aee3a
        {
          std::function<double(
            const typename dealii::DoFHandler<3>::active_cell_iterator &cell,
            const unsigned int                                          q)>
            funcRho =
              [&](const typename dealii::DoFHandler<3>::active_cell_iterator
                    &                cell,
                  const unsigned int q) {
                return (*rhoOutValues).find(cell->id())->second[q];
              };
          dealii::VectorTools::project<3, distributedCPUVec<double>>(
            dealii::MappingQ1<3, 3>(),
            d_dofHandlerRhoNodal,
            d_constraintsRhoNodal,
            d_matrixFreeDataPRefined.get_quadrature(
              d_densityQuadratureIdElectro),
            funcRho,
            d_rhoOutNodalValues);
          d_rhoOutNodalValues.update_ghost_values();
        }

      interpolateRhoNodalDataToQuadratureDataLpsp(
        d_matrixFreeDataPRefined,
        d_densityDofHandlerIndexElectro,
        d_lpspQuadratureIdElectro,
        d_rhoOutNodalValues,
        d_rhoOutValuesLpspQuad,
        d_gradRhoOutValuesLpspQuad,
        true);
    }

  popOutRhoInRhoOutVals();

  if (isGroundState &&
      (d_dftParamsPtr->isIonOpt ||
       (d_dftParamsPtr->isBOMD && d_dftParamsPtr->reuseDensityMD == 2)) &&
      d_dftParamsPtr->spinPolarized != 1)
    {
      d_rhoOutNodalValuesSplit = d_rhoOutNodalValues;
      // d_rhoOutNodalValuesSplit-=d_atomicRho;

      // d_rhoOutNodalValuesSplit.update_ghost_values();
      normalizeRhoOutQuadValues();
      l2ProjectionQuadDensityMinusAtomicDensity(d_matrixFreeDataPRefined,
                                                d_constraintsRhoNodal,
                                                d_densityDofHandlerIndexElectro,
                                                d_densityQuadratureIdElectro,
                                                *rhoOutValues,
                                                d_rhoOutNodalValuesSplit);
      d_rhoOutNodalValuesSplit.update_ghost_values();
    }
}



template <unsigned int FEOrder, unsigned int FEOrderElectro>
void
dftClass<FEOrder, FEOrderElectro>::resizeAndAllocateRhoTableStorage(
  std::deque<std::map<dealii::CellId, std::vector<double>>> &rhoVals,
  std::deque<std::map<dealii::CellId, std::vector<double>>> &gradRhoVals,
  std::deque<std::map<dealii::CellId, std::vector<double>>>
    &rhoValsSpinPolarized,
  std::deque<std::map<dealii::CellId, std::vector<double>>>
    &gradRhoValsSpinPolarized)
{
  const unsigned int numQuadPoints =
    matrix_free_data.get_n_q_points(d_densityQuadratureId);
  ;

  // create new rhoValue tables
  rhoVals.push_back(std::map<dealii::CellId, std::vector<double>>());
  if (d_dftParamsPtr->spinPolarized == 1)
    rhoValsSpinPolarized.push_back(
      std::map<dealii::CellId, std::vector<double>>());

  if (d_dftParamsPtr->xcFamilyType == "GGA")
    {
      gradRhoVals.push_back(std::map<dealii::CellId, std::vector<double>>());
      if (d_dftParamsPtr->spinPolarized == 1)
        gradRhoValsSpinPolarized.push_back(
          std::map<dealii::CellId, std::vector<double>>());
    }


  typename DoFHandler<3>::active_cell_iterator cell = dofHandler.begin_active(),
                                               endc = dofHandler.end();
  for (; cell != endc; ++cell)
    if (cell->is_locally_owned())
      {
        const dealii::CellId cellId = cell->id();
        rhoVals.back()[cellId]      = std::vector<double>(numQuadPoints, 0.0);
        if (d_dftParamsPtr->xcFamilyType == "GGA")
          gradRhoVals.back()[cellId] =
            std::vector<double>(3 * numQuadPoints, 0.0);

        if (d_dftParamsPtr->spinPolarized == 1)
          {
            rhoValsSpinPolarized.back()[cellId] =
              std::vector<double>(2 * numQuadPoints, 0.0);
            if (d_dftParamsPtr->xcFamilyType == "GGA")
              gradRhoValsSpinPolarized.back()[cellId] =
                std::vector<double>(6 * numQuadPoints, 0.0);
          }
      }
}


// rho data reinitilization without remeshing. The rho out of last ground state
// solve is made the rho in of the new solve
template <unsigned int FEOrder, unsigned int FEOrderElectro>
void
dftClass<FEOrder, FEOrderElectro>::noRemeshRhoDataInit()
{
  if (rhoOutVals.size() > 0 || d_rhoInNodalVals.size() > 0)
    {
      // create temporary copies of rho Out data
      std::map<dealii::CellId, std::vector<double>> rhoOutValuesCopy =
        *(rhoOutValues);

      std::map<dealii::CellId, std::vector<double>> gradRhoOutValuesCopy;
      if (d_dftParamsPtr->xcFamilyType == "GGA")
        {
          gradRhoOutValuesCopy = *(gradRhoOutValues);
        }

      std::map<dealii::CellId, std::vector<double>>
        rhoOutValuesSpinPolarizedCopy;
      if (d_dftParamsPtr->spinPolarized == 1)
        {
          rhoOutValuesSpinPolarizedCopy = *(rhoOutValuesSpinPolarized);
        }

      std::map<dealii::CellId, std::vector<double>>
        gradRhoOutValuesSpinPolarizedCopy;
      if (d_dftParamsPtr->spinPolarized == 1 &&
          d_dftParamsPtr->xcFamilyType == "GGA")
        {
          gradRhoOutValuesSpinPolarizedCopy = *(gradRhoOutValuesSpinPolarized);
        }

      // cleanup of existing rho Out and rho In data
      clearRhoData();

      /// copy back temporary rho out to rho in data
      rhoInVals.push_back(rhoOutValuesCopy);
      rhoInValues = &(rhoInVals.back());

      if (d_dftParamsPtr->xcFamilyType == "GGA")
        {
          gradRhoInVals.push_back(gradRhoOutValuesCopy);
          gradRhoInValues = &(gradRhoInVals.back());
        }

      if (d_dftParamsPtr->spinPolarized == 1)
        {
          rhoInValsSpinPolarized.push_back(rhoOutValuesSpinPolarizedCopy);
          rhoInValuesSpinPolarized = &(rhoInValsSpinPolarized.back());
        }

      if (d_dftParamsPtr->xcFamilyType == "GGA" &&
          d_dftParamsPtr->spinPolarized == 1)
        {
          gradRhoInValsSpinPolarized.push_back(
            gradRhoOutValuesSpinPolarizedCopy);
          gradRhoInValuesSpinPolarized = &(gradRhoInValsSpinPolarized.back());
        }

<<<<<<< HEAD
      if (dftParameters::mixingMethod == "ANDERSON_WITH_KERKER" ||
          dftParameters::mixingMethod == "LOW_RANK_JACINV_PRECOND")
=======
      if (d_dftParamsPtr->mixingMethod == "ANDERSON_WITH_KERKER")
>>>>>>> df2aee3a
        {
          d_rhoInNodalValues = d_rhoOutNodalValues;
          d_rhoInNodalValues.update_ghost_values();

          // normalize rho
          const double charge =
            totalCharge(d_matrixFreeDataPRefined, d_rhoInNodalValues);

          const double scalingFactor = ((double)numElectrons) / charge;

          // scale nodal vector with scalingFactor
          d_rhoInNodalValues *= scalingFactor;
          d_rhoInNodalVals.push_back(d_rhoInNodalValues);

          interpolateRhoNodalDataToQuadratureDataGeneral(
            d_matrixFreeDataPRefined,
            d_densityDofHandlerIndexElectro,
            d_densityQuadratureIdElectro,
            d_rhoInNodalValues,
            *rhoInValues,
            *gradRhoInValues,
            *gradRhoInValues,
            d_dftParamsPtr->xcFamilyType == "GGA");

          if (dftParameters::spinPolarized == 1)
            {
              d_rhoInSpin0NodalValues = d_rhoOutSpin0NodalValues;
              d_rhoInSpin0NodalValues.update_ghost_values();

              d_rhoInSpin1NodalValues = d_rhoOutSpin1NodalValues;
              d_rhoInSpin1NodalValues.update_ghost_values();

              // scale nodal vector with scalingFactor
              d_rhoInSpin0NodalValues *= scalingFactor;
              d_rhoInSpin0NodalVals.push_back(d_rhoInSpin0NodalValues);

              d_rhoInSpin1NodalValues *= scalingFactor;
              d_rhoInSpin1NodalVals.push_back(d_rhoInSpin1NodalValues);

              interpolateRhoSpinNodalDataToQuadratureDataGeneral(
                d_matrixFreeDataPRefined,
                d_densityDofHandlerIndexElectro,
                d_densityQuadratureIdElectro,
                d_rhoInSpin0NodalValues,
                d_rhoInSpin1NodalValues,
                *rhoInValuesSpinPolarized,
                *gradRhoInValuesSpinPolarized,
                *gradRhoInValuesSpinPolarized,
                dftParameters::xcFamilyType == "GGA");
            }

          rhoOutVals.push_back(std::map<dealii::CellId, std::vector<double>>());
          rhoOutValues = &(rhoOutVals.back());
          if (dftParameters::spinPolarized == 1)
            {
              rhoOutValsSpinPolarized.push_back(
                std::map<dealii::CellId, std::vector<double>>());
              rhoOutValuesSpinPolarized = &(rhoOutValsSpinPolarized.back());
            }

          if (d_dftParamsPtr->xcFamilyType == "GGA")
            {
              gradRhoOutVals.push_back(
                std::map<dealii::CellId, std::vector<double>>());
              gradRhoOutValues = &(gradRhoOutVals.back());

              if (dftParameters::spinPolarized == 1)
                {
                  gradRhoOutValsSpinPolarized.push_back(
                    std::map<dealii::CellId, std::vector<double>>());
                  gradRhoOutValuesSpinPolarized =
                    &(gradRhoOutValsSpinPolarized.back());
                }
            }
        }

      // scale quadrature values
      normalizeRhoInQuadValues();
    }
}

template <unsigned int FEOrder, unsigned int FEOrderElectro>
void
dftClass<FEOrder, FEOrderElectro>::computeRhoNodalFromPSI(
#ifdef DFTFE_WITH_GPU
  kohnShamDFTOperatorCUDAClass<FEOrder, FEOrderElectro>
    &kohnShamDFTEigenOperator,
#endif
  kohnShamDFTOperatorClass<FEOrder, FEOrderElectro>
    &  kohnShamDFTEigenOperatorCPU,
  bool isConsiderSpectrumSplitting)
{
  std::map<dealii::CellId, std::vector<double>> rhoPRefinedNodalData;
  std::map<dealii::CellId, std::vector<double>>
    rhoPRefinedSpinPolarizedNodalData;

  // initialize variables to be used later
  const unsigned int dofs_per_cell =
    d_dofHandlerRhoNodal.get_fe().dofs_per_cell;
  typename DoFHandler<3>::active_cell_iterator cell = d_dofHandlerRhoNodal
                                                        .begin_active(),
                                               endc =
                                                 d_dofHandlerRhoNodal.end();
  const dealii::IndexSet &locallyOwnedDofs =
    d_dofHandlerRhoNodal.locally_owned_dofs();
  const Quadrature<3> &quadrature_formula =
    matrix_free_data.get_quadrature(d_gllQuadratureId);
  const unsigned int numQuadPoints = quadrature_formula.size();

  // get access to quadrature point coordinates and 2p DoFHandler nodal points
  const std::vector<Point<3>> &quadraturePointCoor =
    quadrature_formula.get_points();
  const std::vector<Point<3>> &supportPointNaturalCoor =
    d_dofHandlerRhoNodal.get_fe().get_unit_support_points();
  std::vector<unsigned int> renumberingMap(numQuadPoints);

  // create renumbering map between the numbering order of quadrature points and
  // lobatto support points
  for (unsigned int i = 0; i < numQuadPoints; ++i)
    {
      const Point<3> &nodalCoor = supportPointNaturalCoor[i];
      for (unsigned int j = 0; j < numQuadPoints; ++j)
        {
          const Point<3> &quadCoor = quadraturePointCoor[j];
          double          dist     = quadCoor.distance(nodalCoor);
          if (dist <= 1e-08)
            {
              renumberingMap[i] = j;
              break;
            }
        }
    }

  // allocate the storage to compute 2p nodal values from wavefunctions
  for (; cell != endc; ++cell)
    {
      if (cell->is_locally_owned())
        {
          const dealii::CellId cellId = cell->id();
          rhoPRefinedNodalData[cellId] =
            std::vector<double>(numQuadPoints, 0.0);

          if (dftParameters::spinPolarized == 1)
            {
              rhoPRefinedSpinPolarizedNodalData[cellId] =
                std::vector<double>(numQuadPoints * 2, 0.0);
            }
        }
    }

  // allocate dummy datastructures
  std::map<dealii::CellId, std::vector<double>> _gradRhoValues;
  std::map<dealii::CellId, std::vector<double>> _gradRhoValuesSpinPolarized;

  cell = dofHandler.begin_active();
  endc = dofHandler.end();
  for (; cell != endc; ++cell)
    if (cell->is_locally_owned())
      {
        const dealii::CellId cellId = cell->id();
        if (d_dftParamsPtr->xcFamilyType == "GGA")
          (_gradRhoValues)[cellId] =
            std::vector<double>(3 * numQuadPoints, 0.0);

        if (d_dftParamsPtr->spinPolarized == 1)
          {
<<<<<<< HEAD
            if (dftParameters::xcFamilyType == "GGA")
=======
            (_rhoValuesSpinPolarized)[cellId] =
              std::vector<double>(2 * numQuadPoints, 0.0);
            if (d_dftParamsPtr->xcFamilyType == "GGA")
>>>>>>> df2aee3a
              (_gradRhoValuesSpinPolarized)[cellId] =
                std::vector<double>(6 * numQuadPoints, 0.0);
          }
      }


      // compute rho from wavefunctions at nodal locations of 2p DoFHandler
      // nodes in each cell
#ifdef DFTFE_WITH_GPU
  if (d_dftParamsPtr->useGPU)
    CUDA::computeRhoFromPSI(
      d_eigenVectorsFlattenedCUDA.begin(),
      d_eigenVectorsRotFracFlattenedCUDA.begin(),
      d_numEigenValues,
      d_numEigenValuesRR,
      d_eigenVectorsFlattenedSTL[0].size() / d_numEigenValues,
      eigenValues,
      fermiEnergy,
      fermiEnergyUp,
      fermiEnergyDown,
      kohnShamDFTEigenOperator,
      d_eigenDofHandlerIndex,
      dofHandler,
      matrix_free_data.n_physical_cells(),
      matrix_free_data.get_dofs_per_cell(d_densityDofHandlerIndex),
      quadrature_formula.size(),
      d_kPointWeights,
      &rhoPRefinedNodalData,
      &_gradRhoValues,
      &rhoPRefinedSpinPolarizedNodalData,
      &_gradRhoValuesSpinPolarized,
      false,
      d_mpiCommParent,
      interpoolcomm,
      interBandGroupComm,
      *d_dftParamsPtr,
      isConsiderSpectrumSplitting && d_numEigenValues != d_numEigenValuesRR,
      true);
#endif
  if (!dftParameters::useGPU)
    computeRhoFromPSICPU(
      d_eigenVectorsFlattenedSTL,
      d_eigenVectorsRotFracDensityFlattenedSTL,
      d_numEigenValues,
      d_numEigenValuesRR,
      d_eigenVectorsFlattenedSTL[0].size() / d_numEigenValues,
      eigenValues,
      fermiEnergy,
      fermiEnergyUp,
      fermiEnergyDown,
      kohnShamDFTEigenOperatorCPU,
      dofHandler,
      matrix_free_data.n_physical_cells(),
      matrix_free_data.get_dofs_per_cell(d_densityDofHandlerIndex),
      quadrature_formula.size(),
      d_kPointWeights,
      &rhoPRefinedNodalData,
      &_gradRhoValues,
      &rhoPRefinedSpinPolarizedNodalData,
      &_gradRhoValuesSpinPolarized,
      false,
      d_mpiCommParent,
      interpoolcomm,
      interBandGroupComm,
      *d_dftParamsPtr,
      isConsiderSpectrumSplitting && d_numEigenValues != d_numEigenValuesRR,
      true);
<<<<<<< HEAD
=======
#else
  computeRhoFromPSICPU(
    d_eigenVectorsFlattenedSTL,
    d_eigenVectorsRotFracDensityFlattenedSTL,
    d_numEigenValues,
    d_numEigenValuesRR,
    d_eigenVectorsFlattenedSTL[0].size() / d_numEigenValues,
    eigenValues,
    fermiEnergy,
    fermiEnergyUp,
    fermiEnergyDown,
    kohnShamDFTEigenOperatorCPU,
    dofHandler,
    matrix_free_data.n_physical_cells(),
    matrix_free_data.get_dofs_per_cell(d_densityDofHandlerIndex),
    quadrature_formula.size(),
    d_kPointWeights,
    &rhoPRefinedNodalData,
    &_gradRhoValues,
    &_rhoValuesSpinPolarized,
    &_gradRhoValuesSpinPolarized,
    false,
    d_mpiCommParent,
    interpoolcomm,
    interBandGroupComm,
    *d_dftParamsPtr,
    isConsiderSpectrumSplitting && d_numEigenValues != d_numEigenValuesRR,
    true);
#endif
>>>>>>> df2aee3a

  // copy Lobatto quadrature data to fill in 2p DoFHandler nodal data
  DoFHandler<3>::active_cell_iterator cellP =
                                        d_dofHandlerRhoNodal.begin_active(),
                                      endcP = d_dofHandlerRhoNodal.end();

  for (; cellP != endcP; ++cellP)
    {
      if (cellP->is_locally_owned())
        {
          std::vector<dealii::types::global_dof_index> cell_dof_indices(
            dofs_per_cell);
          cellP->get_dof_indices(cell_dof_indices);
          const std::vector<double> &nodalValues =
            rhoPRefinedNodalData.find(cellP->id())->second;
          Assert(
            nodalValues.size() == dofs_per_cell,
            ExcMessage(
              "Number of nodes in 2p DoFHandler does not match with data stored in rhoNodal Values variable"));

          for (unsigned int iNode = 0; iNode < dofs_per_cell; ++iNode)
            {
              const dealii::types::global_dof_index nodeID =
                cell_dof_indices[iNode];
              if (!d_constraintsRhoNodal.is_constrained(nodeID))
                {
                  if (locallyOwnedDofs.is_element(nodeID))
                    d_rhoOutNodalValues(nodeID) =
                      nodalValues[renumberingMap[iNode]];
                }
            }
        }
    }

  cellP = d_dofHandlerRhoNodal.begin_active();
  endcP = d_dofHandlerRhoNodal.end();

  if (dftParameters::spinPolarized == 1)
    {
      for (; cellP != endcP; ++cellP)
        {
          if (cellP->is_locally_owned())
            {
              std::vector<dealii::types::global_dof_index> cell_dof_indices(
                dofs_per_cell);
              cellP->get_dof_indices(cell_dof_indices);
              const std::vector<double> &nodalValues =
                rhoPRefinedSpinPolarizedNodalData.find(cellP->id())->second;
              Assert(
                nodalValues.size() == 2 * dofs_per_cell,
                ExcMessage(
                  "Number of nodes in 2p DoFHandler does not match with data stored in rhoNodal Values variable"));

              for (unsigned int iNode = 0; iNode < dofs_per_cell; ++iNode)
                {
                  const dealii::types::global_dof_index nodeID =
                    cell_dof_indices[iNode];
                  if (!d_constraintsRhoNodal.is_constrained(nodeID))
                    {
                      if (locallyOwnedDofs.is_element(nodeID))
                        {
                          d_rhoOutSpin0NodalValues(nodeID) =
                            nodalValues[2 * renumberingMap[iNode]];
                          d_rhoOutSpin1NodalValues(nodeID) =
                            nodalValues[2 * renumberingMap[iNode] + 1];
                        }
                    }
                }
            }
        }
    }
}<|MERGE_RESOLUTION|>--- conflicted
+++ resolved
@@ -25,19 +25,15 @@
 {
   // pop out rhoInVals and rhoOutVals if their size exceeds mixing history size
 
-<<<<<<< HEAD
-  if (dftParameters::mixingMethod == "ANDERSON_WITH_KERKER" ||
-      dftParameters::mixingMethod == "LOW_RANK_JACINV_PRECOND")
-=======
-  if (d_dftParamsPtr->mixingMethod == "ANDERSON_WITH_KERKER")
->>>>>>> df2aee3a
+  if (d_dftParamsPtr->mixingMethod == "ANDERSON_WITH_KERKER" ||
+      d_dftParamsPtr->mixingMethod == "LOW_RANK_JACINV_PRECOND")
     {
       if (d_rhoInNodalVals.size() == d_dftParamsPtr->mixingHistory)
         {
           d_rhoInNodalVals.pop_front();
           d_rhoOutNodalVals.pop_front();
 
-          if (dftParameters::spinPolarized == 1)
+          if (d_dftParamsPtr->spinPolarized == 1)
             {
               d_rhoInSpin0NodalVals.pop_front();
               d_rhoOutSpin0NodalVals.pop_front();
@@ -102,19 +98,17 @@
   const bool isConsiderSpectrumSplitting,
   const bool isGroundState)
 {
-<<<<<<< HEAD
-  if (dftParameters::mixingMethod == "ANDERSON_WITH_KERKER" ||
-      dftParameters::mixingMethod == "LOW_RANK_JACINV_PRECOND")
-=======
-  if (d_dftParamsPtr->mixingMethod == "ANDERSON_WITH_KERKER")
->>>>>>> df2aee3a
-    {
-      computeRhoNodalFromPSI(
+  if (d_dftParamsPtr->mixingMethod == "ANDERSON_WITH_KERKER" ||
+      d_dftParamsPtr->mixingMethod == "LOW_RANK_JACINV_PRECOND")
+    {  
 #ifdef DFTFE_WITH_GPU
-        kohnShamDFTEigenOperator,
+      computeRhoNodalFromPSI(kohnShamDFTEigenOperator,
+                             kohnShamDFTEigenOperatorCPU,
+                             isConsiderSpectrumSplitting);
+#else
+      computeRhoNodalFromPSI(kohnShamDFTEigenOperatorCPU,
+                             isConsiderSpectrumSplitting);
 #endif
-        kohnShamDFTEigenOperatorCPU,
-        isConsiderSpectrumSplitting);
       d_rhoOutNodalValues.update_ghost_values();
 
       // normalize rho
@@ -141,7 +135,7 @@
         *gradRhoOutValues,
         d_dftParamsPtr->xcFamilyType == "GGA");
 
-      if (dftParameters::spinPolarized == 1)
+      if (d_dftParamsPtr->spinPolarized == 1)
         {
           d_rhoOutSpin0NodalValues.update_ghost_values();
           d_rhoOutSpin0NodalValues *= scalingFactor;
@@ -162,8 +156,9 @@
             *rhoOutValuesSpinPolarized,
             *gradRhoOutValuesSpinPolarized,
             *gradRhoOutValuesSpinPolarized,
-            dftParameters::xcFamilyType == "GGA");
-        }
+            d_dftParamsPtr->xcFamilyType == "GGA");
+        }
+
 
       if (d_dftParamsPtr->verbosity >= 3)
         {
@@ -221,39 +216,8 @@
           *d_dftParamsPtr,
           isConsiderSpectrumSplitting &&
             d_numEigenValues != d_numEigenValuesRR);
-
-#else
-      if (!dftParameters::useGPU)
-        computeRhoFromPSICPU(
-          d_eigenVectorsFlattenedSTL,
-          d_eigenVectorsRotFracDensityFlattenedSTL,
-          d_numEigenValues,
-          d_numEigenValuesRR,
-          d_eigenVectorsFlattenedSTL[0].size() / d_numEigenValues,
-          eigenValues,
-          fermiEnergy,
-          fermiEnergyUp,
-          fermiEnergyDown,
-          kohnShamDFTEigenOperatorCPU,
-          dofHandler,
-          matrix_free_data.n_physical_cells(),
-          matrix_free_data.get_dofs_per_cell(d_densityDofHandlerIndex),
-          matrix_free_data.get_quadrature(d_densityQuadratureId).size(),
-          d_kPointWeights,
-          rhoOutValues,
-          gradRhoOutValues,
-          rhoOutValuesSpinPolarized,
-          gradRhoOutValuesSpinPolarized,
-          d_dftParamsPtr->xcFamilyType == "GGA",
-          d_mpiCommParent,
-          interpoolcomm,
-          interBandGroupComm,
-          *d_dftParamsPtr,
-          isConsiderSpectrumSplitting && d_numEigenValues != d_numEigenValuesRR,
-          false);
-<<<<<<< HEAD
-=======
-#else
+#endif
+    if (!d_dftParamsPtr->useGPU)        
       computeRhoFromPSICPU(
         d_eigenVectorsFlattenedSTL,
         d_eigenVectorsRotFracDensityFlattenedSTL,
@@ -281,8 +245,6 @@
         *d_dftParamsPtr,
         isConsiderSpectrumSplitting && d_numEigenValues != d_numEigenValuesRR,
         false);
->>>>>>> df2aee3a
-#endif
       // normalizeRhoOutQuadValues();
 
       if (isGroundState)
@@ -325,13 +287,9 @@
     }
   else if (d_dftParamsPtr->computeEnergyEverySCF)
     {
-<<<<<<< HEAD
-      if (dftParameters::mixingMethod != "ANDERSON_WITH_KERKER" &&
-          dftParameters::mixingMethod != "LOW_RANK_JACINV_PRECOND")
-=======
-      if (d_dftParamsPtr->mixingMethod != "ANDERSON_WITH_KERKER")
->>>>>>> df2aee3a
-        {
+      if (d_dftParamsPtr->mixingMethod != "ANDERSON_WITH_KERKER" &&
+          d_dftParamsPtr->mixingMethod != "LOW_RANK_JACINV_PRECOND")
+        {      
           std::function<double(
             const typename dealii::DoFHandler<3>::active_cell_iterator &cell,
             const unsigned int                                          q)>
@@ -498,12 +456,8 @@
           gradRhoInValuesSpinPolarized = &(gradRhoInValsSpinPolarized.back());
         }
 
-<<<<<<< HEAD
-      if (dftParameters::mixingMethod == "ANDERSON_WITH_KERKER" ||
-          dftParameters::mixingMethod == "LOW_RANK_JACINV_PRECOND")
-=======
-      if (d_dftParamsPtr->mixingMethod == "ANDERSON_WITH_KERKER")
->>>>>>> df2aee3a
+      if (d_dftParamsPtr->mixingMethod == "ANDERSON_WITH_KERKER" ||
+          d_dftParamsPtr->mixingMethod == "LOW_RANK_JACINV_PRECOND")
         {
           d_rhoInNodalValues = d_rhoOutNodalValues;
           d_rhoInNodalValues.update_ghost_values();
@@ -528,7 +482,7 @@
             *gradRhoInValues,
             d_dftParamsPtr->xcFamilyType == "GGA");
 
-          if (dftParameters::spinPolarized == 1)
+          if (d_dftParamsPtr->spinPolarized == 1)
             {
               d_rhoInSpin0NodalValues = d_rhoOutSpin0NodalValues;
               d_rhoInSpin0NodalValues.update_ghost_values();
@@ -552,12 +506,12 @@
                 *rhoInValuesSpinPolarized,
                 *gradRhoInValuesSpinPolarized,
                 *gradRhoInValuesSpinPolarized,
-                dftParameters::xcFamilyType == "GGA");
+                d_dftParamsPtr->xcFamilyType == "GGA");
             }
 
           rhoOutVals.push_back(std::map<dealii::CellId, std::vector<double>>());
           rhoOutValues = &(rhoOutVals.back());
-          if (dftParameters::spinPolarized == 1)
+          if (d_dftParamsPtr->spinPolarized == 1)
             {
               rhoOutValsSpinPolarized.push_back(
                 std::map<dealii::CellId, std::vector<double>>());
@@ -570,7 +524,7 @@
                 std::map<dealii::CellId, std::vector<double>>());
               gradRhoOutValues = &(gradRhoOutVals.back());
 
-              if (dftParameters::spinPolarized == 1)
+              if (d_dftParamsPtr->spinPolarized == 1)
                 {
                   gradRhoOutValsSpinPolarized.push_back(
                     std::map<dealii::CellId, std::vector<double>>());
@@ -646,7 +600,7 @@
           rhoPRefinedNodalData[cellId] =
             std::vector<double>(numQuadPoints, 0.0);
 
-          if (dftParameters::spinPolarized == 1)
+          if (d_dftParamsPtr->spinPolarized == 1)
             {
               rhoPRefinedSpinPolarizedNodalData[cellId] =
                 std::vector<double>(numQuadPoints * 2, 0.0);
@@ -670,13 +624,7 @@
 
         if (d_dftParamsPtr->spinPolarized == 1)
           {
-<<<<<<< HEAD
-            if (dftParameters::xcFamilyType == "GGA")
-=======
-            (_rhoValuesSpinPolarized)[cellId] =
-              std::vector<double>(2 * numQuadPoints, 0.0);
             if (d_dftParamsPtr->xcFamilyType == "GGA")
->>>>>>> df2aee3a
               (_gradRhoValuesSpinPolarized)[cellId] =
                 std::vector<double>(6 * numQuadPoints, 0.0);
           }
@@ -716,7 +664,7 @@
       isConsiderSpectrumSplitting && d_numEigenValues != d_numEigenValuesRR,
       true);
 #endif
-  if (!dftParameters::useGPU)
+  if (!d_dftParamsPtr->useGPU)
     computeRhoFromPSICPU(
       d_eigenVectorsFlattenedSTL,
       d_eigenVectorsRotFracDensityFlattenedSTL,
@@ -744,38 +692,6 @@
       *d_dftParamsPtr,
       isConsiderSpectrumSplitting && d_numEigenValues != d_numEigenValuesRR,
       true);
-<<<<<<< HEAD
-=======
-#else
-  computeRhoFromPSICPU(
-    d_eigenVectorsFlattenedSTL,
-    d_eigenVectorsRotFracDensityFlattenedSTL,
-    d_numEigenValues,
-    d_numEigenValuesRR,
-    d_eigenVectorsFlattenedSTL[0].size() / d_numEigenValues,
-    eigenValues,
-    fermiEnergy,
-    fermiEnergyUp,
-    fermiEnergyDown,
-    kohnShamDFTEigenOperatorCPU,
-    dofHandler,
-    matrix_free_data.n_physical_cells(),
-    matrix_free_data.get_dofs_per_cell(d_densityDofHandlerIndex),
-    quadrature_formula.size(),
-    d_kPointWeights,
-    &rhoPRefinedNodalData,
-    &_gradRhoValues,
-    &_rhoValuesSpinPolarized,
-    &_gradRhoValuesSpinPolarized,
-    false,
-    d_mpiCommParent,
-    interpoolcomm,
-    interBandGroupComm,
-    *d_dftParamsPtr,
-    isConsiderSpectrumSplitting && d_numEigenValues != d_numEigenValuesRR,
-    true);
-#endif
->>>>>>> df2aee3a
 
   // copy Lobatto quadrature data to fill in 2p DoFHandler nodal data
   DoFHandler<3>::active_cell_iterator cellP =
@@ -813,7 +729,7 @@
   cellP = d_dofHandlerRhoNodal.begin_active();
   endcP = d_dofHandlerRhoNodal.end();
 
-  if (dftParameters::spinPolarized == 1)
+  if (d_dftParamsPtr->spinPolarized == 1)
     {
       for (; cellP != endcP; ++cellP)
         {
