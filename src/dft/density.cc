--- conflicted
+++ resolved
@@ -287,20 +287,26 @@
       (**(rhoOutVals.begin())).clear();
       delete *(rhoOutVals.begin());	      
       rhoOutVals.pop_front();
-<<<<<<< HEAD
+
+      (**(rhoInValsSpinPolarized.begin())).clear();
+      delete *(rhoInValsSpinPolarized.begin());
       rhoInValsSpinPolarized.pop_front();
+      (**(rhoOutValsSpinPolarized.begin())).clear();
+      delete *(rhoOutValsSpinPolarized.begin());
       rhoOutValsSpinPolarized.pop_front();
-=======
 
       (**(gradRhoInVals.begin())).clear();
       delete *(gradRhoInVals.begin());	      
->>>>>>> 1f30d1dc
       gradRhoInVals.pop_front();
-
       (**(gradRhoOutVals.begin())).clear();
       delete *(gradRhoOutVals.begin());	      
       gradRhoOutVals.pop_front();
+
+      (**(gradRhoInValsSpinPolarized.begin())).clear();
+      delete *(gradRhoInValsSpinPolarized.begin());	 
       gradRhoInValsSpinPolarized.pop_front();
+      (**(gradRhoOutValsSpinPolarized.begin())).clear();
+      delete *(gradRhoOutValsSpinPolarized.begin());	   
       gradRhoOutValsSpinPolarized.pop_front();
     }
 
