// ---------------------------------------------------------------------
//
// Copyright (c) 2017-2022 The Regents of the University of Michigan and DFT-FE
// authors.
//
// This file is part of the DFT-FE code.
//
// The DFT-FE code is free software; you can use it, redistribute
// it, and/or modify it under the terms of the GNU Lesser General
// Public License as published by the Free Software Foundation; either
// version 2.1 of the License, or (at your option) any later version.
// The full text of the license can be found in the file LICENSE at
// the top level of the DFT-FE distribution.
//
// ---------------------------------------------------------------------
//
// @author Shiva Rudraraju, Phani Motamarri, Krishnendu Ghosh
//

// source file for all the mixing schemes
#include <dft.h>
#include <linearAlgebraOperations.h>

namespace dftfe
{
  void
  calldgesv(const unsigned int dimensionMatrix,
            double *           matrix,
            double *           matrixInverse)
  {
    int              N    = dimensionMatrix;
    int              NRHS = N, lda = N, ldb = N, info;
    std::vector<int> ipiv(N);
    //

    dgesv_(
      &N, &NRHS, &matrix[0], &lda, &ipiv[0], &matrixInverse[0], &ldb, &info);
    /* Check for convergence */
    if (info != 0)
      {
        std::cout << "zgesv algorithm failed to compute inverse " << info
                  << std::endl;
        exit(1);
      }
  }

  // implement simple mixing scheme
  template <unsigned int FEOrder, unsigned int FEOrderElectro>
  double
  dftClass<FEOrder, FEOrderElectro>::mixing_simple()
  {
    double                       normValue = 0.0;
    const dealii::Quadrature<3> &quadrature =
      matrix_free_data.get_quadrature(d_densityQuadratureId);
    dealii::FEValues<3> fe_values(FE, quadrature, dealii::update_JxW_values);
    const unsigned int  num_quad_points = quadrature.size();


    // create new rhoValue tables
    std::map<dealii::CellId, std::vector<double>> rhoInValuesOld = *rhoInValues;
    rhoInVals.push_back(std::map<dealii::CellId, std::vector<double>>());
    rhoInValues = &(rhoInVals.back());

<<<<<<< HEAD
              // Simple mixing scheme
              ((*rhoInValues)[cell->id()][q_point]) =
                ((1 - d_dftParamsPtr->mixingParameter) *
                           (rhoInValuesOld)[cell->id()][q_point] +
                         d_dftParamsPtr->mixingParameter *
                           (*rhoOutValues)[cell->id()][q_point]);
=======
>>>>>>> fce2ea9d

    // create new gradRhoValue tables
    std::map<dealii::CellId, std::vector<double>> gradRhoInValuesOld;

    if (excFunctionalPtr->getDensityBasedFamilyType() == densityFamilyType::GGA)
      {
        gradRhoInValuesOld = *gradRhoInValues;
        gradRhoInVals.push_back(
          std::map<dealii::CellId, std::vector<double>>());
        gradRhoInValues = &(gradRhoInVals.back());
      }

    // parallel loop over all elements
    typename dealii::DoFHandler<3>::active_cell_iterator
      cell = dofHandler.begin_active(),
      endc = dofHandler.end();
    for (; cell != endc; ++cell)
      {
        if (cell->is_locally_owned())
          {
            fe_values.reinit(cell);
            (*rhoInValues)[cell->id()] = std::vector<double>(num_quad_points);


            if (excFunctionalPtr->getDensityBasedFamilyType() ==
                densityFamilyType::GGA)
              (*gradRhoInValues)[cell->id()] =
                std::vector<double>(3 * num_quad_points);


            for (unsigned int q_point = 0; q_point < num_quad_points; ++q_point)
              {
                // Compute (rhoIn-rhoOut)^2
                normValue += std::pow(((rhoInValuesOld)[cell->id()][q_point]) -
                                        ((*rhoOutValues)[cell->id()][q_point]),
                                      2.0) *
                             fe_values.JxW(q_point);

                // Simple mixing scheme
                ((*rhoInValues)[cell->id()][q_point]) =
                  std::abs((1 - d_dftParamsPtr->mixingParameter) *
                             (rhoInValuesOld)[cell->id()][q_point] +
                           d_dftParamsPtr->mixingParameter *
                             (*rhoOutValues)[cell->id()][q_point]);


                if (excFunctionalPtr->getDensityBasedFamilyType() ==
                    densityFamilyType::GGA)
                  {
                    ((*gradRhoInValues)[cell->id()][3 * q_point + 0]) =
                      ((1 - d_dftParamsPtr->mixingParameter) *
                         (gradRhoInValuesOld)[cell->id()][3 * q_point + 0] +
                       d_dftParamsPtr->mixingParameter *
                         (*gradRhoOutValues)[cell->id()][3 * q_point + 0]);
                    ((*gradRhoInValues)[cell->id()][3 * q_point + 1]) =
                      ((1 - d_dftParamsPtr->mixingParameter) *
                         (gradRhoInValuesOld)[cell->id()][3 * q_point + 1] +
                       d_dftParamsPtr->mixingParameter *
                         (*gradRhoOutValues)[cell->id()][3 * q_point + 1]);
                    ((*gradRhoInValues)[cell->id()][3 * q_point + 2]) =
                      ((1 - d_dftParamsPtr->mixingParameter) *
                         (gradRhoInValuesOld)[cell->id()][3 * q_point + 2] +
                       d_dftParamsPtr->mixingParameter *
                         (*gradRhoOutValues)[cell->id()][3 * q_point + 2]);
                  }
              }
          }
      }

<<<<<<< HEAD
          for (unsigned int q_point = 0; q_point < num_quad_points; ++q_point)
            {
              // Compute (rhoIn-rhoOut)^2
              normValue += std::pow((rhoInValuesOld)[cell->id()][q_point] -
                                      (*rhoOutValues)[cell->id()][q_point],
                                    2.0) *
                           fe_values.JxW(q_point);
              // Anderson mixing scheme
              // double rhoOutBar=cn*(rhoOutVals[N])[cell->id()][q_point];
              // double rhoInBar=cn*(rhoInVals[N])[cell->id()][q_point];
              double rhoOutBar = cn * rhoOutTemp[N][q_point];
              double rhoInBar  = cn * rhoInTemp[N][q_point];

              for (int i = 0; i < N; i++)
                {
                  // rhoOutBar+=cTotal[i]*(rhoOutVals[N-1-i])[cell->id()][q_point];
                  // rhoInBar+=cTotal[i]*(rhoInVals[N-1-i])[cell->id()][q_point];
                  rhoOutBar += cTotal[i] * rhoOutTemp[N - 1 - i][q_point];
                  rhoInBar += cTotal[i] * rhoInTemp[N - 1 - i][q_point];
                }
              (*rhoInValues)[cell->id()][q_point] =
                ((1 - d_dftParamsPtr->mixingParameter) * rhoInBar +
                         d_dftParamsPtr->mixingParameter * rhoOutBar);
            }
        }
    }
=======
    return std::sqrt(dealii::Utilities::MPI::sum(normValue, mpi_communicator));
  }

  // implement anderson mixing scheme
  template <unsigned int FEOrder, unsigned int FEOrderElectro>
  double
  dftClass<FEOrder, FEOrderElectro>::mixing_anderson()
  {
    double                       normValue = 0.0;
    const dealii::Quadrature<3> &quadrature =
      matrix_free_data.get_quadrature(d_densityQuadratureId);
    dealii::FEValues<3> fe_values(FE, quadrature, dealii::update_JxW_values);
    const unsigned int  num_quad_points = quadrature.size();

    // initialize data structures
    int N = rhoOutVals.size() - 1;
    // pcout << "\nN:" << N << "\n";
    int                 NRHS = 1, lda = N, ldb = N, info;
    std::vector<int>    ipiv(N);
    std::vector<double> A(lda * N), c(ldb * NRHS);
    for (int i = 0; i < lda * N; i++)
      A[i] = 0.0;
    for (int i = 0; i < ldb * NRHS; i++)
      c[i] = 0.0;

    std::vector<std::vector<double>> rhoOutTemp(
      N + 1, std::vector<double>(num_quad_points, 0.0));

    std::vector<std::vector<double>> rhoInTemp(
      N + 1, std::vector<double>(num_quad_points, 0.0));

    std::vector<std::vector<double>> gradRhoOutTemp(
      N + 1, std::vector<double>(3 * num_quad_points, 0.0));

    std::vector<std::vector<double>> gradRhoInTemp(
      N + 1, std::vector<double>(3 * num_quad_points, 0.0));



    // parallel loop over all elements
    typename dealii::DoFHandler<3>::active_cell_iterator
      cell = dofHandler.begin_active(),
      endc = dofHandler.end();
    for (; cell != endc; ++cell)
      {
        if (cell->is_locally_owned())
          {
            fe_values.reinit(cell);
>>>>>>> fce2ea9d

            for (int hist = 0; hist < N + 1; hist++)
              {
                rhoOutTemp[hist] = (rhoOutVals[hist])[cell->id()];
                rhoInTemp[hist]  = (rhoInVals[hist])[cell->id()];
              }

            for (unsigned int q_point = 0; q_point < num_quad_points; ++q_point)
              {
                // fill coefficient matrix, rhs
                // double Fn=((rhoOutVals[N])[cell->id()][q_point])-
                // ((rhoInVals[N])[cell->id()][q_point]);
                double Fn = rhoOutTemp[N][q_point] - rhoInTemp[N][q_point];
                for (int m = 0; m < N; m++)
                  {
                    // double Fnm=((rhoOutVals[N-1-m])[cell->id()][q_point])-
                    // ((rhoInVals[N-1-m])[cell->id()][q_point]);
                    double Fnm = rhoOutTemp[N - 1 - m][q_point] -
                                 rhoInTemp[N - 1 - m][q_point];
                    for (int k = 0; k < N; k++)
                      {
                        // double
                        // Fnk=((rhoOutVals[N-1-k])[cell->id()][q_point])-
                        // ((rhoInVals[N-1-k])[cell->id()][q_point]);
                        double Fnk = rhoOutTemp[N - 1 - k][q_point] -
                                     rhoInTemp[N - 1 - k][q_point];
                        A[k * N + m] +=
                          (Fn - Fnm) * (Fn - Fnk) *
                          fe_values.JxW(q_point); // (m,k)^th entry
                      }
                    c[m] +=
                      (Fn - Fnm) * (Fn)*fe_values.JxW(q_point); // (m)^th entry
                  }
              }
          }
      }


    // accumulate over all processors
    std::vector<double> ATotal(lda * N), cTotal(ldb * NRHS);
    MPI_Allreduce(
      &A[0], &ATotal[0], lda * N, MPI_DOUBLE, MPI_SUM, mpi_communicator);
    MPI_Allreduce(
      &c[0], &cTotal[0], ldb * NRHS, MPI_DOUBLE, MPI_SUM, mpi_communicator);
    //
    // pcout << "A,c:" << ATotal[0] << " " << cTotal[0] << "\n";
    // solve for coefficients
    dgesv_(&N, &NRHS, &ATotal[0], &lda, &ipiv[0], &cTotal[0], &ldb, &info);

    if ((info > 0) && (this_mpi_process == 0))
      {
        printf(
          "Anderson Mixing: The diagonal element of the triangular factor of A,\n");
        printf(
          "U(%i,%i) is zero, so that A is singular.\nThe solution could not be computed.\n",
          info,
          info);
        exit(1);
      }
    double cn = 1.0;
    for (int i = 0; i < N; i++)
      cn -= cTotal[i];
    if (this_mpi_process == 0)
      {
        // printf("\nAnderson mixing  c%u:%12.6e, ", N+1, cn);
        // for (int i=0; i<N; i++) printf("c%u:%12.6e, ", N-i, cTotal[N-1-i]);
        // printf("\n");
      }

    // create new rhoValue tables
    std::map<dealii::CellId, std::vector<double>> rhoInValuesOld = *rhoInValues;
    rhoInVals.push_back(std::map<dealii::CellId, std::vector<double>>());
    rhoInValues = &(rhoInVals.back());


    // implement anderson mixing
    cell = dofHandler.begin_active();
    for (; cell != endc; ++cell)
      {
        if (cell->is_locally_owned())
          {
            (*rhoInValues)[cell->id()] = std::vector<double>(num_quad_points);
            fe_values.reinit(cell);

            for (int hist = 0; hist < N + 1; hist++)
              {
                rhoOutTemp[hist] = (rhoOutVals[hist])[cell->id()];
                rhoInTemp[hist]  = (rhoInVals[hist])[cell->id()];
              }

            for (unsigned int q_point = 0; q_point < num_quad_points; ++q_point)
              {
                // Compute (rhoIn-rhoOut)^2
                normValue += std::pow((rhoInValuesOld)[cell->id()][q_point] -
                                        (*rhoOutValues)[cell->id()][q_point],
                                      2.0) *
                             fe_values.JxW(q_point);
                // Anderson mixing scheme
                // double rhoOutBar=cn*(rhoOutVals[N])[cell->id()][q_point];
                // double rhoInBar=cn*(rhoInVals[N])[cell->id()][q_point];
                double rhoOutBar = cn * rhoOutTemp[N][q_point];
                double rhoInBar  = cn * rhoInTemp[N][q_point];

                for (int i = 0; i < N; i++)
                  {
                    // rhoOutBar+=cTotal[i]*(rhoOutVals[N-1-i])[cell->id()][q_point];
                    // rhoInBar+=cTotal[i]*(rhoInVals[N-1-i])[cell->id()][q_point];
                    rhoOutBar += cTotal[i] * rhoOutTemp[N - 1 - i][q_point];
                    rhoInBar += cTotal[i] * rhoInTemp[N - 1 - i][q_point];
                  }
                (*rhoInValues)[cell->id()][q_point] =
                  std::abs((1 - d_dftParamsPtr->mixingParameter) * rhoInBar +
                           d_dftParamsPtr->mixingParameter * rhoOutBar);
              }
          }
      }

    // compute gradRho for GGA using mixing constants from rho mixing


    if (excFunctionalPtr->getDensityBasedFamilyType() == densityFamilyType::GGA)
      {
        std::map<dealii::CellId, std::vector<double>> gradRhoInValuesOld =
          *gradRhoInValues;
        gradRhoInVals.push_back(
          std::map<dealii::CellId, std::vector<double>>());
        gradRhoInValues = &(gradRhoInVals.back());
        cell            = dofHandler.begin_active();
        for (; cell != endc; ++cell)
          {
            if (cell->is_locally_owned())
              {
                (*gradRhoInValues)[cell->id()] =
                  std::vector<double>(3 * num_quad_points);
                fe_values.reinit(cell);


                for (int hist = 0; hist < N + 1; hist++)
                  {
                    gradRhoOutTemp[hist] = (gradRhoOutVals[hist])[cell->id()];
                    gradRhoInTemp[hist]  = (gradRhoInVals[hist])[cell->id()];
                  }


                for (unsigned int q_point = 0; q_point < num_quad_points;
                     ++q_point)
                  {
                    //
                    // Anderson mixing scheme
                    //
                    double gradRhoXOutBar =
                      cn *
                      gradRhoOutTemp
                        [N][3 * q_point +
                            0]; // cn*(gradRhoOutVals[N])[cell->id()][3*q_point
                                // + 0];
                    double gradRhoYOutBar =
                      cn *
                      gradRhoOutTemp
                        [N][3 * q_point +
                            1]; // cn*(gradRhoOutVals[N])[cell->id()][3*q_point
                                // + 1];
                    double gradRhoZOutBar =
                      cn *
                      gradRhoOutTemp
                        [N][3 * q_point +
                            2]; // cn*(gradRhoOutVals[N])[cell->id()][3*q_point
                                // + 2];

                    double gradRhoXInBar =
                      cn *
                      gradRhoInTemp
                        [N][3 * q_point +
                            0]; // cn*(gradRhoInVals[N])[cell->id()][3*q_point
                                // + 0];
                    double gradRhoYInBar =
                      cn *
                      gradRhoInTemp
                        [N][3 * q_point +
                            1]; // cn*(gradRhoInVals[N])[cell->id()][3*q_point
                                // + 1];
                    double gradRhoZInBar =
                      cn *
                      gradRhoInTemp
                        [N][3 * q_point +
                            2]; // cn*(gradRhoInVals[N])[cell->id()][3*q_point
                                // + 2];

                    for (int i = 0; i < N; i++)
                      {
                        gradRhoXOutBar +=
                          cTotal[i] *
                          gradRhoOutTemp
                            [N - 1 - i]
                            [3 * q_point +
                             0]; // cTotal[i]*(gradRhoOutVals[N-1-i])[cell->id()][3*q_point
                                 // + 0];
                        gradRhoYOutBar +=
                          cTotal[i] *
                          gradRhoOutTemp
                            [N - 1 - i]
                            [3 * q_point +
                             1]; // cTotal[i]*(gradRhoOutVals[N-1-i])[cell->id()][3*q_point
                                 // + 1];
                        gradRhoZOutBar +=
                          cTotal[i] *
                          gradRhoOutTemp
                            [N - 1 - i]
                            [3 * q_point +
                             2]; // cTotal[i]*(gradRhoOutVals[N-1-i])[cell->id()][3*q_point
                                 // + 2];

                        gradRhoXInBar +=
                          cTotal[i] *
                          gradRhoInTemp
                            [N - 1 - i]
                            [3 * q_point +
                             0]; // cTotal[i]*(gradRhoInVals[N-1-i])[cell->id()][3*q_point
                                 // + 0];
                        gradRhoYInBar +=
                          cTotal[i] *
                          gradRhoInTemp
                            [N - 1 - i]
                            [3 * q_point +
                             1]; // cTotal[i]*(gradRhoInVals[N-1-i])[cell->id()][3*q_point
                                 // + 1];
                        gradRhoZInBar +=
                          cTotal[i] *
                          gradRhoInTemp
                            [N - 1 - i]
                            [3 * q_point +
                             2]; // cTotal[i]*(gradRhoInVals[N-1-i])[cell->id()][3*q_point
                                 // + 2];
                      }

                    (*gradRhoInValues)[cell->id()][3 * q_point + 0] =
                      ((1 - d_dftParamsPtr->mixingParameter) * gradRhoXInBar +
                       d_dftParamsPtr->mixingParameter * gradRhoXOutBar);
                    (*gradRhoInValues)[cell->id()][3 * q_point + 1] =
                      ((1 - d_dftParamsPtr->mixingParameter) * gradRhoYInBar +
                       d_dftParamsPtr->mixingParameter * gradRhoYOutBar);
                    (*gradRhoInValues)[cell->id()][3 * q_point + 2] =
                      ((1 - d_dftParamsPtr->mixingParameter) * gradRhoZInBar +
                       d_dftParamsPtr->mixingParameter * gradRhoZOutBar);
                  }
              }
          }
      }



    return std::sqrt(dealii::Utilities::MPI::sum(normValue, mpi_communicator));
  }


  // implement Broyden mixing scheme
  template <unsigned int FEOrder, unsigned int FEOrderElectro>
  double
  dftClass<FEOrder, FEOrderElectro>::mixing_broyden()
  {
    double                       normValue = 0.0;
    const dealii::Quadrature<3> &quadrature =
      matrix_free_data.get_quadrature(d_densityQuadratureId);
    dealii::FEValues<3> fe_values(FE, quadrature, dealii::update_JxW_values);
    const unsigned int  num_quad_points = quadrature.size();
    //
    int N = dFBroyden.size() + 1;

    //
    std::map<dealii::CellId, std::vector<double>> delRho, delGradRho;
    dFBroyden.push_back(std::map<dealii::CellId, std::vector<double>>());
    uBroyden.push_back(std::map<dealii::CellId, std::vector<double>>());
    if (excFunctionalPtr->getDensityBasedFamilyType() == densityFamilyType::GGA)
      {
        graddFBroyden.push_back(
          std::map<dealii::CellId, std::vector<double>>());
        gradUBroyden.push_back(std::map<dealii::CellId, std::vector<double>>());
      }
    //
    double              FOld;
    std::vector<double> gradFOld(3, 0.0);
    //
    // parallel loop over all elements
    double dfMag = 0.0, dfMagLoc = 0.0;
    double wtTemp = 0.0, wtTempLoc = 0.0;
    double w0Loc = 0.0;
    //
    typename dealii::DoFHandler<3>::active_cell_iterator
      cell = dofHandler.begin_active(),
      endc = dofHandler.end();
    for (; cell != endc; ++cell)
      {
        if (cell->is_locally_owned())
          {
            //
            (dFBroyden[N - 1])[cell->id()] =
              std::vector<double>(num_quad_points);
            delRho[cell->id()] = std::vector<double>(num_quad_points);
            if (N == 1)
              FBroyden[cell->id()] = std::vector<double>(num_quad_points);
            //
            if (excFunctionalPtr->getDensityBasedFamilyType() ==
                densityFamilyType::GGA)
              {
                (graddFBroyden[N - 1])[cell->id()] =
                  std::vector<double>(3 * num_quad_points);
                delGradRho[cell->id()] =
                  std::vector<double>(3 * num_quad_points);
                if (N == 1)
                  gradFBroyden[cell->id()] =
                    std::vector<double>(3 * num_quad_points);
              }
            fe_values.reinit(cell);
            for (unsigned int q_point = 0; q_point < num_quad_points; ++q_point)
              {
                if (N == 1)
                  {
                    FOld = ((rhoOutVals[0])[cell->id()][q_point]) -
                           ((rhoInVals[0])[cell->id()][q_point]);
                    w0Loc += FOld * FOld * fe_values.JxW(q_point);
                    if (excFunctionalPtr->getDensityBasedFamilyType() ==
                        densityFamilyType::GGA)
                      {
                        for (unsigned int dir = 0; dir < 3; ++dir)
                          gradFOld[dir] =
                            ((gradRhoOutVals[0])[cell->id()]
                                                [3 * q_point + dir]) -
                            ((gradRhoInVals[0])[cell->id()][3 * q_point + dir]);
                      }
                  }
                else
                  {
                    FOld = FBroyden[cell->id()][q_point];
                    if (excFunctionalPtr->getDensityBasedFamilyType() ==
                        densityFamilyType::GGA)
                      for (unsigned int dir = 0; dir < 3; ++dir)
                        gradFOld[dir] =
                          gradFBroyden[cell->id()][3 * q_point + dir];
                  }
                //
                FBroyden[cell->id()][q_point] =
                  (rhoOutVals[N])[cell->id()][q_point] -
                  (rhoInVals[N])[cell->id()][q_point];
                delRho[cell->id()][q_point] =
                  (rhoInVals[N])[cell->id()][q_point] -
                  (rhoInVals[N - 1])[cell->id()][q_point];
                //
                (dFBroyden[N - 1])[cell->id()][q_point] =
                  FBroyden[cell->id()][q_point] - FOld;
                if (excFunctionalPtr->getDensityBasedFamilyType() ==
                    densityFamilyType::GGA)
                  {
                    for (unsigned int dir = 0; dir < 3; ++dir)
                      {
                        delGradRho[cell->id()][3 * q_point + dir] =
                          (gradRhoInVals[N])[cell->id()][3 * q_point + dir] -
                          (gradRhoInVals[N - 1])[cell->id()][3 * q_point + dir];
                        gradFBroyden[cell->id()][3 * q_point + dir] =
                          (gradRhoOutVals[N])[cell->id()][3 * q_point + dir] -
                          (gradRhoInVals[N])[cell->id()][3 * q_point + dir];
                        (graddFBroyden[N - 1])[cell->id()][3 * q_point + dir] =
                          gradFBroyden[cell->id()][3 * q_point + dir] -
                          gradFOld[dir];
                      }
                  }
                dfMagLoc += (dFBroyden[N - 1])[cell->id()][q_point] *
                            (dFBroyden[N - 1])[cell->id()][q_point] *
                            fe_values.JxW(q_point);
                wtTempLoc += FBroyden[cell->id()][q_point] *
                             FBroyden[cell->id()][q_point] *
                             fe_values.JxW(q_point);
              }
          }
      }
    //
    wtTemp = dealii::Utilities::MPI::sum(wtTempLoc, mpi_communicator);
    dfMag  = dealii::Utilities::MPI::sum(dfMagLoc, mpi_communicator);
    if (N == 1)
      {
        w0Broyden = dealii::Utilities::MPI::sum(w0Loc, mpi_communicator);
        w0Broyden = std::pow(w0Broyden, -0.5);
      }
    // Comment out following line, for using w0 computed from simply mixed rho
    // (not recommended)
    w0Broyden = 0.0;
    //
    wtTemp = std::pow(wtTemp, -0.5);
    //
    // Comment out push_back(1.0) and uncomment push_back(wtTemp) to include
    // history dependence in wtBroyden (not recommended)
    // wtBroyden.push_back(wtTemp) ;
    wtBroyden.push_back(1.0);
    //
    //
    double G = d_dftParamsPtr->mixingParameter;
    //
    std::vector<double> c(N, 0.0), invBeta(N * N, 0.0), beta(N * N, 0.0),
      gamma(N, 0.0), cLoc(N, 0.0), invBetaLoc(N * N, 0.0);
    //
    cell = dofHandler.begin_active(), endc = dofHandler.end();
    for (; cell != endc; ++cell)
      if (cell->is_locally_owned())
        {
          (uBroyden[N - 1])[cell->id()] = std::vector<double>(num_quad_points);
          if (excFunctionalPtr->getDensityBasedFamilyType() ==
              densityFamilyType::GGA)
            (gradUBroyden[N - 1])[cell->id()] =
              std::vector<double>(3 * num_quad_points);
          fe_values.reinit(cell);
          //
          for (unsigned int q_point = 0; q_point < num_quad_points; ++q_point)
            {
              (dFBroyden[N - 1])[cell->id()][q_point] /= dfMag;
              delRho[cell->id()][q_point] /= dfMag;
              (uBroyden[N - 1])[cell->id()][q_point] =
                G * (dFBroyden[N - 1])[cell->id()][q_point] +
                delRho[cell->id()][q_point];
              //
              if (excFunctionalPtr->getDensityBasedFamilyType() ==
                  densityFamilyType::GGA)
                {
                  for (unsigned int dir = 0; dir < 3; ++dir)
                    {
                      (graddFBroyden[N - 1])[cell->id()][3 * q_point + dir] /=
                        dfMag;
                      delGradRho[cell->id()][3 * q_point + dir] /= dfMag;
                      (gradUBroyden[N - 1])[cell->id()][3 * q_point + dir] =
                        G * (graddFBroyden[N - 1])[cell->id()]
                                                  [3 * q_point + dir] +
                        delGradRho[cell->id()][3 * q_point + dir];
                    }
                }
              //
              for (unsigned int k = 0; k < N; ++k)
                {
                  cLoc[k] +=
                    wtBroyden[k] * (dFBroyden[k])[cell->id()][q_point] *
                    FBroyden[cell->id()][q_point] * fe_values.JxW(q_point);
                  for (unsigned int l = k; l < N; ++l)
                    {
                      invBetaLoc[N * k + l] +=
                        wtBroyden[k] * wtBroyden[l] *
                        (dFBroyden[k])[cell->id()][q_point] *
                        (dFBroyden[l])[cell->id()][q_point] *
                        fe_values.JxW(q_point);
                      invBetaLoc[N * l + k] = invBetaLoc[N * k + l];
                    }
                }
            }
        }
    //
    for (unsigned int k = 0; k < N; ++k)
      {
        for (unsigned int l = 0; l < N; ++l)
          {
            invBeta[N * k + l] =
              dealii::Utilities::MPI::sum(invBetaLoc[N * k + l],
                                          mpi_communicator);
            if (l == k)
              {
                invBeta[N * l + l] = w0Broyden * w0Broyden + invBeta[N * l + l];
                beta[N * l + l]    = 1.0;
              }
          }
        c[k] = dealii::Utilities::MPI::sum(cLoc[k], mpi_communicator);
      }

    //
    // Invert beta
    //
    calldgesv(N, &invBeta[0], &beta[0]);


    for (unsigned int m = 0; m < N; ++m)
      for (unsigned int l = 0; l < N; ++l)
        gamma[m] += c[l] * beta[N * m + l];
    //
    std::map<dealii::CellId, std::vector<double>> rhoInValuesOld = *rhoInValues;
    rhoInVals.push_back(std::map<dealii::CellId, std::vector<double>>());
    rhoInValues = &(rhoInVals.back());
    //
    std::map<dealii::CellId, std::vector<double>> gradRhoInValuesOld;
    if (excFunctionalPtr->getDensityBasedFamilyType() == densityFamilyType::GGA)
      {
        gradRhoInValuesOld = *gradRhoInValues;
        gradRhoInVals.push_back(
          std::map<dealii::CellId, std::vector<double>>());
        gradRhoInValues = &(gradRhoInVals.back());
      }
    //
    cell = dofHandler.begin_active();
    for (; cell != endc; ++cell)
      {
        if (cell->is_locally_owned())
          {
            (*rhoInValues)[cell->id()] = std::vector<double>(num_quad_points);
            if (excFunctionalPtr->getDensityBasedFamilyType() ==
                densityFamilyType::GGA)
              (*gradRhoInValues)[cell->id()] =
                std::vector<double>(3 * num_quad_points);
            fe_values.reinit(cell);
            for (unsigned int q_point = 0; q_point < num_quad_points; ++q_point)
              {
                // Compute (rhoIn-rhoOut)^2
                normValue += std::pow((rhoInValuesOld)[cell->id()][q_point] -
                                        (*rhoOutValues)[cell->id()][q_point],
                                      2.0) *
                             fe_values.JxW(q_point);
                ;
                (*rhoInValues)[cell->id()][q_point] =
                  rhoInValuesOld[cell->id()][q_point] +
                  G * FBroyden[cell->id()][q_point];
                if (excFunctionalPtr->getDensityBasedFamilyType() ==
                    densityFamilyType::GGA)
                  for (unsigned int dir = 0; dir < 3; ++dir)
                    (*gradRhoInValues)[cell->id()][3 * q_point + dir] =
                      gradRhoInValuesOld[cell->id()][3 * q_point + dir] +
                      G * gradFBroyden[cell->id()][3 * q_point + dir];
                //
                for (int i = 0; i < N; ++i)
                  {
                    (*rhoInValues)[cell->id()][q_point] -=
                      wtBroyden[i] * gamma[i] *
                      (uBroyden[i])[cell->id()][q_point];
                    if (excFunctionalPtr->getDensityBasedFamilyType() ==
                        densityFamilyType::GGA)
                      for (unsigned int dir = 0; dir < 3; ++dir)
                        (*gradRhoInValues)[cell->id()][3 * q_point + dir] -=
                          wtBroyden[i] * gamma[i] *
                          (gradUBroyden[i])[cell->id()][3 * q_point + dir];
                  }
              }
          }
      }
    //
    //



    return std::sqrt(dealii::Utilities::MPI::sum(normValue, mpi_communicator));
  }



  // implement Broyden mixing scheme
  template <unsigned int FEOrder, unsigned int FEOrderElectro>
  double
  dftClass<FEOrder, FEOrderElectro>::mixing_broyden_spinPolarized()
  {
    double                       normValue = 0.0;
    const dealii::Quadrature<3> &quadrature =
      matrix_free_data.get_quadrature(d_densityQuadratureId);
    dealii::FEValues<3> fe_values(FE, quadrature, dealii::update_JxW_values);
    const unsigned int  num_quad_points = quadrature.size();
    //
    int N = dFBroyden.size() + 1;
    //
    std::map<dealii::CellId, std::vector<double>> delRho, delGradRho;
    dFBroyden.push_back(std::map<dealii::CellId, std::vector<double>>());
    uBroyden.push_back(std::map<dealii::CellId, std::vector<double>>());
    if (excFunctionalPtr->getDensityBasedFamilyType() == densityFamilyType::GGA)
      {
        graddFBroyden.push_back(
          std::map<dealii::CellId, std::vector<double>>());
        gradUBroyden.push_back(std::map<dealii::CellId, std::vector<double>>());
      }
    //
    double              FOld;
    std::vector<double> gradFOld(3, 0.0);
    //
    // parallel loop over all elements
    double dfMag = 0.0, dfMagLoc = 0.0;
    double wtTemp = 0.0, wtTempLoc = 0.0;
    double w0Loc = 0.0;
    //
    typename dealii::DoFHandler<3>::active_cell_iterator
      cell = dofHandler.begin_active(),
      endc = dofHandler.end();
    for (; cell != endc; ++cell)
      {
        if (cell->is_locally_owned())
          {
            //
            (dFBroyden[N - 1])[cell->id()] =
              std::vector<double>(2 * num_quad_points);
            delRho[cell->id()] = std::vector<double>(2 * num_quad_points);
            if (N == 1)
              FBroyden[cell->id()] = std::vector<double>(2 * num_quad_points);
            //
            if (excFunctionalPtr->getDensityBasedFamilyType() ==
                densityFamilyType::GGA)
              {
                (graddFBroyden[N - 1])[cell->id()] =
                  std::vector<double>(6 * num_quad_points);
                delGradRho[cell->id()] =
                  std::vector<double>(6 * num_quad_points);
                if (N == 1)
                  gradFBroyden[cell->id()] =
                    std::vector<double>(6 * num_quad_points);
              }
            fe_values.reinit(cell);
            for (unsigned int q_point = 0; q_point < 2 * num_quad_points;
                 ++q_point)
              { // factor 2 due to spin splitting
                if (N == 1)
                  {
                    FOld = ((rhoOutValsSpinPolarized[0])[cell->id()][q_point]) -
                           ((rhoInValsSpinPolarized[0])[cell->id()][q_point]);
                    // w0Loc += FOld * FOld * fe_values.JxW(q_point) ;
                    // F[cell->id()]=std::vector<double>(num_quad_points);
                    if (excFunctionalPtr->getDensityBasedFamilyType() ==
                        densityFamilyType::GGA)
                      {
                        // gradF[cell->id()]=std::vector<double>(6*num_quad_points);
                        for (unsigned int dir = 0; dir < 3; ++dir)
                          gradFOld[dir] =
                            ((gradRhoOutValsSpinPolarized[0])[cell->id()]
                                                             [3 * q_point +
                                                              dir]) -
                            ((gradRhoInValsSpinPolarized[0])[cell->id()]
                                                            [3 * q_point +
                                                             dir]);
                      }
                  }
                else
                  {
                    FOld = FBroyden[cell->id()][q_point];
                    if (excFunctionalPtr->getDensityBasedFamilyType() ==
                        densityFamilyType::GGA)
                      for (unsigned int dir = 0; dir < 3; ++dir)
                        gradFOld[dir] =
                          gradFBroyden[cell->id()][3 * q_point + dir];
                  }

                FBroyden[cell->id()][q_point] =
                  (rhoOutValsSpinPolarized[N])[cell->id()][q_point] -
                  (rhoInValsSpinPolarized[N])[cell->id()][q_point];
                delRho[cell->id()][q_point] =
                  (rhoInValsSpinPolarized[N])[cell->id()][q_point] -
                  (rhoInValsSpinPolarized[N - 1])[cell->id()][q_point];
                //
                (dFBroyden[N - 1])[cell->id()][q_point] =
                  FBroyden[cell->id()][q_point] - FOld;
                if (excFunctionalPtr->getDensityBasedFamilyType() ==
                    densityFamilyType::GGA)
                  {
                    for (unsigned int dir = 0; dir < 3; ++dir)
                      {
                        delGradRho[cell->id()][3 * q_point + dir] =
                          (gradRhoInValsSpinPolarized[N])[cell->id()]
                                                         [3 * q_point + dir] -
                          (gradRhoInValsSpinPolarized[N - 1])[cell->id()]
                                                             [3 * q_point +
                                                              dir];
                        gradFBroyden[cell->id()][3 * q_point + dir] =
                          (gradRhoOutValsSpinPolarized[N])[cell->id()]
                                                          [3 * q_point + dir] -
                          (gradRhoInValsSpinPolarized[N])[cell->id()]
                                                         [3 * q_point + dir];
                        (graddFBroyden[N - 1])[cell->id()][3 * q_point + dir] =
                          gradFBroyden[cell->id()][3 * q_point + dir] -
                          gradFOld[dir];
                      }
                  }
              }
            //
            for (unsigned int q_point = 0; q_point < num_quad_points; ++q_point)
              {
                dfMagLoc +=
                  (((dFBroyden[N - 1])[cell->id()][2 * q_point] +
                    (dFBroyden[N - 1])[cell->id()][2 * q_point + 1]) *
                   ((dFBroyden[N - 1])[cell->id()][2 * q_point] +
                    (dFBroyden[N - 1])[cell->id()][2 * q_point + 1])) *
                  fe_values.JxW(q_point);
                //
                wtTempLoc += ((FBroyden[cell->id()][2 * q_point] +
                               FBroyden[cell->id()][2 * q_point + 1]) *
                              ((FBroyden[cell->id()][2 * q_point] +
                                FBroyden[cell->id()][2 * q_point + 1]))) *
                             fe_values.JxW(q_point);
                if (N == 1)
                  {
                    FOld = ((rhoOutVals[0])[cell->id()][q_point]) -
                           ((rhoInVals[0])[cell->id()][q_point]);
                    w0Loc += FOld * FOld * fe_values.JxW(q_point);
                  }
              }
          }
      }
    //
    wtTemp = dealii::Utilities::MPI::sum(wtTempLoc, mpi_communicator);
    dfMag  = dealii::Utilities::MPI::sum(dfMagLoc, mpi_communicator);
    if (N == 1)
      {
        w0Broyden = dealii::Utilities::MPI::sum(w0Loc, mpi_communicator);
        w0Broyden = std::pow(w0Broyden, -0.5);
      }
    // Comment out following line, for using w0 computed from simply mixed rho
    // (not recommended)
    w0Broyden = 0.0;
    //
    wtTemp = std::pow(wtTemp, -0.5);
    //
    // Comment out push_back(1.0) and uncomment push_back(wtTemp) to include
    // history dependence in wtBroyden (not recommended)
    // wtBroyden.push_back(wtTemp) ;
    wtBroyden.push_back(1.0);
    //
    double G = d_dftParamsPtr->mixingParameter;
    //
    std::vector<double> c(N, 0.0), invBeta(N * N, 0.0), beta(N * N, 0.0),
      gamma(N, 0.0), cLoc(N, 0.0), invBetaLoc(N * N, 0.0);
    //
    cell = dofHandler.begin_active(), endc = dofHandler.end();
    for (; cell != endc; ++cell)
      if (cell->is_locally_owned())
        {
          (uBroyden[N - 1])[cell->id()] =
            std::vector<double>(2 * num_quad_points);
          if (excFunctionalPtr->getDensityBasedFamilyType() ==
              densityFamilyType::GGA)
            (gradUBroyden[N - 1])[cell->id()] =
              std::vector<double>(6 * num_quad_points);
          fe_values.reinit(cell);
          //
          for (unsigned int q_point = 0; q_point < num_quad_points; ++q_point)
            {
              (dFBroyden[N - 1])[cell->id()][2 * q_point] /= dfMag;
              (dFBroyden[N - 1])[cell->id()][2 * q_point + 1] /= dfMag;
              delRho[cell->id()][2 * q_point] /= dfMag;
              delRho[cell->id()][2 * q_point + 1] /= dfMag;
              //
              (uBroyden[N - 1])[cell->id()][2 * q_point] =
                G * (dFBroyden[N - 1])[cell->id()][2 * q_point] +
                delRho[cell->id()][2 * q_point];
              (uBroyden[N - 1])[cell->id()][2 * q_point + 1] =
                G * (dFBroyden[N - 1])[cell->id()][2 * q_point + 1] +
                delRho[cell->id()][2 * q_point + 1];
              //
              if (excFunctionalPtr->getDensityBasedFamilyType() ==
                  densityFamilyType::GGA)
                {
                  for (unsigned int dir = 0; dir < 3; ++dir)
                    {
                      (graddFBroyden[N - 1])[cell->id()][6 * q_point + dir] /=
                        dfMag;
                      (graddFBroyden[N - 1])[cell->id()]
                                            [6 * q_point + 3 + dir] /= dfMag;
                      delGradRho[cell->id()][6 * q_point + dir] /= dfMag;
                      delGradRho[cell->id()][6 * q_point + 3 + dir] /= dfMag;
                      //
                      (gradUBroyden[N - 1])[cell->id()][6 * q_point + dir] =
                        G * (graddFBroyden[N - 1])[cell->id()]
                                                  [6 * q_point + dir] +
                        delGradRho[cell->id()][6 * q_point + dir];
                      (gradUBroyden[N - 1])[cell->id()][6 * q_point + 3 + dir] =
                        G * (graddFBroyden[N - 1])[cell->id()]
                                                  [6 * q_point + 3 + dir] +
                        delGradRho[cell->id()][6 * q_point + 3 + dir];
                    }
                }
              //
              for (unsigned int k = 0; k < N; ++k)
                {
                  cLoc[k] += wtBroyden[k] *
                             ((dFBroyden[k])[cell->id()][2 * q_point] +
                              (dFBroyden[k])[cell->id()][2 * q_point + 1]) *
                             (FBroyden[cell->id()][2 * q_point] +
                              FBroyden[cell->id()][2 * q_point + 1]) *
                             fe_values.JxW(q_point);
                  for (unsigned int l = k; l < N; ++l)
                    {
                      invBetaLoc[N * k + l] +=
                        wtBroyden[k] * wtBroyden[l] *
                        ((dFBroyden[k])[cell->id()][2 * q_point] +
                         (dFBroyden[k])[cell->id()][2 * q_point + 1]) *
                        ((dFBroyden[l])[cell->id()][2 * q_point] +
                         (dFBroyden[l])[cell->id()][2 * q_point + 1]) *
                        fe_values.JxW(q_point);
                      invBetaLoc[N * l + k] = invBetaLoc[N * k + l];
                    }
                }
            }
        }
    //
    for (unsigned int k = 0; k < N; ++k)
      {
        for (unsigned int l = 0; l < N; ++l)
          {
            invBeta[N * k + l] =
              dealii::Utilities::MPI::sum(invBetaLoc[N * k + l],
                                          mpi_communicator);
            //
            if (l == k)
              {
                invBeta[N * l + l] = w0Broyden * w0Broyden + invBeta[N * l + l];
                beta[N * l + l]    = 1.0;
              }
          }
        c[k] = dealii::Utilities::MPI::sum(cLoc[k], mpi_communicator);
      }

    //
    // Invert beta
    //
    calldgesv(N, &invBeta[0], &beta[0]);
    //

    for (unsigned int m = 0; m < N; ++m)
      for (unsigned int l = 0; l < N; ++l)
        gamma[m] += c[l] * beta[N * m + l];

    //
    std::map<dealii::CellId, std::vector<double>> rhoInValuesOld = *rhoInValues;
    rhoInVals.push_back(std::map<dealii::CellId, std::vector<double>>());
    rhoInValues = &(rhoInVals.back());
    //
    std::map<dealii::CellId, std::vector<double>> rhoInValuesOldSpinPolarized =
      *rhoInValuesSpinPolarized;
    rhoInValsSpinPolarized.push_back(
      std::map<dealii::CellId, std::vector<double>>());
    rhoInValuesSpinPolarized = &(rhoInValsSpinPolarized.back());
    //
    std::map<dealii::CellId, std::vector<double>> gradRhoInValuesOld;
    std::map<dealii::CellId, std::vector<double>>
      gradRhoInValuesOldSpinPolarized;
    if (excFunctionalPtr->getDensityBasedFamilyType() == densityFamilyType::GGA)
      {
        gradRhoInValuesOld = *gradRhoInValues;
        gradRhoInVals.push_back(
          std::map<dealii::CellId, std::vector<double>>());
        gradRhoInValues = &(gradRhoInVals.back());
        //
        gradRhoInValuesOldSpinPolarized = *gradRhoInValuesSpinPolarized;
        gradRhoInValsSpinPolarized.push_back(
          std::map<dealii::CellId, std::vector<double>>());
        gradRhoInValuesSpinPolarized = &(gradRhoInValsSpinPolarized.back());
      }
    //
    cell = dofHandler.begin_active();
    for (; cell != endc; ++cell)
      {
        if (cell->is_locally_owned())
          {
            (*rhoInValues)[cell->id()] = std::vector<double>(num_quad_points);
            (*rhoInValuesSpinPolarized)[cell->id()] =
              std::vector<double>(2 * num_quad_points);
            if (excFunctionalPtr->getDensityBasedFamilyType() ==
                densityFamilyType::GGA)
              {
                (*gradRhoInValues)[cell->id()] =
                  std::vector<double>(3 * num_quad_points);
                (*gradRhoInValuesSpinPolarized)[cell->id()] =
                  std::vector<double>(6 * num_quad_points);
              }
            fe_values.reinit(cell);
            for (unsigned int q_point = 0; q_point < num_quad_points; ++q_point)
              {
                // Compute (rhoIn-rhoOut)^2
                normValue += std::pow((rhoInValuesOld)[cell->id()][q_point] -
                                        (*rhoOutValues)[cell->id()][q_point],
                                      2.0) *
                             fe_values.JxW(q_point);
                (*rhoInValuesSpinPolarized)[cell->id()][2 * q_point] =
                  rhoInValuesOldSpinPolarized[cell->id()][2 * q_point] +
                  G * FBroyden[cell->id()][2 * q_point];
                (*rhoInValuesSpinPolarized)[cell->id()][2 * q_point + 1] =
                  rhoInValuesOldSpinPolarized[cell->id()][2 * q_point + 1] +
                  G * FBroyden[cell->id()][2 * q_point + 1];
                //
                if (excFunctionalPtr->getDensityBasedFamilyType() ==
                    densityFamilyType::GGA)
                  for (unsigned int dir = 0; dir < 3; ++dir)
                    {
                      (*gradRhoInValuesSpinPolarized)[cell->id()][6 * q_point +
                                                                  dir] =
                        gradRhoInValuesOldSpinPolarized[cell->id()]
                                                       [6 * q_point + dir] +
                        G * gradFBroyden[cell->id()][6 * q_point + dir];
                      (*gradRhoInValuesSpinPolarized)[cell->id()][6 * q_point +
                                                                  3 + dir] =
                        gradRhoInValuesOldSpinPolarized[cell->id()]
                                                       [6 * q_point + 3 + dir] +
                        G * gradFBroyden[cell->id()][6 * q_point + 3 + dir];
                    }
                //
                for (int i = 0; i < N; ++i)
                  {
                    (*rhoInValuesSpinPolarized)[cell->id()][2 * q_point] -=
                      wtBroyden[i] * gamma[i] *
                      (uBroyden[i])[cell->id()][2 * q_point];
                    (*rhoInValuesSpinPolarized)[cell->id()][2 * q_point + 1] -=
                      wtBroyden[i] * gamma[i] *
                      (uBroyden[i])[cell->id()][2 * q_point + 1];
                    if (excFunctionalPtr->getDensityBasedFamilyType() ==
                        densityFamilyType::GGA)
                      for (unsigned int dir = 0; dir < 3; ++dir)
                        {
                          (*gradRhoInValuesSpinPolarized)[cell->id()]
                                                         [6 * q_point + dir] -=
                            wtBroyden[i] * gamma[i] *
                            (gradUBroyden[i])[cell->id()][6 * q_point + dir];
                          (*gradRhoInValuesSpinPolarized)[cell->id()]
                                                         [6 * q_point + 3 +
                                                          dir] -=
                            wtBroyden[i] * gamma[i] *
                            (gradUBroyden[i])[cell->id()]
                                             [6 * q_point + 3 + dir];
                        }
                  }
                (*rhoInValues)[cell->id()][q_point] =
                  (*rhoInValuesSpinPolarized)[cell->id()][2 * q_point] +
                  (*rhoInValuesSpinPolarized)[cell->id()][2 * q_point + 1];
                if (excFunctionalPtr->getDensityBasedFamilyType() ==
                    densityFamilyType::GGA)
                  for (unsigned int dir = 0; dir < 3; ++dir)
                    (*gradRhoInValues)[cell->id()][3 * q_point + dir] =
                      (*gradRhoInValuesSpinPolarized)[cell->id()]
                                                     [6 * q_point + dir] +
                      (*gradRhoInValuesSpinPolarized)[cell->id()]
                                                     [6 * q_point + 3 + dir];
              }
          }
      }
    //
    //



    return std::sqrt(dealii::Utilities::MPI::sum(normValue, mpi_communicator));
  }



  template <unsigned int FEOrder, unsigned int FEOrderElectro>
  double
  dftClass<FEOrder, FEOrderElectro>::mixing_simple_spinPolarized()
  {
    double                       normValue = 0.0;
    const dealii::Quadrature<3> &quadrature =
      matrix_free_data.get_quadrature(d_densityQuadratureId);
    dealii::FEValues<3> fe_values(FE, quadrature, dealii::update_JxW_values);
    const unsigned int  num_quad_points = quadrature.size();

<<<<<<< HEAD
          for (unsigned int q_point = 0; q_point < num_quad_points; ++q_point)
            {
              // Compute (rhoIn-rhoOut)^2
              // normValue+=std::pow(((*rhoInValuesOld)[cell->id()][2*q_point+s])-
              // ((*rhoOutValues)[cell->id()][2*q_point+s]),2.0)*fe_values.JxW(q_point);

              // Simple mixing scheme
              (*rhoInValuesSpinPolarized)[cell->id()][2 * q_point] = (
                (1 - d_dftParamsPtr->mixingParameter) *
                  (rhoInValuesOldSpinPolarized)[cell->id()][2 * q_point] +
                d_dftParamsPtr->mixingParameter *
                  (*rhoOutValuesSpinPolarized)[cell->id()][2 * q_point]);
              (*rhoInValuesSpinPolarized)[cell->id()][2 * q_point + 1] =
                (
=======
    // create new rhoValue tables
    std::map<dealii::CellId, std::vector<double>> rhoInValuesOld = *rhoInValues;
    rhoInVals.push_back(std::map<dealii::CellId, std::vector<double>>());
    rhoInValues = &(rhoInVals.back());

    std::map<dealii::CellId, std::vector<double>> rhoInValuesOldSpinPolarized =
      *rhoInValuesSpinPolarized;
    rhoInValsSpinPolarized.push_back(
      std::map<dealii::CellId, std::vector<double>>());
    rhoInValuesSpinPolarized = &(rhoInValsSpinPolarized.back());
    //

    // create new gradRhoValue tables
    std::map<dealii::CellId, std::vector<double>> gradRhoInValuesOld;
    std::map<dealii::CellId, std::vector<double>>
      gradRhoInValuesOldSpinPolarized;

    if (excFunctionalPtr->getDensityBasedFamilyType() == densityFamilyType::GGA)
      {
        gradRhoInValuesOld = *gradRhoInValues;
        gradRhoInVals.push_back(
          std::map<dealii::CellId, std::vector<double>>());
        gradRhoInValues = &(gradRhoInVals.back());
        //
        gradRhoInValuesOldSpinPolarized = *gradRhoInValuesSpinPolarized;
        gradRhoInValsSpinPolarized.push_back(
          std::map<dealii::CellId, std::vector<double>>());
        gradRhoInValuesSpinPolarized = &(gradRhoInValsSpinPolarized.back());
      }

    // parallel loop over all elements
    typename dealii::DoFHandler<3>::active_cell_iterator
      cell = dofHandler.begin_active(),
      endc = dofHandler.end();
    for (; cell != endc; ++cell)
      {
        if (cell->is_locally_owned())
          {
            fe_values.reinit(cell);
            // if (s==0) {
            (*rhoInValuesSpinPolarized)[cell->id()] =
              std::vector<double>(2 * num_quad_points);
            (*rhoInValues)[cell->id()] = std::vector<double>(num_quad_points);
            // }

            if (excFunctionalPtr->getDensityBasedFamilyType() ==
                densityFamilyType::GGA)
              {
                (*gradRhoInValues)[cell->id()] =
                  std::vector<double>(3 * num_quad_points);
                (*gradRhoInValuesSpinPolarized)[cell->id()] =
                  std::vector<double>(6 * num_quad_points);
              }


            for (unsigned int q_point = 0; q_point < num_quad_points; ++q_point)
              {
                // Compute (rhoIn-rhoOut)^2
                // normValue+=std::pow(((*rhoInValuesOld)[cell->id()][2*q_point+s])-
                // ((*rhoOutValues)[cell->id()][2*q_point+s]),2.0)*fe_values.JxW(q_point);

                // Simple mixing scheme
                (*rhoInValuesSpinPolarized)[cell->id()][2 * q_point] = std::abs(
>>>>>>> fce2ea9d
                  (1 - d_dftParamsPtr->mixingParameter) *
                    (rhoInValuesOldSpinPolarized)[cell->id()][2 * q_point] +
                  d_dftParamsPtr->mixingParameter *
                    (*rhoOutValuesSpinPolarized)[cell->id()][2 * q_point]);
                (*rhoInValuesSpinPolarized)[cell->id()][2 * q_point + 1] =
                  std::abs((1 - d_dftParamsPtr->mixingParameter) *
                             (rhoInValuesOldSpinPolarized)[cell->id()]
                                                          [2 * q_point + 1] +
                           d_dftParamsPtr->mixingParameter *
                             (*rhoOutValuesSpinPolarized)[cell->id()]
                                                         [2 * q_point + 1]);

                (*rhoInValues)[cell->id()][q_point] =
                  (*rhoInValuesSpinPolarized)[cell->id()][2 * q_point] +
                  (*rhoInValuesSpinPolarized)[cell->id()][2 * q_point + 1];
                //
                normValue += std::pow((rhoInValuesOld)[cell->id()][q_point] -
                                        (*rhoOutValues)[cell->id()][q_point],
                                      2.0) *
                             fe_values.JxW(q_point);

                if (excFunctionalPtr->getDensityBasedFamilyType() ==
                    densityFamilyType::GGA)
                  {
                    for (unsigned int i = 0; i < 6; ++i)
                      {
                        ((*gradRhoInValuesSpinPolarized)[cell->id()]
                                                        [6 * q_point + i]) =
                          ((1 - d_dftParamsPtr->mixingParameter) *
                             (gradRhoInValuesOldSpinPolarized)[cell->id()]
                                                              [6 * q_point +
                                                               i] +
                           d_dftParamsPtr->mixingParameter *
                             (*gradRhoOutValuesSpinPolarized)[cell->id()]
                                                             [6 * q_point + i]);
                      }

                    //
                    ((*gradRhoInValues)[cell->id()][3 * q_point + 0]) =
                      ((*gradRhoInValuesSpinPolarized)[cell->id()]
                                                      [6 * q_point + 0]) +
                      ((*gradRhoInValuesSpinPolarized)[cell->id()]
                                                      [6 * q_point + 3]);
                    ((*gradRhoInValues)[cell->id()][3 * q_point + 1]) =
                      ((*gradRhoInValuesSpinPolarized)[cell->id()]
                                                      [6 * q_point + 1]) +
                      ((*gradRhoInValuesSpinPolarized)[cell->id()]
                                                      [6 * q_point + 4]);
                    ((*gradRhoInValues)[cell->id()][3 * q_point + 2]) =
                      ((*gradRhoInValuesSpinPolarized)[cell->id()]
                                                      [6 * q_point + 2]) +
                      ((*gradRhoInValuesSpinPolarized)[cell->id()]
                                                      [6 * q_point + 5]);
                  }
              }
          }
      }

    return std::sqrt(dealii::Utilities::MPI::sum(normValue, mpi_communicator));
  }

  // implement anderson mixing scheme
  template <unsigned int FEOrder, unsigned int FEOrderElectro>
  double
  dftClass<FEOrder, FEOrderElectro>::mixing_anderson_spinPolarized()
  {
    double                       normValue = 0.0;
    const dealii::Quadrature<3> &quadrature =
      matrix_free_data.get_quadrature(d_densityQuadratureId);
    dealii::FEValues<3> fe_values(FE, quadrature, dealii::update_JxW_values);
    const unsigned int  num_quad_points = quadrature.size();



    // initialize data structures
    int N = rhoOutVals.size() - 1;
    // pcout << "\nN:" << N << "\n";
    int                 NRHS = 1, lda = N, ldb = N, info;
    std::vector<int>    ipiv(N);
    std::vector<double> A(lda * N), c(ldb * NRHS);
    for (int i = 0; i < lda * N; i++)
      A[i] = 0.0;
    for (int i = 0; i < ldb * NRHS; i++)
      c[i] = 0.0;

    std::vector<std::vector<double>> rhoOutTemp(
      N + 1, std::vector<double>(num_quad_points, 0.0));

    std::vector<std::vector<double>> rhoInTemp(
      N + 1, std::vector<double>(num_quad_points, 0.0));

    std::vector<std::vector<double>> gradRhoOutTemp(
      N + 1, std::vector<double>(3 * num_quad_points, 0.0));

    std::vector<std::vector<double>> gradRhoInTemp(
      N + 1, std::vector<double>(3 * num_quad_points, 0.0));

    std::vector<std::vector<double>> rhoOutSpinPolarizedTemp(
      N + 1, std::vector<double>(2 * num_quad_points, 0.0));

    std::vector<std::vector<double>> rhoInSpinPolarizedTemp(
      N + 1, std::vector<double>(2 * num_quad_points, 0.0));

    std::vector<std::vector<double>> gradRhoOutSpinPolarizedTemp(
      N + 1, std::vector<double>(6 * num_quad_points, 0.0));

    std::vector<std::vector<double>> gradRhoInSpinPolarizedTemp(
      N + 1, std::vector<double>(6 * num_quad_points, 0.0));

    // parallel loop over all elements
    typename dealii::DoFHandler<3>::active_cell_iterator
      cell = dofHandler.begin_active(),
      endc = dofHandler.end();
    for (; cell != endc; ++cell)
      {
        if (cell->is_locally_owned())
          {
            fe_values.reinit(cell);

            for (int hist = 0; hist < N + 1; hist++)
              {
                rhoOutTemp[hist] = (rhoOutVals[hist])[cell->id()];
                rhoInTemp[hist]  = (rhoInVals[hist])[cell->id()];
              }

            for (unsigned int q_point = 0; q_point < num_quad_points; ++q_point)
              {
                // fill coefficient matrix, rhs
                double Fn = rhoOutTemp[N][q_point] - rhoInTemp[N][q_point];
                for (int m = 0; m < N; m++)
                  {
                    // double Fnm=((rhoOutVals[N-1-m])[cell->id()][q_point])-
                    // ((rhoInVals[N-1-m])[cell->id()][q_point]);
                    double Fnm = rhoOutTemp[N - 1 - m][q_point] -
                                 rhoInTemp[N - 1 - m][q_point];
                    for (int k = 0; k < N; k++)
                      {
                        // double
                        // Fnk=((rhoOutVals[N-1-k])[cell->id()][q_point])-
                        // ((rhoInVals[N-1-k])[cell->id()][q_point]);
                        double Fnk = rhoOutTemp[N - 1 - k][q_point] -
                                     rhoInTemp[N - 1 - k][q_point];
                        A[k * N + m] +=
                          (Fn - Fnm) * (Fn - Fnk) *
                          fe_values.JxW(q_point); // (m,k)^th entry
                      }
                    c[m] +=
                      (Fn - Fnm) * (Fn)*fe_values.JxW(q_point); // (m)^th entry
                  }
              }
          }
      }
    // accumulate over all processors
    std::vector<double> ATotal(lda * N), cTotal(ldb * NRHS);
    MPI_Allreduce(
      &A[0], &ATotal[0], lda * N, MPI_DOUBLE, MPI_SUM, mpi_communicator);
    MPI_Allreduce(
      &c[0], &cTotal[0], ldb * NRHS, MPI_DOUBLE, MPI_SUM, mpi_communicator);
    //
    // pcout << "A,c:" << ATotal[0] << " " << cTotal[0] << "\n";
    // solve for coefficients
    dgesv_(&N, &NRHS, &ATotal[0], &lda, &ipiv[0], &cTotal[0], &ldb, &info);
    if ((info > 0) && (this_mpi_process == 0))
      {
        printf(
          "Anderson Mixing: The diagonal element of the triangular factor of A,\n");
        printf(
          "U(%i,%i) is zero, so that A is singular.\nThe solution could not be computed.\n",
          info,
          info);
        exit(1);
      }
    double cn = 1.0;
    for (int i = 0; i < N; i++)
      cn -= cTotal[i];
    if (this_mpi_process == 0)
      {
        // printf("\nAnderson mixing  c%u:%12.6e, ", N+1, cn);
        // for (int i=0; i<N; i++) printf("c%u:%12.6e, ", N-i, cTotal[N-1-i]);
        // printf("\n");
      }

    // create new rhoValue tables
    std::map<dealii::CellId, std::vector<double>> rhoInValuesOld = *rhoInValues;
    rhoInVals.push_back(std::map<dealii::CellId, std::vector<double>>());
    rhoInValues = &(rhoInVals.back());

    //
    std::map<dealii::CellId, std::vector<double>> rhoInValuesOldSpinPolarized =
      *rhoInValuesSpinPolarized;
    rhoInValsSpinPolarized.push_back(
      std::map<dealii::CellId, std::vector<double>>());
    rhoInValuesSpinPolarized = &(rhoInValsSpinPolarized.back());

    //
    // implement anderson mixing
    cell = dofHandler.begin_active();
    for (; cell != endc; ++cell)
      {
        if (cell->is_locally_owned())
          {
            // if (s==0) {
            (*rhoInValuesSpinPolarized)[cell->id()] =
              std::vector<double>(2 * num_quad_points);
            (*rhoInValues)[cell->id()] = std::vector<double>(num_quad_points);
            //}
            fe_values.reinit(cell);

            for (int hist = 0; hist < N + 1; hist++)
              {
                rhoOutSpinPolarizedTemp[hist] =
                  (rhoOutValsSpinPolarized[hist])[cell->id()];
                rhoInSpinPolarizedTemp[hist] =
                  (rhoInValsSpinPolarized[hist])[cell->id()];
              }

            for (unsigned int q_point = 0; q_point < num_quad_points; ++q_point)
              {
                // Compute (rhoIn-rhoOut)^2
                // normValue+=std::pow((*rhoInValuesOld)[cell->id()][2*q_point+s]-(*rhoOutValues)[cell->id()][2*q_point+s],2.0)*fe_values.JxW(q_point);
                // Anderson mixing scheme
                // normValue+=std::pow((*rhoInValuesOldSpinPolarized)[cell->id()][2*q_point]-(*rhoOutValuesSpinPolarized)[cell->id()][2*q_point],2.0)*fe_values.JxW(q_point);
                // normValue+=std::pow((*rhoInValuesOldSpinPolarized)[cell->id()][2*q_point+1]-(*rhoOutValuesSpinPolarized)[cell->id()][2*q_point+1],2.0)*fe_values.JxW(q_point);
                normValue += std::pow((rhoInValuesOld)[cell->id()][q_point] -
                                        (*rhoOutValues)[cell->id()][q_point],
                                      2.0) *
                             fe_values.JxW(q_point);
                double rhoOutBar1 =
                  cn * rhoOutSpinPolarizedTemp[N][2 * q_point];
                double rhoInBar1 = cn * rhoInSpinPolarizedTemp[N][2 * q_point];
                for (int i = 0; i < N; i++)
                  {
                    // rhoOutBar1+=cTotal[i]*(rhoOutValsSpinPolarized[N-1-i])[cell->id()][2*q_point];
                    // rhoInBar1+=cTotal[i]*(rhoInValsSpinPolarized[N-1-i])[cell->id()][2*q_point];
                    rhoOutBar1 +=
                      cTotal[i] *
                      rhoOutSpinPolarizedTemp[N - 1 - i][2 * q_point];
                    rhoInBar1 += cTotal[i] *
                                 rhoInSpinPolarizedTemp[N - 1 - i][2 * q_point];
                  }
                (*rhoInValuesSpinPolarized)[cell->id()][2 * q_point] =
                  std::abs((1 - d_dftParamsPtr->mixingParameter) * rhoInBar1 +
                           d_dftParamsPtr->mixingParameter * rhoOutBar1);
                //
                double rhoOutBar2 =
                  cn * rhoOutSpinPolarizedTemp[N][2 * q_point + 1];
                double rhoInBar2 =
                  cn * rhoInSpinPolarizedTemp[N][2 * q_point + 1];
                for (int i = 0; i < N; i++)
                  {
                    // rhoOutBar2+=cTotal[i]*(rhoOutValsSpinPolarized[N-1-i])[cell->id()][2*q_point+1];
                    // rhoInBar2+=cTotal[i]*(rhoInValsSpinPolarized[N-1-i])[cell->id()][2*q_point+1];
                    rhoOutBar2 +=
                      cTotal[i] *
                      rhoOutSpinPolarizedTemp[N - 1 - i][2 * q_point + 1];
                    rhoInBar2 +=
                      cTotal[i] *
                      rhoInSpinPolarizedTemp[N - 1 - i][2 * q_point + 1];
                  }
                (*rhoInValuesSpinPolarized)[cell->id()][2 * q_point + 1] =
                  std::abs((1 - d_dftParamsPtr->mixingParameter) * rhoInBar2 +
                           d_dftParamsPtr->mixingParameter * rhoOutBar2);
                //
                // if (s==1)
                //   {
                //    (*rhoInValues)[cell->id()][q_point]+=(*rhoInValuesSpinPolarized)[cell->id()][2*q_point+s]
                //    ;
                //     normValue+=std::pow((*rhoInValuesOld)[cell->id()][q_point]-(*rhoOutValues)[cell->id()][q_point],2.0)*fe_values.JxW(q_point);
                //   }
                // else
                //    (*rhoInValues)[cell->id()][q_point]=(*rhoInValuesSpinPolarized)[cell->id()][2*q_point+s]
                //    ;
                (*rhoInValues)[cell->id()][q_point] =
                  (*rhoInValuesSpinPolarized)[cell->id()][2 * q_point] +
                  (*rhoInValuesSpinPolarized)[cell->id()][2 * q_point + 1];
                // normValue+=std::pow((*rhoInValuesOld)[cell->id()][q_point]-(*rhoOutValues)[cell->id()][q_point],2.0)*fe_values.JxW(q_point);
              }
          }
      }

<<<<<<< HEAD
          for (unsigned int q_point = 0; q_point < num_quad_points; ++q_point)
            {
              // Compute (rhoIn-rhoOut)^2
              // normValue+=std::pow((*rhoInValuesOld)[cell->id()][2*q_point+s]-(*rhoOutValues)[cell->id()][2*q_point+s],2.0)*fe_values.JxW(q_point);
              // Anderson mixing scheme
              // normValue+=std::pow((*rhoInValuesOldSpinPolarized)[cell->id()][2*q_point]-(*rhoOutValuesSpinPolarized)[cell->id()][2*q_point],2.0)*fe_values.JxW(q_point);
              // normValue+=std::pow((*rhoInValuesOldSpinPolarized)[cell->id()][2*q_point+1]-(*rhoOutValuesSpinPolarized)[cell->id()][2*q_point+1],2.0)*fe_values.JxW(q_point);
              normValue += std::pow((rhoInValuesOld)[cell->id()][q_point] -
                                      (*rhoOutValues)[cell->id()][q_point],
                                    2.0) *
                           fe_values.JxW(q_point);
              double rhoOutBar1 = cn * rhoOutSpinPolarizedTemp[N][2 * q_point];
              double rhoInBar1  = cn * rhoInSpinPolarizedTemp[N][2 * q_point];
              for (int i = 0; i < N; i++)
                {
                  // rhoOutBar1+=cTotal[i]*(rhoOutValsSpinPolarized[N-1-i])[cell->id()][2*q_point];
                  // rhoInBar1+=cTotal[i]*(rhoInValsSpinPolarized[N-1-i])[cell->id()][2*q_point];
                  rhoOutBar1 +=
                    cTotal[i] * rhoOutSpinPolarizedTemp[N - 1 - i][2 * q_point];
                  rhoInBar1 +=
                    cTotal[i] * rhoInSpinPolarizedTemp[N - 1 - i][2 * q_point];
                }
              (*rhoInValuesSpinPolarized)[cell->id()][2 * q_point] =
                ((1 - d_dftParamsPtr->mixingParameter) * rhoInBar1 +
                         d_dftParamsPtr->mixingParameter * rhoOutBar1);
              //
              double rhoOutBar2 =
                cn * rhoOutSpinPolarizedTemp[N][2 * q_point + 1];
              double rhoInBar2 =
                cn * rhoInSpinPolarizedTemp[N][2 * q_point + 1];
              for (int i = 0; i < N; i++)
                {
                  // rhoOutBar2+=cTotal[i]*(rhoOutValsSpinPolarized[N-1-i])[cell->id()][2*q_point+1];
                  // rhoInBar2+=cTotal[i]*(rhoInValsSpinPolarized[N-1-i])[cell->id()][2*q_point+1];
                  rhoOutBar2 +=
                    cTotal[i] *
                    rhoOutSpinPolarizedTemp[N - 1 - i][2 * q_point + 1];
                  rhoInBar2 +=
                    cTotal[i] *
                    rhoInSpinPolarizedTemp[N - 1 - i][2 * q_point + 1];
                }
              (*rhoInValuesSpinPolarized)[cell->id()][2 * q_point + 1] =
                ((1 - d_dftParamsPtr->mixingParameter) * rhoInBar2 +
                         d_dftParamsPtr->mixingParameter * rhoOutBar2);
              //
              // if (s==1)
              //   {
              //    (*rhoInValues)[cell->id()][q_point]+=(*rhoInValuesSpinPolarized)[cell->id()][2*q_point+s]
              //    ;
              //     normValue+=std::pow((*rhoInValuesOld)[cell->id()][q_point]-(*rhoOutValues)[cell->id()][q_point],2.0)*fe_values.JxW(q_point);
              //   }
              // else
              //    (*rhoInValues)[cell->id()][q_point]=(*rhoInValuesSpinPolarized)[cell->id()][2*q_point+s]
              //    ;
              (*rhoInValues)[cell->id()][q_point] =
                (*rhoInValuesSpinPolarized)[cell->id()][2 * q_point] +
                (*rhoInValuesSpinPolarized)[cell->id()][2 * q_point + 1];
              // normValue+=std::pow((*rhoInValuesOld)[cell->id()][q_point]-(*rhoOutValues)[cell->id()][q_point],2.0)*fe_values.JxW(q_point);
            }
        }
    }
=======
    // compute gradRho for GGA using mixing constants from rho mixing
>>>>>>> fce2ea9d


    if (excFunctionalPtr->getDensityBasedFamilyType() == densityFamilyType::GGA)
      {
        std::map<dealii::CellId, std::vector<double>> gradRhoInValuesOld =
          *gradRhoInValues;
        gradRhoInVals.push_back(
          std::map<dealii::CellId, std::vector<double>>());
        gradRhoInValues = &(gradRhoInVals.back());

        //
        gradRhoInValsSpinPolarized.push_back(
          std::map<dealii::CellId, std::vector<double>>());
        gradRhoInValuesSpinPolarized = &(gradRhoInValsSpinPolarized.back());
        //
        cell = dofHandler.begin_active();
        for (; cell != endc; ++cell)
          {
            if (cell->is_locally_owned())
              {
                (*gradRhoInValues)[cell->id()] =
                  std::vector<double>(3 * num_quad_points);
                (*gradRhoInValuesSpinPolarized)[cell->id()] =
                  std::vector<double>(6 * num_quad_points);
                //
                fe_values.reinit(cell);

                for (int hist = 0; hist < N + 1; hist++)
                  {
                    gradRhoOutSpinPolarizedTemp[hist] =
                      (gradRhoOutValsSpinPolarized[hist])[cell->id()];
                    gradRhoInSpinPolarizedTemp[hist] =
                      (gradRhoInValsSpinPolarized[hist])[cell->id()];
                  }

                for (unsigned int q_point = 0; q_point < num_quad_points;
                     ++q_point)
                  {
                    //
                    // Anderson mixing scheme spin up
                    //
                    double gradRhoXOutBar1 =
                      cn *
                      gradRhoOutSpinPolarizedTemp
                        [N]
                        [6 * q_point +
                         0]; // cn*(gradRhoOutValsSpinPolarized[N])[cell->id()][6*q_point
                             // + 0];
                    double gradRhoYOutBar1 =
                      cn *
                      gradRhoOutSpinPolarizedTemp
                        [N]
                        [6 * q_point +
                         1]; // cn*(gradRhoOutValsSpinPolarized[N])[cell->id()][6*q_point
                             // + 1];
                    double gradRhoZOutBar1 =
                      cn *
                      gradRhoOutSpinPolarizedTemp
                        [N]
                        [6 * q_point +
                         2]; // cn*(gradRhoOutValsSpinPolarized[N])[cell->id()][6*q_point
                             // + 2];

                    double gradRhoXInBar1 =
                      cn * gradRhoInSpinPolarizedTemp[N][6 * q_point + 0];
                    double gradRhoYInBar1 =
                      cn * gradRhoInSpinPolarizedTemp[N][6 * q_point + 1];
                    double gradRhoZInBar1 =
                      cn * gradRhoInSpinPolarizedTemp[N][6 * q_point + 2];

                    for (int i = 0; i < N; i++)
                      {
                        gradRhoXOutBar1 +=
                          cTotal[i] *
                          gradRhoOutSpinPolarizedTemp[N - 1 - i]
                                                     [6 * q_point + 0];
                        gradRhoYOutBar1 +=
                          cTotal[i] *
                          gradRhoOutSpinPolarizedTemp[N - 1 - i]
                                                     [6 * q_point + 1];
                        gradRhoZOutBar1 +=
                          cTotal[i] *
                          gradRhoOutSpinPolarizedTemp[N - 1 - i]
                                                     [6 * q_point + 2];

                        gradRhoXInBar1 +=
                          cTotal[i] *
                          gradRhoInSpinPolarizedTemp[N - 1 - i]
                                                    [6 * q_point + 0];
                        gradRhoYInBar1 +=
                          cTotal[i] *
                          gradRhoInSpinPolarizedTemp[N - 1 - i]
                                                    [6 * q_point + 1];
                        gradRhoZInBar1 +=
                          cTotal[i] *
                          gradRhoInSpinPolarizedTemp[N - 1 - i]
                                                    [6 * q_point + 2];
                      }
                    //
                    // Anderson mixing scheme spin down
                    //
                    double gradRhoXOutBar2 =
                      cn * gradRhoOutSpinPolarizedTemp[N][6 * q_point + 3];
                    double gradRhoYOutBar2 =
                      cn * gradRhoOutSpinPolarizedTemp[N][6 * q_point + 4];
                    double gradRhoZOutBar2 =
                      cn * gradRhoOutSpinPolarizedTemp[N][6 * q_point + 5];

                    double gradRhoXInBar2 =
                      cn * gradRhoInSpinPolarizedTemp[N][6 * q_point + 3];
                    double gradRhoYInBar2 =
                      cn * gradRhoInSpinPolarizedTemp[N][6 * q_point + 4];
                    double gradRhoZInBar2 =
                      cn * gradRhoInSpinPolarizedTemp[N][6 * q_point + 5];

                    for (int i = 0; i < N; i++)
                      {
                        gradRhoXOutBar2 +=
                          cTotal[i] *
                          gradRhoOutSpinPolarizedTemp[N - 1 - i]
                                                     [6 * q_point + 3];
                        gradRhoYOutBar2 +=
                          cTotal[i] *
                          gradRhoOutSpinPolarizedTemp[N - 1 - i]
                                                     [6 * q_point + 4];
                        gradRhoZOutBar2 +=
                          cTotal[i] *
                          gradRhoOutSpinPolarizedTemp[N - 1 - i]
                                                     [6 * q_point + 5];

                        gradRhoXInBar2 +=
                          cTotal[i] *
                          gradRhoInSpinPolarizedTemp[N - 1 - i]
                                                    [6 * q_point + 3];
                        gradRhoYInBar2 +=
                          cTotal[i] *
                          gradRhoInSpinPolarizedTemp[N - 1 - i]
                                                    [6 * q_point + 4];
                        gradRhoZInBar2 +=
                          cTotal[i] *
                          gradRhoInSpinPolarizedTemp[N - 1 - i]
                                                    [6 * q_point + 5];
                      }
                    //
                    (*gradRhoInValuesSpinPolarized)[cell->id()][6 * q_point +
                                                                0] =
                      ((1 - d_dftParamsPtr->mixingParameter) * gradRhoXInBar1 +
                       d_dftParamsPtr->mixingParameter * gradRhoXOutBar1);
                    (*gradRhoInValuesSpinPolarized)[cell->id()][6 * q_point +
                                                                1] =
                      ((1 - d_dftParamsPtr->mixingParameter) * gradRhoYInBar1 +
                       d_dftParamsPtr->mixingParameter * gradRhoYOutBar1);
                    (*gradRhoInValuesSpinPolarized)[cell->id()][6 * q_point +
                                                                2] =
                      ((1 - d_dftParamsPtr->mixingParameter) * gradRhoZInBar1 +
                       d_dftParamsPtr->mixingParameter * gradRhoZOutBar1);
                    (*gradRhoInValuesSpinPolarized)[cell->id()][6 * q_point +
                                                                3] =
                      ((1 - d_dftParamsPtr->mixingParameter) * gradRhoXInBar2 +
                       d_dftParamsPtr->mixingParameter * gradRhoXOutBar2);
                    (*gradRhoInValuesSpinPolarized)[cell->id()][6 * q_point +
                                                                4] =
                      ((1 - d_dftParamsPtr->mixingParameter) * gradRhoYInBar2 +
                       d_dftParamsPtr->mixingParameter * gradRhoYOutBar2);
                    (*gradRhoInValuesSpinPolarized)[cell->id()][6 * q_point +
                                                                5] =
                      ((1 - d_dftParamsPtr->mixingParameter) * gradRhoZInBar2 +
                       d_dftParamsPtr->mixingParameter * gradRhoZOutBar2);

                    ((*gradRhoInValues)[cell->id()][3 * q_point + 0]) =
                      ((*gradRhoInValuesSpinPolarized)[cell->id()]
                                                      [6 * q_point + 0]) +
                      ((*gradRhoInValuesSpinPolarized)[cell->id()]
                                                      [6 * q_point + 3]);
                    ((*gradRhoInValues)[cell->id()][3 * q_point + 1]) =
                      ((*gradRhoInValuesSpinPolarized)[cell->id()]
                                                      [6 * q_point + 1]) +
                      ((*gradRhoInValuesSpinPolarized)[cell->id()]
                                                      [6 * q_point + 4]);
                    ((*gradRhoInValues)[cell->id()][3 * q_point + 2]) =
                      ((*gradRhoInValuesSpinPolarized)[cell->id()]
                                                      [6 * q_point + 2]) +
                      ((*gradRhoInValuesSpinPolarized)[cell->id()]
                                                      [6 * q_point + 5]);
                  }
              }
          }
      }
    return std::sqrt(dealii::Utilities::MPI::sum(normValue, mpi_communicator));
  }
#include "dft.inst.cc"
} // namespace dftfe<|MERGE_RESOLUTION|>--- conflicted
+++ resolved
@@ -61,15 +61,6 @@
     rhoInVals.push_back(std::map<dealii::CellId, std::vector<double>>());
     rhoInValues = &(rhoInVals.back());
 
-<<<<<<< HEAD
-              // Simple mixing scheme
-              ((*rhoInValues)[cell->id()][q_point]) =
-                ((1 - d_dftParamsPtr->mixingParameter) *
-                           (rhoInValuesOld)[cell->id()][q_point] +
-                         d_dftParamsPtr->mixingParameter *
-                           (*rhoOutValues)[cell->id()][q_point]);
-=======
->>>>>>> fce2ea9d
 
     // create new gradRhoValue tables
     std::map<dealii::CellId, std::vector<double>> gradRhoInValuesOld;
@@ -110,10 +101,10 @@
 
                 // Simple mixing scheme
                 ((*rhoInValues)[cell->id()][q_point]) =
-                  std::abs((1 - d_dftParamsPtr->mixingParameter) *
-                             (rhoInValuesOld)[cell->id()][q_point] +
-                           d_dftParamsPtr->mixingParameter *
-                             (*rhoOutValues)[cell->id()][q_point]);
+                  ((1 - d_dftParamsPtr->mixingParameter) *
+                     (rhoInValuesOld)[cell->id()][q_point] +
+                   d_dftParamsPtr->mixingParameter *
+                     (*rhoOutValues)[cell->id()][q_point]);
 
 
                 if (excFunctionalPtr->getDensityBasedFamilyType() ==
@@ -139,34 +130,6 @@
           }
       }
 
-<<<<<<< HEAD
-          for (unsigned int q_point = 0; q_point < num_quad_points; ++q_point)
-            {
-              // Compute (rhoIn-rhoOut)^2
-              normValue += std::pow((rhoInValuesOld)[cell->id()][q_point] -
-                                      (*rhoOutValues)[cell->id()][q_point],
-                                    2.0) *
-                           fe_values.JxW(q_point);
-              // Anderson mixing scheme
-              // double rhoOutBar=cn*(rhoOutVals[N])[cell->id()][q_point];
-              // double rhoInBar=cn*(rhoInVals[N])[cell->id()][q_point];
-              double rhoOutBar = cn * rhoOutTemp[N][q_point];
-              double rhoInBar  = cn * rhoInTemp[N][q_point];
-
-              for (int i = 0; i < N; i++)
-                {
-                  // rhoOutBar+=cTotal[i]*(rhoOutVals[N-1-i])[cell->id()][q_point];
-                  // rhoInBar+=cTotal[i]*(rhoInVals[N-1-i])[cell->id()][q_point];
-                  rhoOutBar += cTotal[i] * rhoOutTemp[N - 1 - i][q_point];
-                  rhoInBar += cTotal[i] * rhoInTemp[N - 1 - i][q_point];
-                }
-              (*rhoInValues)[cell->id()][q_point] =
-                ((1 - d_dftParamsPtr->mixingParameter) * rhoInBar +
-                         d_dftParamsPtr->mixingParameter * rhoOutBar);
-            }
-        }
-    }
-=======
     return std::sqrt(dealii::Utilities::MPI::sum(normValue, mpi_communicator));
   }
 
@@ -215,7 +178,6 @@
         if (cell->is_locally_owned())
           {
             fe_values.reinit(cell);
->>>>>>> fce2ea9d
 
             for (int hist = 0; hist < N + 1; hist++)
               {
@@ -327,8 +289,8 @@
                     rhoInBar += cTotal[i] * rhoInTemp[N - 1 - i][q_point];
                   }
                 (*rhoInValues)[cell->id()][q_point] =
-                  std::abs((1 - d_dftParamsPtr->mixingParameter) * rhoInBar +
-                           d_dftParamsPtr->mixingParameter * rhoOutBar);
+                  ((1 - d_dftParamsPtr->mixingParameter) * rhoInBar +
+                   d_dftParamsPtr->mixingParameter * rhoOutBar);
               }
           }
       }
@@ -1160,22 +1122,6 @@
     dealii::FEValues<3> fe_values(FE, quadrature, dealii::update_JxW_values);
     const unsigned int  num_quad_points = quadrature.size();
 
-<<<<<<< HEAD
-          for (unsigned int q_point = 0; q_point < num_quad_points; ++q_point)
-            {
-              // Compute (rhoIn-rhoOut)^2
-              // normValue+=std::pow(((*rhoInValuesOld)[cell->id()][2*q_point+s])-
-              // ((*rhoOutValues)[cell->id()][2*q_point+s]),2.0)*fe_values.JxW(q_point);
-
-              // Simple mixing scheme
-              (*rhoInValuesSpinPolarized)[cell->id()][2 * q_point] = (
-                (1 - d_dftParamsPtr->mixingParameter) *
-                  (rhoInValuesOldSpinPolarized)[cell->id()][2 * q_point] +
-                d_dftParamsPtr->mixingParameter *
-                  (*rhoOutValuesSpinPolarized)[cell->id()][2 * q_point]);
-              (*rhoInValuesSpinPolarized)[cell->id()][2 * q_point + 1] =
-                (
-=======
     // create new rhoValue tables
     std::map<dealii::CellId, std::vector<double>> rhoInValuesOld = *rhoInValues;
     rhoInVals.push_back(std::map<dealii::CellId, std::vector<double>>());
@@ -1238,19 +1184,17 @@
                 // ((*rhoOutValues)[cell->id()][2*q_point+s]),2.0)*fe_values.JxW(q_point);
 
                 // Simple mixing scheme
-                (*rhoInValuesSpinPolarized)[cell->id()][2 * q_point] = std::abs(
->>>>>>> fce2ea9d
-                  (1 - d_dftParamsPtr->mixingParameter) *
-                    (rhoInValuesOldSpinPolarized)[cell->id()][2 * q_point] +
-                  d_dftParamsPtr->mixingParameter *
-                    (*rhoOutValuesSpinPolarized)[cell->id()][2 * q_point]);
+                (*rhoInValuesSpinPolarized)[cell->id()][2 * q_point] =
+                  ((1 - d_dftParamsPtr->mixingParameter) *
+                     (rhoInValuesOldSpinPolarized)[cell->id()][2 * q_point] +
+                   d_dftParamsPtr->mixingParameter *
+                     (*rhoOutValuesSpinPolarized)[cell->id()][2 * q_point]);
                 (*rhoInValuesSpinPolarized)[cell->id()][2 * q_point + 1] =
-                  std::abs((1 - d_dftParamsPtr->mixingParameter) *
-                             (rhoInValuesOldSpinPolarized)[cell->id()]
-                                                          [2 * q_point + 1] +
-                           d_dftParamsPtr->mixingParameter *
-                             (*rhoOutValuesSpinPolarized)[cell->id()]
-                                                         [2 * q_point + 1]);
+                  ((1 - d_dftParamsPtr->mixingParameter) *
+                     (rhoInValuesOldSpinPolarized)[cell->id()]
+                                                  [2 * q_point + 1] +
+                   d_dftParamsPtr->mixingParameter *
+                     (*rhoOutValuesSpinPolarized)[cell->id()][2 * q_point + 1]);
 
                 (*rhoInValues)[cell->id()][q_point] =
                   (*rhoInValuesSpinPolarized)[cell->id()][2 * q_point] +
@@ -1481,8 +1425,8 @@
                                  rhoInSpinPolarizedTemp[N - 1 - i][2 * q_point];
                   }
                 (*rhoInValuesSpinPolarized)[cell->id()][2 * q_point] =
-                  std::abs((1 - d_dftParamsPtr->mixingParameter) * rhoInBar1 +
-                           d_dftParamsPtr->mixingParameter * rhoOutBar1);
+                  ((1 - d_dftParamsPtr->mixingParameter) * rhoInBar1 +
+                   d_dftParamsPtr->mixingParameter * rhoOutBar1);
                 //
                 double rhoOutBar2 =
                   cn * rhoOutSpinPolarizedTemp[N][2 * q_point + 1];
@@ -1500,8 +1444,8 @@
                       rhoInSpinPolarizedTemp[N - 1 - i][2 * q_point + 1];
                   }
                 (*rhoInValuesSpinPolarized)[cell->id()][2 * q_point + 1] =
-                  std::abs((1 - d_dftParamsPtr->mixingParameter) * rhoInBar2 +
-                           d_dftParamsPtr->mixingParameter * rhoOutBar2);
+                  ((1 - d_dftParamsPtr->mixingParameter) * rhoInBar2 +
+                   d_dftParamsPtr->mixingParameter * rhoOutBar2);
                 //
                 // if (s==1)
                 //   {
@@ -1520,71 +1464,7 @@
           }
       }
 
-<<<<<<< HEAD
-          for (unsigned int q_point = 0; q_point < num_quad_points; ++q_point)
-            {
-              // Compute (rhoIn-rhoOut)^2
-              // normValue+=std::pow((*rhoInValuesOld)[cell->id()][2*q_point+s]-(*rhoOutValues)[cell->id()][2*q_point+s],2.0)*fe_values.JxW(q_point);
-              // Anderson mixing scheme
-              // normValue+=std::pow((*rhoInValuesOldSpinPolarized)[cell->id()][2*q_point]-(*rhoOutValuesSpinPolarized)[cell->id()][2*q_point],2.0)*fe_values.JxW(q_point);
-              // normValue+=std::pow((*rhoInValuesOldSpinPolarized)[cell->id()][2*q_point+1]-(*rhoOutValuesSpinPolarized)[cell->id()][2*q_point+1],2.0)*fe_values.JxW(q_point);
-              normValue += std::pow((rhoInValuesOld)[cell->id()][q_point] -
-                                      (*rhoOutValues)[cell->id()][q_point],
-                                    2.0) *
-                           fe_values.JxW(q_point);
-              double rhoOutBar1 = cn * rhoOutSpinPolarizedTemp[N][2 * q_point];
-              double rhoInBar1  = cn * rhoInSpinPolarizedTemp[N][2 * q_point];
-              for (int i = 0; i < N; i++)
-                {
-                  // rhoOutBar1+=cTotal[i]*(rhoOutValsSpinPolarized[N-1-i])[cell->id()][2*q_point];
-                  // rhoInBar1+=cTotal[i]*(rhoInValsSpinPolarized[N-1-i])[cell->id()][2*q_point];
-                  rhoOutBar1 +=
-                    cTotal[i] * rhoOutSpinPolarizedTemp[N - 1 - i][2 * q_point];
-                  rhoInBar1 +=
-                    cTotal[i] * rhoInSpinPolarizedTemp[N - 1 - i][2 * q_point];
-                }
-              (*rhoInValuesSpinPolarized)[cell->id()][2 * q_point] =
-                ((1 - d_dftParamsPtr->mixingParameter) * rhoInBar1 +
-                         d_dftParamsPtr->mixingParameter * rhoOutBar1);
-              //
-              double rhoOutBar2 =
-                cn * rhoOutSpinPolarizedTemp[N][2 * q_point + 1];
-              double rhoInBar2 =
-                cn * rhoInSpinPolarizedTemp[N][2 * q_point + 1];
-              for (int i = 0; i < N; i++)
-                {
-                  // rhoOutBar2+=cTotal[i]*(rhoOutValsSpinPolarized[N-1-i])[cell->id()][2*q_point+1];
-                  // rhoInBar2+=cTotal[i]*(rhoInValsSpinPolarized[N-1-i])[cell->id()][2*q_point+1];
-                  rhoOutBar2 +=
-                    cTotal[i] *
-                    rhoOutSpinPolarizedTemp[N - 1 - i][2 * q_point + 1];
-                  rhoInBar2 +=
-                    cTotal[i] *
-                    rhoInSpinPolarizedTemp[N - 1 - i][2 * q_point + 1];
-                }
-              (*rhoInValuesSpinPolarized)[cell->id()][2 * q_point + 1] =
-                ((1 - d_dftParamsPtr->mixingParameter) * rhoInBar2 +
-                         d_dftParamsPtr->mixingParameter * rhoOutBar2);
-              //
-              // if (s==1)
-              //   {
-              //    (*rhoInValues)[cell->id()][q_point]+=(*rhoInValuesSpinPolarized)[cell->id()][2*q_point+s]
-              //    ;
-              //     normValue+=std::pow((*rhoInValuesOld)[cell->id()][q_point]-(*rhoOutValues)[cell->id()][q_point],2.0)*fe_values.JxW(q_point);
-              //   }
-              // else
-              //    (*rhoInValues)[cell->id()][q_point]=(*rhoInValuesSpinPolarized)[cell->id()][2*q_point+s]
-              //    ;
-              (*rhoInValues)[cell->id()][q_point] =
-                (*rhoInValuesSpinPolarized)[cell->id()][2 * q_point] +
-                (*rhoInValuesSpinPolarized)[cell->id()][2 * q_point + 1];
-              // normValue+=std::pow((*rhoInValuesOld)[cell->id()][q_point]-(*rhoOutValues)[cell->id()][q_point],2.0)*fe_values.JxW(q_point);
-            }
-        }
-    }
-=======
     // compute gradRho for GGA using mixing constants from rho mixing
->>>>>>> fce2ea9d
 
 
     if (excFunctionalPtr->getDensityBasedFamilyType() == densityFamilyType::GGA)
