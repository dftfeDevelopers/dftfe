--- conflicted
+++ resolved
@@ -226,24 +226,7 @@
   {
     if (variableHistoryIn[mixingVariable::rho].size() >=  d_dftParamsPtr->mixingHistory)
       {
-<<<<<<< HEAD
-        d_rhoInVals.pop_front();
-        d_rhoOutVals.pop_front();
-
-        if ((d_excManagerPtr->getDensityBasedFamilyType() ==
-            densityFamilyType::GGA) && (d_gradRhoInVals.size() >= d_dftParamsPtr->mixingHistory  )) // GGA
-          {
-            d_gradRhoInVals.pop_front();
-            d_gradRhoOutVals.pop_front();
-          }
-
-        if (d_dftParamsPtr->spinPolarized == 1 &&
-            d_excManagerPtr->getDensityBasedFamilyType() ==
-              densityFamilyType::GGA && (d_gradRhoInValsSpinPolarized.size() >= d_dftParamsPtr->mixingHistory  ))
-=======
-
         for (const auto& [key, value] : variableHistoryIn)
->>>>>>> b8d4956a
           {
             variableHistoryIn[key].pop_front();
             variableHistoryOut[key].pop_front();
