--- conflicted
+++ resolved
@@ -265,14 +265,13 @@
                             d_constraintsVector,
                             quadratureVector,
                             additional_data);
-<<<<<<< HEAD
     if (recomputeBasisData)
       {
         basisOperationsPtrHost = std::make_shared<
           dftfe::basis::FEBasisOperations<dataTypes::number,
                                           double,
                                           dftfe::utils::MemorySpace::HOST>>(
-          matrix_free_data, d_constraintsVector);
+          matrix_free_data, d_constraintsVector, d_BLASWrapperPtrHost);
         dftfe::basis::UpdateFlags updateFlags = dftfe::basis::update_values |
                                                 dftfe::basis::update_gradients |
                                                 dftfe::basis::update_transpose;
@@ -282,23 +281,6 @@
                                      updateFlags);
       }
     if (!d_dftParamsPtr->useDevice && recomputeBasisData)
-=======
-    basisOperationsPtrHost = std::make_shared<
-      dftfe::basis::FEBasisOperations<dataTypes::number,
-                                      double,
-                                      dftfe::utils::MemorySpace::HOST>>(
-      matrix_free_data, d_constraintsVector, d_BLASWrapperPtrHost);
-    dftfe::basis::UpdateFlags updateFlags = dftfe::basis::update_values |
-                                            dftfe::basis::update_gradients |
-                                            dftfe::basis::update_transpose;
-    std::vector<unsigned int> quadratureIndices(4, 0);
-    for (auto i = 0; i < 4; ++i)
-      quadratureIndices[i] = i;
-    basisOperationsPtrHost->init(d_densityDofHandlerIndex,
-                                 quadratureIndices,
-                                 updateFlags);
-    if (!d_dftParamsPtr->useDevice)
->>>>>>> 813859ae
       {
         std::vector<unsigned int> bandGroupLowHighPlusOneIndices;
         dftUtils::createBandParallelizationIndices(
@@ -330,8 +312,7 @@
           dftfe::basis::FEBasisOperations<dataTypes::number,
                                           double,
                                           dftfe::utils::MemorySpace::DEVICE>>(
-<<<<<<< HEAD
-          matrix_free_data, d_constraintsVector);
+          matrix_free_data, d_constraintsVector, d_BLASWrapperPtr);
         basisOperationsPtrDevice->init(*basisOperationsPtrHost);
         const unsigned int BVec =
           std::min(d_dftParamsPtr->chebyWfcBlockSize, d_numEigenValues);
@@ -345,12 +326,6 @@
     else
       {
         basisOperationsPtrDevice->clearScratchMultiVectors();
-=======
-          matrix_free_data, d_constraintsVector, d_BLASWrapperPtr);
-        basisOperationsPtrDevice->init(d_densityDofHandlerIndex,
-                                       quadratureIndices,
-                                       updateFlags);
->>>>>>> 813859ae
         const unsigned int BVec =
           std::min(d_dftParamsPtr->chebyWfcBlockSize, d_numEigenValues);
 
