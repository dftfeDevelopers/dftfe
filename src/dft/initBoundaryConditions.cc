// ---------------------------------------------------------------------
//
// Copyright (c) 2017 The Regents of the University of Michigan and DFT-FE authors.
//
// This file is part of the DFT-FE code.
//
// The DFT-FE code is free software; you can use it, redistribute
// it, and/or modify it under the terms of the GNU Lesser General
// Public License as published by the Free Software Foundation; either
// version 2.1 of the License, or (at your option) any later version.
// The full text of the license can be found in the file LICENSE at
// the top level of the DFT-FE distribution.
//
// ---------------------------------------------------------------------
//
// @author Phani Motamarri (2018), Shiva Rudraraju (2016), Sambit Das (2017)
//
#include "applyTotalPotentialDirichletBC.cc"
#include "locatenodes.cc"
#include "createBins.cc"
#include "createBinsExtraSanityCheck.cc"

#ifdef ENABLE_PERIODIC_BC
#include "applyPeriodicBCHigherOrderNodes.cc"
#endif


//init
template<unsigned int FEOrder>
void dftClass<FEOrder>::initBoundaryConditions(){
  computing_timer.enter_section("moved setup");

  //
  //initialize FE objects again
  //
  dofHandler.distribute_dofs (FE);
  dofHandlerEigen.distribute_dofs (FEEigen);

  d_supportPoints.clear();
  DoFTools::map_dofs_to_support_points(MappingQ1<3,3>(), dofHandler, d_supportPoints);

  d_supportPointsEigen.clear();
  DoFTools::map_dofs_to_support_points(MappingQ1<3,3>(), dofHandlerEigen, d_supportPointsEigen);

  //
  //write mesh to vtk file
  //
<<<<<<< HEAD
  DataOut<3> data_out;
  data_out.attach_dof_handler (dofHandler);
  data_out.build_patches ();
  //data_out.write_vtu_in_parallel(std::string("mesh.vtu").c_str(),mpi_communicator); 

=======
  //DataOut<3> data_out;
  //data_out.attach_dof_handler (dofHandler);
  //data_out.build_patches ();
  //if (n_mpi_processes==1)
  //{
  //   std::ofstream output ("mesh.vtu");
  //   data_out.write_vtu (output);
  //}
  //else
  //{
  //   //Doesn't work with mvapich2_ib mpi libraries
  //   data_out.write_vtu_in_parallel(std::string("mesh.vtu").c_str(),mpi_communicator); 
  //}
>>>>>>> 7001ae8e
  //
  //matrix free data structure
  //
  typename MatrixFree<3>::AdditionalData additional_data;
  additional_data.mpi_communicator = MPI_COMM_WORLD;
  additional_data.tasks_parallel_scheme = MatrixFree<3>::AdditionalData::partition_partition;

  //
  //Zero Dirichlet BC constraints on the boundary of the domain
  //used for computing total electrostatic potential using Poisson problem
  //with (rho+b) as the rhs
  //
  d_constraintsForTotalPotential.clear();  
  d_constraintsForTotalPotential.reinit(locally_relevant_dofs);

#ifdef ENABLE_PERIODIC_BC
  locatePeriodicPinnedNodes();
#else
  //VectorTools::interpolate_boundary_values(dofHandler, 0, ZeroFunction<3>(), d_constraintsForTotalPotential);
  applyTotalPotentialDirichletBC();
#endif
  d_constraintsForTotalPotential.close ();

  //
  //merge with constraintsNone so that d_constraintsForTotalPotential will also have periodic
  //constraints as well for periodic problems
  d_constraintsForTotalPotential.merge(constraintsNone,ConstraintMatrix::MergeConflictBehavior::right_object_wins);
  d_constraintsForTotalPotential.close();

  //clear existing constraints matrix vector
  unsigned int count=0;
  for (std::vector<const ConstraintMatrix *>::iterator it = d_constraintsVector.begin() ; it != d_constraintsVector.end(); ++it)
  { 
    if (count > 1 && count < d_bins.size()+2)
     delete (*it);
    count++;
  } 

  d_constraintsVector.clear(); 
  //
  //push back into Constraint Matrices
  //
#ifdef ENABLE_PERIODIC_BC
  d_constraintsVector.push_back(&constraintsNone); 
#else
  d_constraintsVector.push_back(&constraintsNone); 
#endif

  d_constraintsVector.push_back(&d_constraintsForTotalPotential);

  //
  //Dirichlet BC constraints on the boundary of fictitious ball
  //used for computing self-potential (Vself) using Poisson problem
  //with atoms belonging to a given bin
  //
  createAtomBins(d_constraintsVector);
  createAtomBinsExtraSanityCheck();
 
  //
  //create matrix free structure
  //
  std::vector<const DoFHandler<3> *> dofHandlerVector; 
  
  for(int i = 0; i < d_constraintsVector.size(); ++i)
    dofHandlerVector.push_back(&dofHandler);

  phiTotDofHandlerIndex = 1;
 
  dofHandlerVector.push_back(&dofHandlerEigen); //DofHandler For Eigen
  eigenDofHandlerIndex = dofHandlerVector.size() - 1; //For Eigen
  d_constraintsVector.push_back(&constraintsNoneEigen); //For Eigen;

  //
  //push d_noConstraints into constraintsVector
  // 
  dofHandlerVector.push_back(&dofHandler);
  phiExtDofHandlerIndex = dofHandlerVector.size()-1;
  d_constraintsVector.push_back(&d_noConstraints);

  std::vector<Quadrature<1> > quadratureVector; 
  quadratureVector.push_back(QGauss<1>(C_num1DQuad<FEOrder>())); 
  quadratureVector.push_back(QGaussLobatto<1>(C_num1DQuad<FEOrder>()));  
  //
  //
  forcePtr->initMoved();

  //push dofHandler and constraints for force
  dofHandlerVector.push_back(&(forcePtr->d_dofHandlerForce));
  forcePtr->d_forceDofHandlerIndex = dofHandlerVector.size()-1;
  d_constraintsVector.push_back(&(forcePtr->d_constraintsNoneForce));  

  matrix_free_data.reinit(dofHandlerVector, d_constraintsVector, quadratureVector, additional_data);

  //
  //locate atom core nodes and also locate atom nodes in each bin 
  //
  locateAtomCoreNodes();
 
  //
  //
  //initialize poisson and eigen problem related objects
  //
  poissonPtr->init();
  eigenPtr->init();
  
 
  computing_timer.exit_section("moved setup");   
}<|MERGE_RESOLUTION|>--- conflicted
+++ resolved
@@ -45,13 +45,7 @@
   //
   //write mesh to vtk file
   //
-<<<<<<< HEAD
-  DataOut<3> data_out;
-  data_out.attach_dof_handler (dofHandler);
-  data_out.build_patches ();
-  //data_out.write_vtu_in_parallel(std::string("mesh.vtu").c_str(),mpi_communicator); 
 
-=======
   //DataOut<3> data_out;
   //data_out.attach_dof_handler (dofHandler);
   //data_out.build_patches ();
@@ -65,7 +59,7 @@
   //   //Doesn't work with mvapich2_ib mpi libraries
   //   data_out.write_vtu_in_parallel(std::string("mesh.vtu").c_str(),mpi_communicator); 
   //}
->>>>>>> 7001ae8e
+
   //
   //matrix free data structure
   //
