--- conflicted
+++ resolved
@@ -140,44 +140,20 @@
   forcePtr->d_forceDofHandlerIndex = dofHandlerVector.size()-1;
   d_constraintsVector.push_back(&(forcePtr->d_constraintsNoneForce));
 
-<<<<<<< HEAD
-  std::vector<const ConstraintMatrix * > constraintsVectorTemp(d_constraintsVector.size());
-  for (unsigned int iconstraint=0; iconstraint< d_constraintsVector.size(); iconstraint++)
-    constraintsVectorTemp[iconstraint] = d_constraintsVector[iconstraint];
-    
-  matrix_free_data.reinit(dofHandlerVector, constraintsVectorTemp, quadratureVector, additional_data);
+  matrix_free_data.reinit(dofHandlerVector, d_constraintsVector, quadratureVector, additional_data);
 
 
   //
-  //locate atom core nodes and also locate atom nodes in each bin
-  //
-  locateAtomCoreNodes();
-
-=======
-  matrix_free_data.reinit(dofHandlerVector, d_constraintsVector, quadratureVector, additional_data);
-
->>>>>>> 44710c33
-  //
   //locate atom core nodes
   //
-<<<<<<< HEAD
-  poissonPtr->init();
+  locateAtomCoreNodes(dofHandler,d_atomNodeIdToChargeMap);
 
-  eigenPtr= new eigenClass<FEOrder>(this, mpi_communicator);
-  eigenPtr->init();
-=======
-  locateAtomCoreNodes(dofHandler,d_atomNodeIdToChargeMap);
->>>>>>> 44710c33
 
-  //
   //compute volume of the domain
-<<<<<<< HEAD
-  //
-  computeVolume();
-=======
   d_domainVolume=computeVolume(dofHandler);
 
   //initialize eigen solve related object
+  eigenPtr= new eigenClass<FEOrder>(this, mpi_communicator);
   eigenPtr->init();
->>>>>>> 44710c33
+
 }