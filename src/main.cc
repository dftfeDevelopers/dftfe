// ---------------------------------------------------------------------
//
// Copyright (c) 2017 The Regents of the University of Michigan and DFT-FE authors.
//
// This file is part of the DFT-FE code.
//
// The DFT-FE code is free software; you can use it, redistribute
// it, and/or modify it under the terms of the GNU Lesser General
// Public License as published by the Free Software Foundation; either
// version 2.1 of the License, or (at your option) any later version.
// The full text of the license can be found in the file LICENSE at
// the top level of the DFT-FE distribution.
//
// ---------------------------------------------------------------------
//
// @author Phani Motamarri (2017)
//

//
//deal.II header
//
#include <deal.II/base/data_out_base.h>
#include <deal.II/base/parameter_handler.h>
//SPG header
#include "spglib.h"
//
//dft header
//
#include "../include/constants.h"
#include "../include/dft.h"


//
//C++ headers
//
#include <list>
#include <iostream>
#include <fstream>

<<<<<<< HEAD
unsigned int finiteElementPolynomialOrder,n_refinement_steps,numberEigenValues,xc_id, spinPolarized, nkx,nky,nkz, pseudoProjector;
unsigned int chebyshevOrder,numPass,numSCFIterations,maxLinearSolverIterations, mixingHistory;

double radiusAtomBall, domainSizeX, domainSizeY, domainSizeZ, mixingParameter, dkx, dky, dkz;
double lowerEndWantedSpectrum,relLinearSolverTolerance,selfConsistentSolverTolerance,TVal, start_magnetization;

bool isPseudopotential,periodicX,periodicY,periodicZ, useSymm, symmFromFile;
std::string meshFileName,coordinatesFile,currentPath,latticeVectorsFile,kPointDataFile, symmDataFile;
=======

>>>>>>> fa7ff1eb



using namespace dealii;
ParameterHandler prm;

void
print_usage_message ()
{
  static const char *message
    =
    "Usage:\n"
    "./dftRun parameterfile.prm (OR) mpirun -np nProcs ./dftRun parameterfile.prm\n"
    "\n";
  //parallel message stream
  if(Utilities::MPI::this_mpi_process(MPI_COMM_WORLD)== 0)
    {
      std::cout << message;
      prm.print_parameters (std::cout, ParameterHandler::Text);
    }
}


void declare_parameters()
{

  prm.declare_entry("OPTIMIZED MODE", "true",
		    Patterns::Bool(),
		    "Flag to control optimized/debug modes");

  prm.declare_entry("DFT PATH", "",
		    Patterns::Anything(),
		    "Path specifying the location of the build directory");

  prm.declare_entry("MESH FILE", "",
		    Patterns::Anything(),
		    "Finite-element mesh file to be used for the given problem");
    
  prm.declare_entry("DOMAIN SIZE X", "0.0",
		    Patterns::Double(),
		    "Size of the domain in X-direction");

  prm.declare_entry("DOMAIN SIZE Y", "0.0",
		    Patterns::Double(),
		    "Size of the domain in Y-direction");

  prm.declare_entry("DOMAIN SIZE Z", "0.0",
		    Patterns::Double(),
		    "Size of the domain in Z-direction");

  prm.declare_entry("INNER DOMAIN SIZE","0.0",
		    Patterns::Double(),
		    "Inner Domain Size");

  prm.declare_entry("OUTER BALL RADIUS", "0.0",
		    Patterns::Double(),
		    "Outer Ball Radius");
  
  prm.declare_entry("INNER BALL RADIUS", "0.0",
		    Patterns::Double(),
		     "Inner Ball Radius");

  prm.declare_entry("BASE REFINEMENT LEVEL", "2.0",
		    Patterns::Double(),
		    "Base Refinement Level");
  
  prm.declare_entry("MESH SIZE OUTER DOMAIN", "0.0",
		    Patterns::Double(),
		     "Outer Domain Mesh Size");

  prm.declare_entry("MESH SIZE INNER DOMAIN", "0.0",
		    Patterns::Double(),
		     "Inner Domain Mesh Size");

  prm.declare_entry("MESH SIZE OUTER BALL", "0.0",
		    Patterns::Double(),
		     "Outer Ball Mesh Size");

  prm.declare_entry("MESH SIZE INNER BALL", "0.0",
		    Patterns::Double(),
		     "Inner Ball Mesh Size");
 

  prm.declare_entry("ATOMIC COORDINATES FILE", "",
		    Patterns::Anything(),
		    "File specifying the coordinates of the atoms in the given material system");

  prm.declare_entry("LATTICE VECTORS FILE", "",
		    Patterns::Anything(),
		    "File specifying the lattice vectors associated with the unit-cell");

  prm.declare_entry("kPOINT RULE FILE", "",
		    Patterns::Anything(),
		    "File specifying the k-Point quadrature rule to sample Brillouin zone");
  prm.declare_entry("READ SYMMETRY FROM FILE", "false",
		    Patterns::Bool(),
		    "Flag to control whether to read symmetries supplied by user");
  prm.declare_entry("SYMMETRY MATRIX FILE", "",
		    Patterns::Anything(),
		    "File specifying the symmetry matrices for obtaining the irreducible BZ");
  prm.declare_entry("BZ SAMPLING POINTS ALONG X", "2",
		    Patterns::Integer(1,100),
		    "Number of Monkhorts-Pack grid points to be used along X direction for BZ sampling");
  prm.declare_entry("BZ SAMPLING POINTS ALONG Y", "2",
		    Patterns::Integer(1,100),
		    "Number of Monkhorts-Pack grid points to be used along Y direction for BZ sampling");
  prm.declare_entry("BZ SAMPLING POINTS ALONG Z", "2",
		    Patterns::Integer(1,100),
		    "Number of Monkhorts-Pack grid points to be used along Z direction for BZ sampling");
  prm.declare_entry("BZ SAMPLING SHIFT ALONG X", "0.0",
		    Patterns::Double(0.0,1.0),
		    "Fractional shifting to be used along X direction for BZ sampling");
  prm.declare_entry("BZ SAMPLING SHIFT ALONG Y", "0.0",
		    Patterns::Double(0.0,1.0),
		    "Fractional shifting to be used along Y direction for BZ sampling");
  prm.declare_entry("BZ SAMPLING SHIFT ALONG Z", "0.0",
		    Patterns::Double(0.0,1.0),
		    "Fractional shifting to be used along Z direction for BZ sampling");
  prm.declare_entry("USE GROUP SYMMETRY", "true",
		    Patterns::Bool(),
		    "Flag to control usage of space group symmetries (only for periodic calculation)");

  prm.declare_entry("FINITE ELEMENT POLYNOMIAL ORDER", "2",
		    Patterns::Integer(1,12),
		    "The degree of the finite-element interpolating polynomial");


  prm.declare_entry("RADIUS ATOM BALL", "3.0",
		    Patterns::Double(),
		    "The radius of the ball around an atom on which self-potential of the associated nuclear charge is solved");

  prm.declare_entry("DOMAIN SIZE X", "0.0",
		    Patterns::Double(),
		    "Size of the domain in X-direction");

  prm.declare_entry("DOMAIN SIZE Y", "0.0",
		    Patterns::Double(),
		    "Size of the domain in Y-direction");

  prm.declare_entry("DOMAIN SIZE Z", "0.0",
		    Patterns::Double(),
		    "Size of the domain in Z-direction");

  prm.declare_entry("SPIN POLARIZATION", "0",
		    Patterns::Integer(0,1),
		    "Is spin polarization to be included?");

  prm.declare_entry("START MAGNETIZATION", "0.0",
		     Patterns::Double(),
		    "Magnetization to start with");
  
  prm.declare_entry("PERIODIC BOUNDARY CONDITION X", "false",
		    Patterns::Bool(),
		    "Periodicity in X-direction");

  prm.declare_entry("PERIODIC BOUNDARY CONDITION Y", "false",
		    Patterns::Bool(),
		    "Periodicity in Y-direction");

  prm.declare_entry("PERIODIC BOUNDARY CONDITION Z", "false",
		    Patterns::Bool(),
		    "Periodicity in Z-direction");

  prm.declare_entry("PSEUDOPOTENTIAL CALCULATION", "false",
		    Patterns::Bool(),
		    "Boolean Parameter specifying whether pseudopotential DFT calculation needs to be performed"); 

  prm.declare_entry("PSEUDOPOTENTIAL NONLOCAL PROJECTOR", "1",
		    Patterns::Integer(1,2),
		    "Type of nonlocal projector to be used: 1 for KB, 2 for ONCV, default is KB"); 

  prm.declare_entry("EXCHANGE CORRELATION TYPE", "1",
		    Patterns::Integer(1,4),
		    "Parameter specifying the type of exchange-correlation to be used");

  prm.declare_entry("NUMBER OF REFINEMENT STEPS", "4",
		    Patterns::Integer(1,10),
		    "Number of refinement steps to be used");

  prm.declare_entry("LOWER BOUND WANTED SPECTRUM", "-10.0",
		    Patterns::Double(),
		    "The lower bound of the wanted eigen spectrum");
  
  prm.declare_entry("CHEBYSHEV POLYNOMIAL DEGREE", "0",
		    Patterns::Integer(),
		    "The degree of the Chebyshev polynomial to be employed for filtering out the unwanted spectrum (Default value is used when the input parameter value is 0");

  prm.declare_entry("CHEBYSHEV FILTER PASSES", "1",
		    Patterns::Integer(),
		    "The number of the Chebyshev filter passes per SCF  (Default value is used when the input parameter is not specified");

  prm.declare_entry("NUMBER OF KOHN-SHAM WAVEFUNCTIONS", "10",
		    Patterns::Integer(),
		    "Number of Kohn-Sham wavefunctions to be computed");

  prm.declare_entry("TEMPERATURE", "500.0",
		    Patterns::Double(),
		    "Fermi-Dirac smearing temperature");

  prm.declare_entry("SCF CONVERGENCE MAXIMUM ITERATIONS", "50",
		    Patterns::Integer(),
		    "Maximum number of iterations to be allowed for SCF convergence");
  
  prm.declare_entry("SCF CONVERGENCE TOLERANCE", "1e-08",
		    Patterns::Double(),
		    "SCF iterations stopping tolerance in terms of electron-density difference between two successive iterations");

  prm.declare_entry("ANDERSON SCHEME MIXING HISTORY", "70",
		    Patterns::Integer(),
		    "Number of SCF iterations to be considered for mixing the electron-density");

  prm.declare_entry("ANDERSON SCHEME MIXING PARAMETER", "0.5",
		    Patterns::Double(0.0,1.0),
		    "Mixing parameter to be used in Anderson scheme");

  prm.declare_entry("POISSON SOLVER CONVERGENCE MAXIMUM ITERATIONS", "5000",
		    Patterns::Integer(),
		    "Maximum number of iterations to be allowed for Poisson problem convergence");
  
  prm.declare_entry("POISSON SOLVER CONVERGENCE TOLERANCE", "1e-12",
		    Patterns::Double(),
		    "Relative tolerance as stopping criterion for Poisson problem convergence");
}

void parse_command_line(const int argc,
			char *const *argv)
{
  if(argc < 2)
    {
      print_usage_message();
      exit(1);
    }

  std::list<std::string> args;
  for (int i=1; i<argc; ++i)
    args.push_back (argv[i]);

  while(args.size())
    {
      if (args.front() == std::string("-p"))
	{
	  if (args.size() == 1)
	    {
	      std::cerr << "Error: flag '-p' must be followed by the "
			<< "name of a parameter file."
			<< std::endl;
	      print_usage_message ();
	      exit (1);
	    }
	  args.pop_front();
	  const std::string parameter_file = args.front();
	  args.pop_front();
	  prm.parse_input(parameter_file);
	  print_usage_message();

<<<<<<< HEAD
	  currentPath                   = prm.get("DFT PATH");
	  currentPath.erase(std::remove(currentPath.begin(),currentPath.end(),'"'),currentPath.end());
	  meshFileName                  = prm.get("MESH FILE");
	  finiteElementPolynomialOrder  = prm.get_integer("FINITE ELEMENT POLYNOMIAL ORDER");
	  n_refinement_steps            = prm.get_integer("NUMBER OF REFINEMENT STEPS");
	  coordinatesFile               = prm.get("ATOMIC COORDINATES FILE");
	  radiusAtomBall                = prm.get_double("RADIUS ATOM BALL");
	  domainSizeX                   = prm.get_double("DOMAIN SIZE X");
	  domainSizeY                   = prm.get_double("DOMAIN SIZE Y");
	  domainSizeZ                   = prm.get_double("DOMAIN SIZE Z");
	  innerDomainSize               = prm.get_double("INNER DOMAIN SIZE");
	  outerBallRadius               = prm.get_double("OUTER BALL RADIUS");
	  innerBallRadius               = prm.get_double("INNER BALL RADIUS");
	  baseRefinementLevel           = prm.get_double("BASE REFINEMENT LEVEL");
	  meshSizeOuterDomain           = prm.get_double("MESH SIZE OUTER DOMAIN");
	  meshSizeInnerDomain           = prm.get_double("MESH SIZE INNER DOMAIN");
	  meshSizeOuterBall             = prm.get_double("MESH SIZE OUTER BALL");
	  meshSizeInnerBall             = prm.get_double("MESH SIZE INNER BALL");
	  spinPolarized                 = prm.get_integer("SPIN POLARIZATION");
	  start_magnetization           = prm.get_double("START MAGNETIZATION");
	  periodicX                     = prm.get_bool("PERIODIC BOUNDARY CONDITION X");
	  periodicY                     = prm.get_bool("PERIODIC BOUNDARY CONDITION Y");
	  periodicZ                     = prm.get_bool("PERIODIC BOUNDARY CONDITION Z");
	  latticeVectorsFile            = prm.get("LATTICE VECTORS FILE");
	  kPointDataFile                = prm.get("kPOINT RULE FILE");
	  symmFromFile                  = prm.get_bool("READ SYMMETRY FROM FILE");
          symmDataFile                  = prm.get("SYMMETRY MATRIX FILE");
          nkx				= prm.get_integer("BZ SAMPLING POINTS ALONG X");
	  nky				= prm.get_integer("BZ SAMPLING POINTS ALONG Y");
          nkz				= prm.get_integer("BZ SAMPLING POINTS ALONG Z");
	  dkx				= prm.get_double("BZ SAMPLING SHIFT ALONG X");
	  dky				= prm.get_double("BZ SAMPLING SHIFT ALONG Y");
          dkz				= prm.get_double("BZ SAMPLING SHIFT ALONG Z");
          useSymm 	                = prm.get_bool("USE GROUP SYMMETRY");
	  isPseudopotential             = prm.get_bool("PSEUDOPOTENTIAL CALCULATION");
	  pseudoProjector               = prm.get_integer("PSEUDOPOTENTIAL NONLOCAL PROJECTOR");
	  xc_id                         = prm.get_integer("EXCHANGE CORRELATION TYPE");
	  numberEigenValues             = prm.get_integer("NUMBER OF KOHN-SHAM WAVEFUNCTIONS");
	  lowerEndWantedSpectrum        = prm.get_double("LOWER BOUND WANTED SPECTRUM");
	  chebyshevOrder                = prm.get_integer("CHEBYSHEV POLYNOMIAL DEGREE");  
	  numPass			= prm.get_integer("CHEBYSHEV FILTER PASSES");
	  numSCFIterations              = prm.get_integer("SCF CONVERGENCE MAXIMUM ITERATIONS");
	  selfConsistentSolverTolerance = prm.get_double("SCF CONVERGENCE TOLERANCE");
	  mixingHistory                 = prm.get_integer("ANDERSON SCHEME MIXING HISTORY");
	  mixingParameter               = prm.get_double("ANDERSON SCHEME MIXING PARAMETER");
	  TVal                          = prm.get_double("TEMPERATURE");	
	  maxLinearSolverIterations     = prm.get_integer("POISSON SOLVER CONVERGENCE MAXIMUM ITERATIONS");
	  relLinearSolverTolerance      = prm.get_double("POISSON SOLVER CONVERGENCE TOLERANCE");
	  
=======
	  dftParameters::currentPath                   = prm.get("DFT PATH");
	  dftParameters::currentPath.erase(std::remove(dftParameters::currentPath.begin(),dftParameters::currentPath.end(),'"'),dftParameters::currentPath.end());
	  dftParameters::meshFileName                  = prm.get("MESH FILE");
	  dftParameters::finiteElementPolynomialOrder  = prm.get_integer("FINITE ELEMENT POLYNOMIAL ORDER");
	  dftParameters::n_refinement_steps            = prm.get_integer("NUMBER OF REFINEMENT STEPS");
	  dftParameters::coordinatesFile               = prm.get("ATOMIC COORDINATES FILE");
	  dftParameters::radiusAtomBall                = prm.get_double("RADIUS ATOM BALL");
	  dftParameters::domainSizeX                   = prm.get_double("DOMAIN SIZE X");
	  dftParameters::domainSizeY                   = prm.get_double("DOMAIN SIZE Y");
	  dftParameters::domainSizeZ                   = prm.get_double("DOMAIN SIZE Z");
	  dftParameters::innerDomainSize               = prm.get_double("INNER DOMAIN SIZE");
	  dftParameters::outerBallRadius               = prm.get_double("OUTER BALL RADIUS");
	  dftParameters::innerBallRadius               = prm.get_double("INNER BALL RADIUS");
	  dftParameters::baseRefinementLevel           = prm.get_double("BASE REFINEMENT LEVEL");
	  dftParameters::meshSizeOuterDomain           = prm.get_double("MESH SIZE OUTER DOMAIN");
	  dftParameters::meshSizeInnerDomain           = prm.get_double("MESH SIZE INNER DOMAIN");
	  dftParameters::meshSizeOuterBall             = prm.get_double("MESH SIZE OUTER BALL");
	  dftParameters::meshSizeInnerBall             = prm.get_double("MESH SIZE INNER BALL");
	  dftParameters::periodicX                     = prm.get_bool("PERIODIC BOUNDARY CONDITION X");
	  dftParameters::periodicY                     = prm.get_bool("PERIODIC BOUNDARY CONDITION Y");
	  dftParameters::periodicZ                     = prm.get_bool("PERIODIC BOUNDARY CONDITION Z");
	  dftParameters::latticeVectorsFile            = prm.get("LATTICE VECTORS FILE");
	  dftParameters::kPointDataFile                = prm.get("kPOINT RULE FILE");
	  dftParameters::isPseudopotential             = prm.get_bool("PSEUDOPOTENTIAL CALCULATION");
	  dftParameters::xc_id                         = prm.get_integer("EXCHANGE CORRELATION TYPE");
	  dftParameters::numberEigenValues             = prm.get_integer("NUMBER OF KOHN-SHAM WAVEFUNCTIONS");
	  dftParameters::lowerEndWantedSpectrum        = prm.get_double("LOWER BOUND WANTED SPECTRUM");
	  dftParameters::chebyshevOrder                = prm.get_integer("CHEBYSHEV POLYNOMIAL DEGREE");  
	  dftParameters::numSCFIterations              = prm.get_integer("SCF CONVERGENCE MAXIMUM ITERATIONS");
	  dftParameters::selfConsistentSolverTolerance = prm.get_double("SCF CONVERGENCE TOLERANCE");
	  dftParameters::mixingHistory                 = prm.get_integer("ANDERSON SCHEME MIXING HISTORY");
	  dftParameters::mixingParameter               = prm.get_double("ANDERSON SCHEME MIXING PARAMETER");
	  dftParameters::TVal                          = prm.get_double("TEMPERATURE");	
	  dftParameters::maxLinearSolverIterations     = prm.get_integer("POISSON SOLVER CONVERGENCE MAXIMUM ITERATIONS");
	  dftParameters::relLinearSolverTolerance      = prm.get_double("POISSON SOLVER CONVERGENCE TOLERANCE");
>>>>>>> fa7ff1eb
	}

    }//end of while loop

}//end of function



int main (int argc, char *argv[])
{
  Utilities::MPI::MPI_InitFinalize mpi_initialization (argc, argv);
  try
    {
      declare_parameters ();
      parse_command_line(argc,argv);
    }
  catch (std::exception &exc)
    {
      std::cerr << std::endl << std::endl
                << "----------------------------------------------------"
                << std::endl;
      std::cerr << "Exception on processing: " << std::endl
                << exc.what() << std::endl
                << "Aborting!" << std::endl
                << "----------------------------------------------------"
                << std::endl;
      return 1;
    }
  catch (...)
    {
      std::cerr << std::endl << std::endl
                << "----------------------------------------------------"
                << std::endl;
      std::cerr << "Unknown exception!" << std::endl
                << "Aborting!" << std::endl
                << "----------------------------------------------------"
                << std::endl;
      return 1;
    };
  deallog.depth_console(0);
  {
    //
    // set stdout precision
    //
    std::cout << std::scientific << std::setprecision(18);

    unsigned int finiteElementPolynomialOrder = dftParameters::finiteElementPolynomialOrder;
    unsigned int numberEigenValues = dftParameters::numberEigenValues;
    

    switch(finiteElementPolynomialOrder) {

    case 1:
      {
	dftClass<1> problemFEOrder1;
	problemFEOrder1.numEigenValues = numberEigenValues;
	problemFEOrder1.run();
	break;
      }

    case 2:
      {
	dftClass<2> problemFEOrder2;
	problemFEOrder2.numEigenValues = numberEigenValues;
	problemFEOrder2.run();
	break;
      }

    case 3:
      {
	dftClass<3> problemFEOrder3;
	problemFEOrder3.numEigenValues = numberEigenValues;
	problemFEOrder3.run();
	break;	
      }

    case 4:
      {
	dftClass<4> problemFEOrder4;
	problemFEOrder4.numEigenValues = numberEigenValues;
	problemFEOrder4.run();
	break;
      }

    case 5:
      {
	dftClass<5> problemFEOrder5;
	problemFEOrder5.numEigenValues = numberEigenValues;
	problemFEOrder5.run();
	break;
      }

    case 6:
      {
	dftClass<6> problemFEOrder6;
	problemFEOrder6.numEigenValues = numberEigenValues;
	problemFEOrder6.run();
	break;
      }

    case 7:
      {
	dftClass<7> problemFEOrder7;
	problemFEOrder7.numEigenValues = numberEigenValues;
	problemFEOrder7.run();
	break;
      }

    case 8:
      {
	dftClass<8> problemFEOrder8;
	problemFEOrder8.numEigenValues = numberEigenValues;
	problemFEOrder8.run();
	break;
      }

    case 9:
      {
	dftClass<9> problemFEOrder9;
	problemFEOrder9.numEigenValues = numberEigenValues;
	problemFEOrder9.run();
	break;
      }

    case 10:
      {
	dftClass<10> problemFEOrder10;
	problemFEOrder10.numEigenValues = numberEigenValues;
	problemFEOrder10.run();
	break;
      }

    case 11:
      {
	dftClass<11> problemFEOrder11;
	problemFEOrder11.numEigenValues = numberEigenValues;
	problemFEOrder11.run();
	break;
      }

    case 12:
      {
	dftClass<12> problemFEOrder12;
	problemFEOrder12.numEigenValues = numberEigenValues;
	problemFEOrder12.run();
	break;
      }

    }


  }
  return 0;
}
<|MERGE_RESOLUTION|>--- conflicted
+++ resolved
@@ -36,19 +36,6 @@
 #include <list>
 #include <iostream>
 #include <fstream>
-
-<<<<<<< HEAD
-unsigned int finiteElementPolynomialOrder,n_refinement_steps,numberEigenValues,xc_id, spinPolarized, nkx,nky,nkz, pseudoProjector;
-unsigned int chebyshevOrder,numPass,numSCFIterations,maxLinearSolverIterations, mixingHistory;
-
-double radiusAtomBall, domainSizeX, domainSizeY, domainSizeZ, mixingParameter, dkx, dky, dkz;
-double lowerEndWantedSpectrum,relLinearSolverTolerance,selfConsistentSolverTolerance,TVal, start_magnetization;
-
-bool isPseudopotential,periodicX,periodicY,periodicZ, useSymm, symmFromFile;
-std::string meshFileName,coordinatesFile,currentPath,latticeVectorsFile,kPointDataFile, symmDataFile;
-=======
-
->>>>>>> fa7ff1eb
 
 
 
@@ -304,57 +291,6 @@
 	  prm.parse_input(parameter_file);
 	  print_usage_message();
 
-<<<<<<< HEAD
-	  currentPath                   = prm.get("DFT PATH");
-	  currentPath.erase(std::remove(currentPath.begin(),currentPath.end(),'"'),currentPath.end());
-	  meshFileName                  = prm.get("MESH FILE");
-	  finiteElementPolynomialOrder  = prm.get_integer("FINITE ELEMENT POLYNOMIAL ORDER");
-	  n_refinement_steps            = prm.get_integer("NUMBER OF REFINEMENT STEPS");
-	  coordinatesFile               = prm.get("ATOMIC COORDINATES FILE");
-	  radiusAtomBall                = prm.get_double("RADIUS ATOM BALL");
-	  domainSizeX                   = prm.get_double("DOMAIN SIZE X");
-	  domainSizeY                   = prm.get_double("DOMAIN SIZE Y");
-	  domainSizeZ                   = prm.get_double("DOMAIN SIZE Z");
-	  innerDomainSize               = prm.get_double("INNER DOMAIN SIZE");
-	  outerBallRadius               = prm.get_double("OUTER BALL RADIUS");
-	  innerBallRadius               = prm.get_double("INNER BALL RADIUS");
-	  baseRefinementLevel           = prm.get_double("BASE REFINEMENT LEVEL");
-	  meshSizeOuterDomain           = prm.get_double("MESH SIZE OUTER DOMAIN");
-	  meshSizeInnerDomain           = prm.get_double("MESH SIZE INNER DOMAIN");
-	  meshSizeOuterBall             = prm.get_double("MESH SIZE OUTER BALL");
-	  meshSizeInnerBall             = prm.get_double("MESH SIZE INNER BALL");
-	  spinPolarized                 = prm.get_integer("SPIN POLARIZATION");
-	  start_magnetization           = prm.get_double("START MAGNETIZATION");
-	  periodicX                     = prm.get_bool("PERIODIC BOUNDARY CONDITION X");
-	  periodicY                     = prm.get_bool("PERIODIC BOUNDARY CONDITION Y");
-	  periodicZ                     = prm.get_bool("PERIODIC BOUNDARY CONDITION Z");
-	  latticeVectorsFile            = prm.get("LATTICE VECTORS FILE");
-	  kPointDataFile                = prm.get("kPOINT RULE FILE");
-	  symmFromFile                  = prm.get_bool("READ SYMMETRY FROM FILE");
-          symmDataFile                  = prm.get("SYMMETRY MATRIX FILE");
-          nkx				= prm.get_integer("BZ SAMPLING POINTS ALONG X");
-	  nky				= prm.get_integer("BZ SAMPLING POINTS ALONG Y");
-          nkz				= prm.get_integer("BZ SAMPLING POINTS ALONG Z");
-	  dkx				= prm.get_double("BZ SAMPLING SHIFT ALONG X");
-	  dky				= prm.get_double("BZ SAMPLING SHIFT ALONG Y");
-          dkz				= prm.get_double("BZ SAMPLING SHIFT ALONG Z");
-          useSymm 	                = prm.get_bool("USE GROUP SYMMETRY");
-	  isPseudopotential             = prm.get_bool("PSEUDOPOTENTIAL CALCULATION");
-	  pseudoProjector               = prm.get_integer("PSEUDOPOTENTIAL NONLOCAL PROJECTOR");
-	  xc_id                         = prm.get_integer("EXCHANGE CORRELATION TYPE");
-	  numberEigenValues             = prm.get_integer("NUMBER OF KOHN-SHAM WAVEFUNCTIONS");
-	  lowerEndWantedSpectrum        = prm.get_double("LOWER BOUND WANTED SPECTRUM");
-	  chebyshevOrder                = prm.get_integer("CHEBYSHEV POLYNOMIAL DEGREE");  
-	  numPass			= prm.get_integer("CHEBYSHEV FILTER PASSES");
-	  numSCFIterations              = prm.get_integer("SCF CONVERGENCE MAXIMUM ITERATIONS");
-	  selfConsistentSolverTolerance = prm.get_double("SCF CONVERGENCE TOLERANCE");
-	  mixingHistory                 = prm.get_integer("ANDERSON SCHEME MIXING HISTORY");
-	  mixingParameter               = prm.get_double("ANDERSON SCHEME MIXING PARAMETER");
-	  TVal                          = prm.get_double("TEMPERATURE");	
-	  maxLinearSolverIterations     = prm.get_integer("POISSON SOLVER CONVERGENCE MAXIMUM ITERATIONS");
-	  relLinearSolverTolerance      = prm.get_double("POISSON SOLVER CONVERGENCE TOLERANCE");
-	  
-=======
 	  dftParameters::currentPath                   = prm.get("DFT PATH");
 	  dftParameters::currentPath.erase(std::remove(dftParameters::currentPath.begin(),dftParameters::currentPath.end(),'"'),dftParameters::currentPath.end());
 	  dftParameters::meshFileName                  = prm.get("MESH FILE");
@@ -373,16 +309,29 @@
 	  dftParameters::meshSizeInnerDomain           = prm.get_double("MESH SIZE INNER DOMAIN");
 	  dftParameters::meshSizeOuterBall             = prm.get_double("MESH SIZE OUTER BALL");
 	  dftParameters::meshSizeInnerBall             = prm.get_double("MESH SIZE INNER BALL");
+	  dftParameters::spinPolarized                 = prm.get_integer("SPIN POLARIZATION");
+	  dftParameters::start_magnetization           = prm.get_double("START MAGNETIZATION");
 	  dftParameters::periodicX                     = prm.get_bool("PERIODIC BOUNDARY CONDITION X");
 	  dftParameters::periodicY                     = prm.get_bool("PERIODIC BOUNDARY CONDITION Y");
 	  dftParameters::periodicZ                     = prm.get_bool("PERIODIC BOUNDARY CONDITION Z");
 	  dftParameters::latticeVectorsFile            = prm.get("LATTICE VECTORS FILE");
 	  dftParameters::kPointDataFile                = prm.get("kPOINT RULE FILE");
+	  dftParameters::symmFromFile                  = prm.get_bool("READ SYMMETRY FROM FILE");
+          dftParameters::symmDataFile                  = prm.get("SYMMETRY MATRIX FILE");
+          dftParameters::nkx				= prm.get_integer("BZ SAMPLING POINTS ALONG X");
+	  dftParameters::nky				= prm.get_integer("BZ SAMPLING POINTS ALONG Y");
+          dftParameters::nkz				= prm.get_integer("BZ SAMPLING POINTS ALONG Z");
+	  dftParameters::dkx				= prm.get_double("BZ SAMPLING SHIFT ALONG X");
+	  dftParameters::dky				= prm.get_double("BZ SAMPLING SHIFT ALONG Y");
+          dftParameters::dkz				= prm.get_double("BZ SAMPLING SHIFT ALONG Z");
+          dftParameters::useSymm 	                = prm.get_bool("USE GROUP SYMMETRY");
 	  dftParameters::isPseudopotential             = prm.get_bool("PSEUDOPOTENTIAL CALCULATION");
+	  dftParameters::pseudoProjector               = prm.get_integer("PSEUDOPOTENTIAL NONLOCAL PROJECTOR");
 	  dftParameters::xc_id                         = prm.get_integer("EXCHANGE CORRELATION TYPE");
 	  dftParameters::numberEigenValues             = prm.get_integer("NUMBER OF KOHN-SHAM WAVEFUNCTIONS");
 	  dftParameters::lowerEndWantedSpectrum        = prm.get_double("LOWER BOUND WANTED SPECTRUM");
 	  dftParameters::chebyshevOrder                = prm.get_integer("CHEBYSHEV POLYNOMIAL DEGREE");  
+	  dftParameters::numPass			= prm.get_integer("CHEBYSHEV FILTER PASSES");
 	  dftParameters::numSCFIterations              = prm.get_integer("SCF CONVERGENCE MAXIMUM ITERATIONS");
 	  dftParameters::selfConsistentSolverTolerance = prm.get_double("SCF CONVERGENCE TOLERANCE");
 	  dftParameters::mixingHistory                 = prm.get_integer("ANDERSON SCHEME MIXING HISTORY");
@@ -390,7 +339,7 @@
 	  dftParameters::TVal                          = prm.get_double("TEMPERATURE");	
 	  dftParameters::maxLinearSolverIterations     = prm.get_integer("POISSON SOLVER CONVERGENCE MAXIMUM ITERATIONS");
 	  dftParameters::relLinearSolverTolerance      = prm.get_double("POISSON SOLVER CONVERGENCE TOLERANCE");
->>>>>>> fa7ff1eb
+
 	}
 
     }//end of while loop
