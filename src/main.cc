// ---------------------------------------------------------------------
//
// Copyright (c) 2017 The Regents of the University of Michigan and DFT-FE authors.
//
// This file is part of the DFT-FE code.
//
// The DFT-FE code is free software; you can use it, redistribute
// it, and/or modify it under the terms of the GNU Lesser General
// Public License as published by the Free Software Foundation; either
// version 2.1 of the License, or (at your option) any later version.
// The full text of the license can be found in the file LICENSE at
// the top level of the DFT-FE distribution.
//
// ---------------------------------------------------------------------
//
// @author Phani Motamarri (2017)
//

//
//deal.II header
//
#include <deal.II/base/data_out_base.h>
#include <deal.II/base/parameter_handler.h>
//SPG header
#include "../../softwares/spglib/include/spglib.h"
//
//dft header
//
#include "../include/constants.h"
#include "../include/dft.h"


//
//C++ headers
//
#include <list>
#include <iostream>
#include <fstream>



using namespace dealii;
ParameterHandler prm;

void
print_usage_message ()
{
  static const char *message
    =
    "Usage:\n"
    "./dftRun parameterfile.prm (OR) mpirun -np nProcs ./dftRun parameterfile.prm\n"
    "\n";
  //parallel message stream
  if(Utilities::MPI::this_mpi_process(MPI_COMM_WORLD)== 0)
    {
      std::cout << message;
      prm.print_parameters (std::cout, ParameterHandler::Text);
    }
}


void declare_parameters()
{

  prm.declare_entry("OPTIMIZED MODE", "true",
		    Patterns::Bool(),
		    "Flag to control optimized/debug modes");

  prm.declare_entry("DFT PATH", "",
		    Patterns::Anything(),
		    "Path specifying the location of the build directory");

  prm.declare_entry("MESH FILE", "",
		    Patterns::Anything(),
		    "Finite-element mesh file to be used for the given problem");
    
  prm.declare_entry("DOMAIN SIZE X", "0.0",
		    Patterns::Double(),
		    "Size of the domain along 1-direction");

  prm.declare_entry("DOMAIN SIZE Y", "0.0",
		    Patterns::Double(),
		    "Size of the domain along 2-direction");

  prm.declare_entry("DOMAIN SIZE Z", "0.0",
		    Patterns::Double(),
		    "Size of the domain along 3-direction");

  prm.declare_entry("INNER DOMAIN SIZE X","0.0",
		    Patterns::Double(),
		    "Inner Domain Size along 1-direction");
  
  prm.declare_entry("INNER DOMAIN SIZE Y","0.0",
		    Patterns::Double(),
		    "Inner Domain Size along 2-direction");

  prm.declare_entry("INNER DOMAIN SIZE Z","0.0",
		    Patterns::Double(),
		    "Inner Domain Size along 3-direction");

  
  prm.declare_entry("MESH SIZE OUTER DOMAIN", "0.0",
		    Patterns::Double(),
		     "Outer Domain Mesh Size");

  prm.declare_entry("MESH SIZE INNER DOMAIN", "0.0",
		    Patterns::Double(),
		     "Inner Domain Mesh Size");

  prm.declare_entry("MESH SIZE INNER BALL", "0.0",
		    Patterns::Double(),
		     "Inner Ball Mesh Size");
 

  prm.declare_entry("ATOMIC COORDINATES FILE", "",
		    Patterns::Anything(),
		    "File specifying the coordinates of the atoms in the given material system");

  prm.declare_entry("LATTICE VECTORS FILE", "",
		    Patterns::Anything(),
		    "File specifying the lattice vectors associated with the unit-cell");

  prm.declare_entry("kPOINT RULE FILE", "",
		    Patterns::Anything(),
		    "File specifying the k-Point quadrature rule to sample Brillouin zone");
  prm.declare_entry("READ SYMMETRY FROM FILE", "false",
		    Patterns::Bool(),
		    "Flag to control whether to read symmetries supplied by user");
  prm.declare_entry("SYMMETRY MATRIX FILE", "",
		    Patterns::Anything(),
		    "File specifying the symmetry matrices for obtaining the irreducible BZ");
  prm.declare_entry("BZ SAMPLING POINTS ALONG X", "2",
		    Patterns::Integer(1,100),
		    "Number of Monkhorts-Pack grid points to be used along X direction for BZ sampling");
  prm.declare_entry("BZ SAMPLING POINTS ALONG Y", "2",
		    Patterns::Integer(1,100),
		    "Number of Monkhorts-Pack grid points to be used along Y direction for BZ sampling");
  prm.declare_entry("BZ SAMPLING POINTS ALONG Z", "2",
		    Patterns::Integer(1,100),
		    "Number of Monkhorts-Pack grid points to be used along Z direction for BZ sampling");
  prm.declare_entry("BZ SAMPLING SHIFT ALONG X", "0.0",
		    Patterns::Double(0.0,1.0),
		    "Fractional shifting to be used along X direction for BZ sampling");
  prm.declare_entry("BZ SAMPLING SHIFT ALONG Y", "0.0",
		    Patterns::Double(0.0,1.0),
		    "Fractional shifting to be used along Y direction for BZ sampling");
  prm.declare_entry("BZ SAMPLING SHIFT ALONG Z", "0.0",
		    Patterns::Double(0.0,1.0),
		    "Fractional shifting to be used along Z direction for BZ sampling");
  prm.declare_entry("USE GROUP SYMMETRY", "true",
		    Patterns::Bool(),
		    "Flag to control usage of space group symmetries (only for periodic calculation)");

  prm.declare_entry("FINITE ELEMENT POLYNOMIAL ORDER", "2",
		    Patterns::Integer(1,12),
		    "The degree of the finite-element interpolating polynomial");


  prm.declare_entry("RADIUS ATOM BALL", "3.0",
		    Patterns::Double(),
		    "The radius of the ball around an atom on which self-potential of the associated nuclear charge is solved");

  prm.declare_entry("DOMAIN SIZE X", "0.0",
		    Patterns::Double(),
		    "Size of the domain in X-direction");

  prm.declare_entry("DOMAIN SIZE Y", "0.0",
		    Patterns::Double(),
		    "Size of the domain in Y-direction");

  prm.declare_entry("DOMAIN SIZE Z", "0.0",
		    Patterns::Double(),
		    "Size of the domain in Z-direction");

  prm.declare_entry("SPIN POLARIZATION", "0",
		    Patterns::Integer(0,1),
		    "Is spin polarization to be included?");

  prm.declare_entry("START MAGNETIZATION", "0.0",
		     Patterns::Double(),
		    "Magnetization to start with");
  
  prm.declare_entry("PERIODIC BOUNDARY CONDITION X", "false",
		    Patterns::Bool(),
		    "Periodicity in X-direction");

  prm.declare_entry("PERIODIC BOUNDARY CONDITION Y", "false",
		    Patterns::Bool(),
		    "Periodicity in Y-direction");

  prm.declare_entry("PERIODIC BOUNDARY CONDITION Z", "false",
		    Patterns::Bool(),
		    "Periodicity in Z-direction");

  prm.declare_entry("PSEUDOPOTENTIAL CALCULATION", "false",
		    Patterns::Bool(),
		    "Boolean Parameter specifying whether pseudopotential DFT calculation needs to be performed"); 

  prm.declare_entry("PSEUDOPOTENTIAL NONLOCAL PROJECTOR", "1",
		    Patterns::Integer(1,2),
		    "Type of nonlocal projector to be used: 1 for KB, 2 for ONCV, default is KB"); 

  prm.declare_entry("EXCHANGE CORRELATION TYPE", "1",
		    Patterns::Integer(1,4),
		    "Parameter specifying the type of exchange-correlation to be used");

  prm.declare_entry("NUMBER OF REFINEMENT STEPS", "4",
<<<<<<< HEAD
		    Patterns::Integer(1,10),
=======
		    Patterns::Integer(1,8),
>>>>>>> 2f824516
		    "Number of refinement steps to be used");

  prm.declare_entry("LOWER BOUND WANTED SPECTRUM", "-10.0",
		    Patterns::Double(),
		    "The lower bound of the wanted eigen spectrum");
  
  prm.declare_entry("CHEBYSHEV POLYNOMIAL DEGREE", "0",
		    Patterns::Integer(),
		    "The degree of the Chebyshev polynomial to be employed for filtering out the unwanted spectrum (Default value is used when the input parameter value is 0");

  prm.declare_entry("CHEBYSHEV FILTER PASSES", "1",
		    Patterns::Integer(),
		    "The number of the Chebyshev filter passes per SCF  (Default value is used when the input parameter is not specified");

  prm.declare_entry("NUMBER OF KOHN-SHAM WAVEFUNCTIONS", "10",
		    Patterns::Integer(),
		    "Number of Kohn-Sham wavefunctions to be computed");

  prm.declare_entry("TEMPERATURE", "500.0",
		    Patterns::Double(),
		    "Fermi-Dirac smearing temperature");

  prm.declare_entry("SCF CONVERGENCE MAXIMUM ITERATIONS", "50",
		    Patterns::Integer(),
		    "Maximum number of iterations to be allowed for SCF convergence");
  
  prm.declare_entry("SCF CONVERGENCE TOLERANCE", "1e-08",
		    Patterns::Double(),
		    "SCF iterations stopping tolerance in terms of electron-density difference between two successive iterations");

  prm.declare_entry("ANDERSON SCHEME MIXING HISTORY", "70",
		    Patterns::Integer(),
		    "Number of SCF iterations to be considered for mixing the electron-density");

  prm.declare_entry("ANDERSON SCHEME MIXING PARAMETER", "0.5",
		    Patterns::Double(0.0,1.0),
		    "Mixing parameter to be used in Anderson scheme");

  prm.declare_entry("POISSON SOLVER CONVERGENCE MAXIMUM ITERATIONS", "5000",
		    Patterns::Integer(),
		    "Maximum number of iterations to be allowed for Poisson problem convergence");
  
  prm.declare_entry("POISSON SOLVER CONVERGENCE TOLERANCE", "1e-12",
		    Patterns::Double(),
		    "Relative tolerance as stopping criterion for Poisson problem convergence");
}

void parse_command_line(const int argc,
			char *const *argv)
{
  if(argc < 2)
    {
      print_usage_message();
      exit(1);
    }

  std::list<std::string> args;
  for (int i=1; i<argc; ++i)
    args.push_back (argv[i]);

  while(args.size())
    {
      if (args.front() == std::string("-p"))
	{
	  if (args.size() == 1)
	    {
	      std::cerr << "Error: flag '-p' must be followed by the "
			<< "name of a parameter file."
			<< std::endl;
	      print_usage_message ();
	      exit (1);
	    }
	  args.pop_front();
	  const std::string parameter_file = args.front();
	  args.pop_front();
	  prm.parse_input(parameter_file);
	  print_usage_message();

	  dftParameters::currentPath                   = prm.get("DFT PATH");
	  dftParameters::currentPath.erase(std::remove(dftParameters::currentPath.begin(),dftParameters::currentPath.end(),'"'),dftParameters::currentPath.end());
	  dftParameters::meshFileName                  = prm.get("MESH FILE");
	  dftParameters::finiteElementPolynomialOrder  = prm.get_integer("FINITE ELEMENT POLYNOMIAL ORDER");
	  dftParameters::n_refinement_steps            = prm.get_integer("NUMBER OF REFINEMENT STEPS");
	  dftParameters::coordinatesFile               = prm.get("ATOMIC COORDINATES FILE");
	  dftParameters::radiusAtomBall                = prm.get_double("RADIUS ATOM BALL");
	  dftParameters::domainSizeX                   = prm.get_double("DOMAIN SIZE X");
	  dftParameters::domainSizeY                   = prm.get_double("DOMAIN SIZE Y");
	  dftParameters::domainSizeZ                   = prm.get_double("DOMAIN SIZE Z");
	  dftParameters::innerDomainSizeX               = prm.get_double("INNER DOMAIN SIZE X");
	  dftParameters::innerDomainSizeY               = prm.get_double("INNER DOMAIN SIZE Y");
	  dftParameters::innerDomainSizeZ               = prm.get_double("INNER DOMAIN SIZE Z");
	  dftParameters::meshSizeOuterDomain           = prm.get_double("MESH SIZE OUTER DOMAIN");
	  dftParameters::meshSizeInnerDomain           = prm.get_double("MESH SIZE INNER DOMAIN");
	  dftParameters::meshSizeInnerBall             = prm.get_double("MESH SIZE INNER BALL");
	  dftParameters::spinPolarized                 = prm.get_integer("SPIN POLARIZATION");
	  dftParameters::start_magnetization           = prm.get_double("START MAGNETIZATION");
	  dftParameters::periodicX                     = prm.get_bool("PERIODIC BOUNDARY CONDITION X");
	  dftParameters::periodicY                     = prm.get_bool("PERIODIC BOUNDARY CONDITION Y");
	  dftParameters::periodicZ                     = prm.get_bool("PERIODIC BOUNDARY CONDITION Z");
	  dftParameters::latticeVectorsFile            = prm.get("LATTICE VECTORS FILE");
	  dftParameters::kPointDataFile                = prm.get("kPOINT RULE FILE");
	  dftParameters::symmFromFile                  = prm.get_bool("READ SYMMETRY FROM FILE");
          dftParameters::symmDataFile                  = prm.get("SYMMETRY MATRIX FILE");
          dftParameters::nkx				= prm.get_integer("BZ SAMPLING POINTS ALONG X");
	  dftParameters::nky				= prm.get_integer("BZ SAMPLING POINTS ALONG Y");
          dftParameters::nkz				= prm.get_integer("BZ SAMPLING POINTS ALONG Z");
	  dftParameters::dkx				= prm.get_double("BZ SAMPLING SHIFT ALONG X");
	  dftParameters::dky				= prm.get_double("BZ SAMPLING SHIFT ALONG Y");
          dftParameters::dkz				= prm.get_double("BZ SAMPLING SHIFT ALONG Z");
          dftParameters::useSymm 	                = prm.get_bool("USE GROUP SYMMETRY");
	  dftParameters::isPseudopotential             = prm.get_bool("PSEUDOPOTENTIAL CALCULATION");
	  dftParameters::pseudoProjector               = prm.get_integer("PSEUDOPOTENTIAL NONLOCAL PROJECTOR");
	  dftParameters::xc_id                         = prm.get_integer("EXCHANGE CORRELATION TYPE");
	  dftParameters::numberEigenValues             = prm.get_integer("NUMBER OF KOHN-SHAM WAVEFUNCTIONS");
	  dftParameters::lowerEndWantedSpectrum        = prm.get_double("LOWER BOUND WANTED SPECTRUM");
	  dftParameters::chebyshevOrder                = prm.get_integer("CHEBYSHEV POLYNOMIAL DEGREE");  
	  dftParameters::numPass			= prm.get_integer("CHEBYSHEV FILTER PASSES");
	  dftParameters::numSCFIterations              = prm.get_integer("SCF CONVERGENCE MAXIMUM ITERATIONS");
	  dftParameters::selfConsistentSolverTolerance = prm.get_double("SCF CONVERGENCE TOLERANCE");
	  dftParameters::mixingHistory                 = prm.get_integer("ANDERSON SCHEME MIXING HISTORY");
	  dftParameters::mixingParameter               = prm.get_double("ANDERSON SCHEME MIXING PARAMETER");
	  dftParameters::TVal                          = prm.get_double("TEMPERATURE");	
	  dftParameters::maxLinearSolverIterations     = prm.get_integer("POISSON SOLVER CONVERGENCE MAXIMUM ITERATIONS");
	  dftParameters::relLinearSolverTolerance      = prm.get_double("POISSON SOLVER CONVERGENCE TOLERANCE");

	}

    }//end of while loop

}//end of function



int main (int argc, char *argv[])
{
  Utilities::MPI::MPI_InitFinalize mpi_initialization (argc, argv);
  try
    {
      declare_parameters ();
      parse_command_line(argc,argv);
    }
  catch (std::exception &exc)
    {
      std::cerr << std::endl << std::endl
                << "----------------------------------------------------"
                << std::endl;
      std::cerr << "Exception on processing: " << std::endl
                << exc.what() << std::endl
                << "Aborting!" << std::endl
                << "----------------------------------------------------"
                << std::endl;
      return 1;
    }
  catch (...)
    {
      std::cerr << std::endl << std::endl
                << "----------------------------------------------------"
                << std::endl;
      std::cerr << "Unknown exception!" << std::endl
                << "Aborting!" << std::endl
                << "----------------------------------------------------"
                << std::endl;
      return 1;
    };
  deallog.depth_console(0);
  {
    //
    // set stdout precision
    //
    std::cout << std::scientific << std::setprecision(18);

    unsigned int finiteElementPolynomialOrder = dftParameters::finiteElementPolynomialOrder;
    unsigned int numberEigenValues = dftParameters::numberEigenValues;
    

    switch(finiteElementPolynomialOrder) {

    case 1:
      {
	dftClass<1> problemFEOrder1;
	problemFEOrder1.numEigenValues = numberEigenValues;
	problemFEOrder1.run();
	break;
      }

    case 2:
      {
	dftClass<2> problemFEOrder2;
	problemFEOrder2.numEigenValues = numberEigenValues;
	problemFEOrder2.run();
	break;
      }

    case 3:
      {
	dftClass<3> problemFEOrder3;
	problemFEOrder3.numEigenValues = numberEigenValues;
	problemFEOrder3.run();
	break;	
      }

    case 4:
      {
	dftClass<4> problemFEOrder4;
	problemFEOrder4.numEigenValues = numberEigenValues;
	problemFEOrder4.run();
	break;
      }

    case 5:
      {
	dftClass<5> problemFEOrder5;
	problemFEOrder5.numEigenValues = numberEigenValues;
	problemFEOrder5.run();
	break;
      }

    case 6:
      {
	dftClass<6> problemFEOrder6;
	problemFEOrder6.numEigenValues = numberEigenValues;
	problemFEOrder6.run();
	break;
      }

    case 7:
      {
	dftClass<7> problemFEOrder7;
	problemFEOrder7.numEigenValues = numberEigenValues;
	problemFEOrder7.run();
	break;
      }

    case 8:
      {
	dftClass<8> problemFEOrder8;
	problemFEOrder8.numEigenValues = numberEigenValues;
	problemFEOrder8.run();
	break;
      }

    case 9:
      {
	dftClass<9> problemFEOrder9;
	problemFEOrder9.numEigenValues = numberEigenValues;
	problemFEOrder9.run();
	break;
      }

    case 10:
      {
	dftClass<10> problemFEOrder10;
	problemFEOrder10.numEigenValues = numberEigenValues;
	problemFEOrder10.run();
	break;
      }

    case 11:
      {
	dftClass<11> problemFEOrder11;
	problemFEOrder11.numEigenValues = numberEigenValues;
	problemFEOrder11.run();
	break;
      }

    case 12:
      {
	dftClass<12> problemFEOrder12;
	problemFEOrder12.numEigenValues = numberEigenValues;
	problemFEOrder12.run();
	break;
      }

    }


  }
  return 0;
}
<|MERGE_RESOLUTION|>--- conflicted
+++ resolved
@@ -205,11 +205,7 @@
 		    "Parameter specifying the type of exchange-correlation to be used");
 
   prm.declare_entry("NUMBER OF REFINEMENT STEPS", "4",
-<<<<<<< HEAD
 		    Patterns::Integer(1,10),
-=======
-		    Patterns::Integer(1,8),
->>>>>>> 2f824516
 		    "Number of refinement steps to be used");
 
   prm.declare_entry("LOWER BOUND WANTED SPECTRUM", "-10.0",
