// ---------------------------------------------------------------------
//
// Copyright (c) 2017 The Regents of the University of Michigan and DFT-FE authors.
//
// This file is part of the DFT-FE code.
//
// The DFT-FE code is free software; you can use it, redistribute
// it, and/or modify it under the terms of the GNU Lesser General
// Public License as published by the Free Software Foundation; either
// version 2.1 of the License, or (at your option) any later version.
// The full text of the license can be found in the file LICENSE at
// the top level of the DFT-FE distribution.
//
// ---------------------------------------------------------------------
//
// @author Phani Motamarri (2017)
//

//
//deal.II header
//
#include <deal.II/base/data_out_base.h>
#include <deal.II/base/parameter_handler.h>
//SPG header
#include "../../softwares/spglib/include/spglib.h"
//
//dft header
//
#include "../include/constants.h"
#include "../include/dft.h"


//
//C++ headers
//
#include <list>
#include <iostream>
#include <fstream>



using namespace dealii;
ParameterHandler prm;

void
print_usage_message ()
{
  static const char *message
    =
    "Usage:\n"
    "./dftRun parameterfile.prm (OR) mpirun -np nProcs ./dftRun parameterfile.prm\n"
    "\n";
  //parallel message stream
  if(Utilities::MPI::this_mpi_process(MPI_COMM_WORLD)== 0)
    {
      std::cout << message;
      prm.print_parameters (std::cout, ParameterHandler::Text);
    }
}


void declare_parameters()
{

  prm.declare_entry("OPTIMIZED MODE", "true",
		    Patterns::Bool(),
		    "Flag to control optimized/debug modes");

  prm.declare_entry("DFT PATH", "",
		    Patterns::Anything(),
		    "Path specifying the location of the build directory");

  prm.declare_entry("MESH FILE", "",
		    Patterns::Anything(),
		    "Finite-element mesh file to be used for the given problem");
    
  prm.declare_entry("DOMAIN SIZE X", "0.0",
		    Patterns::Double(),
		    "Size of the domain along 1-direction");

  prm.declare_entry("DOMAIN SIZE Y", "0.0",
		    Patterns::Double(),
		    "Size of the domain along 2-direction");

  prm.declare_entry("DOMAIN SIZE Z", "0.0",
		    Patterns::Double(),
		    "Size of the domain along 3-direction");

  prm.declare_entry("INNER DOMAIN SIZE X","0.0",
		    Patterns::Double(),
		    "Inner Domain Size along 1-direction");
  
  prm.declare_entry("INNER DOMAIN SIZE Y","0.0",
		    Patterns::Double(),
		    "Inner Domain Size along 2-direction");

  prm.declare_entry("INNER DOMAIN SIZE Z","0.0",
		    Patterns::Double(),
		    "Inner Domain Size along 3-direction");

  
  prm.declare_entry("OUTER ATOM BALL RADIUS","0.0",
		    Patterns::Double(),
		     "Radius of outer ball enclosing atom");
  
  prm.declare_entry("MESH SIZE OUTER DOMAIN", "0.0",
		    Patterns::Double(),
		     "Outer Domain Mesh Size");

  prm.declare_entry("MESH SIZE INNER DOMAIN", "0.0",
		    Patterns::Double(),
		     "Inner Domain Mesh Size");

  prm.declare_entry("MESH SIZE NEAR ATOM", "0.0",
		    Patterns::Double(),
		     "Mesh Size near atom");

  prm.declare_entry("MESH SIZE OUTER ATOM BALL", "0.0",
		    Patterns::Double(),
		     "Mesh Size in a ball around atom");
 

  prm.declare_entry("ATOMIC COORDINATES FILE", "",
		    Patterns::Anything(),
		    "File specifying the coordinates of the atoms in the given material system");

  prm.declare_entry("LATTICE VECTORS FILE", "",
		    Patterns::Anything(),
		    "File specifying the lattice vectors associated with the unit-cell");

  prm.declare_entry("kPOINT RULE FILE", "",
		    Patterns::Anything(),
		    "File specifying the k-Point quadrature rule to sample Brillouin zone");
  prm.declare_entry("READ SYMMETRY FROM FILE", "false",
		    Patterns::Bool(),
		    "Flag to control whether to read symmetries supplied by user");
  prm.declare_entry("SYMMETRY MATRIX FILE", "",
		    Patterns::Anything(),
		    "File specifying the symmetry matrices for obtaining the irreducible BZ");
  prm.declare_entry("BZ SAMPLING POINTS ALONG X", "2",
		    Patterns::Integer(1,100),
		    "Number of Monkhorts-Pack grid points to be used along X direction for BZ sampling");
  prm.declare_entry("BZ SAMPLING POINTS ALONG Y", "2",
		    Patterns::Integer(1,100),
		    "Number of Monkhorts-Pack grid points to be used along Y direction for BZ sampling");
  prm.declare_entry("BZ SAMPLING POINTS ALONG Z", "2",
		    Patterns::Integer(1,100),
		    "Number of Monkhorts-Pack grid points to be used along Z direction for BZ sampling");
  prm.declare_entry("BZ SAMPLING SHIFT ALONG X", "0.0",
		    Patterns::Double(0.0,1.0),
		    "Fractional shifting to be used along X direction for BZ sampling");
  prm.declare_entry("BZ SAMPLING SHIFT ALONG Y", "0.0",
		    Patterns::Double(0.0,1.0),
		    "Fractional shifting to be used along Y direction for BZ sampling");
  prm.declare_entry("BZ SAMPLING SHIFT ALONG Z", "0.0",
		    Patterns::Double(0.0,1.0),
		    "Fractional shifting to be used along Z direction for BZ sampling");
  prm.declare_entry("USE GROUP SYMMETRY", "true",
		    Patterns::Bool(),
		    "Flag to control usage of space group symmetries (only for periodic calculation)");

  prm.declare_entry("FINITE ELEMENT POLYNOMIAL ORDER", "2",
		    Patterns::Integer(1,12),
		    "The degree of the finite-element interpolating polynomial");


  prm.declare_entry("SELF POTENTIAL ATOM BALL RADIUS", "3.0",
		    Patterns::Double(),
		    "The radius of the ball around an atom on which self-potential of the associated nuclear charge is solved");

  prm.declare_entry("DOMAIN SIZE X", "0.0",
		    Patterns::Double(),
		    "Size of the domain in X-direction");

  prm.declare_entry("DOMAIN SIZE Y", "0.0",
		    Patterns::Double(),
		    "Size of the domain in Y-direction");

  prm.declare_entry("DOMAIN SIZE Z", "0.0",
		    Patterns::Double(),
		    "Size of the domain in Z-direction");

  prm.declare_entry("SPIN POLARIZATION", "0",
		    Patterns::Integer(0,1),
		    "Is spin polarization to be included?");

  prm.declare_entry("START MAGNETIZATION", "0.0",
		     Patterns::Double(),
		    "Magnetization to start with");
  
  prm.declare_entry("PERIODIC BOUNDARY CONDITION X", "false",
		    Patterns::Bool(),
		    "Periodicity in X-direction");

  prm.declare_entry("PERIODIC BOUNDARY CONDITION Y", "false",
		    Patterns::Bool(),
		    "Periodicity in Y-direction");

  prm.declare_entry("PERIODIC BOUNDARY CONDITION Z", "false",
		    Patterns::Bool(),
		    "Periodicity in Z-direction");

  prm.declare_entry("PSEUDOPOTENTIAL CALCULATION", "false",
		    Patterns::Bool(),
		    "Boolean Parameter specifying whether pseudopotential DFT calculation needs to be performed"); 

  prm.declare_entry("PSEUDOPOTENTIAL NONLOCAL PROJECTOR", "1",
		    Patterns::Integer(1,2),
		    "Type of nonlocal projector to be used: 1 for KB, 2 for ONCV, default is KB"); 

  prm.declare_entry("EXCHANGE CORRELATION TYPE", "1",
		    Patterns::Integer(1,4),
		    "Parameter specifying the type of exchange-correlation to be used");

  prm.declare_entry("NUMBER OF REFINEMENT STEPS", "4",
		    Patterns::Integer(1,10),
		    "Number of refinement steps to be used");

  prm.declare_entry("LOWER BOUND WANTED SPECTRUM", "-10.0",
		    Patterns::Double(),
		    "The lower bound of the wanted eigen spectrum");
  
  prm.declare_entry("CHEBYSHEV POLYNOMIAL DEGREE", "0",
		    Patterns::Integer(),
		    "The degree of the Chebyshev polynomial to be employed for filtering out the unwanted spectrum (Default value is used when the input parameter value is 0");

  prm.declare_entry("CHEBYSHEV FILTER PASSES", "1",
		    Patterns::Integer(),
		    "The number of the Chebyshev filter passes per SCF  (Default value is used when the input parameter is not specified");

  prm.declare_entry("NUMBER OF KOHN-SHAM WAVEFUNCTIONS", "10",
		    Patterns::Integer(),
		    "Number of Kohn-Sham wavefunctions to be computed");

  prm.declare_entry("TEMPERATURE", "500.0",
		    Patterns::Double(),
		    "Fermi-Dirac smearing temperature");

  prm.declare_entry("SCF CONVERGENCE MAXIMUM ITERATIONS", "50",
		    Patterns::Integer(),
		    "Maximum number of iterations to be allowed for SCF convergence");
  
  prm.declare_entry("SCF CONVERGENCE TOLERANCE", "1e-08",
		    Patterns::Double(),
		    "SCF iterations stopping tolerance in terms of electron-density difference between two successive iterations");

  prm.declare_entry("ANDERSON SCHEME MIXING HISTORY", "70",
		    Patterns::Integer(),
		    "Number of SCF iterations to be considered for mixing the electron-density");

  prm.declare_entry("ANDERSON SCHEME MIXING PARAMETER", "0.5",
		    Patterns::Double(0.0,1.0),
		    "Mixing parameter to be used in Anderson scheme");

  prm.declare_entry("POISSON SOLVER CONVERGENCE MAXIMUM ITERATIONS", "5000",
		    Patterns::Integer(),
		    "Maximum number of iterations to be allowed for Poisson problem convergence");
  
  prm.declare_entry("POISSON SOLVER CONVERGENCE TOLERANCE", "1e-12",
		    Patterns::Double(),
		    "Relative tolerance as stopping criterion for Poisson problem convergence");
}

void parse_command_line(const int argc,
			char *const *argv)
{
  if(argc < 2)
    {
      print_usage_message();
      exit(1);
    }

  std::list<std::string> args;
  for (int i=1; i<argc; ++i)
    args.push_back (argv[i]);

  while(args.size())
    {
      if (args.front() == std::string("-p"))
	{
	  if (args.size() == 1)
	    {
	      std::cerr << "Error: flag '-p' must be followed by the "
			<< "name of a parameter file."
			<< std::endl;
	      print_usage_message ();
	      exit (1);
	    }
	  args.pop_front();
	  const std::string parameter_file = args.front();
	  args.pop_front();
	  prm.parse_input(parameter_file);
	  print_usage_message();

	  dftParameters::currentPath                   = prm.get("DFT PATH");
	  dftParameters::currentPath.erase(std::remove(dftParameters::currentPath.begin(),dftParameters::currentPath.end(),'"'),dftParameters::currentPath.end());
	  dftParameters::meshFileName                  = prm.get("MESH FILE");
	  dftParameters::finiteElementPolynomialOrder  = prm.get_integer("FINITE ELEMENT POLYNOMIAL ORDER");
	  dftParameters::n_refinement_steps            = prm.get_integer("NUMBER OF REFINEMENT STEPS");
	  dftParameters::coordinatesFile               = prm.get("ATOMIC COORDINATES FILE");
	  dftParameters::radiusAtomBall                = prm.get_double("SELF POTENTIAL ATOM BALL RADIUS");
	  dftParameters::domainSizeX                   = prm.get_double("DOMAIN SIZE X");
	  dftParameters::domainSizeY                   = prm.get_double("DOMAIN SIZE Y");
	  dftParameters::domainSizeZ                   = prm.get_double("DOMAIN SIZE Z");
	  dftParameters::innerDomainSizeX              = prm.get_double("INNER DOMAIN SIZE X");
	  dftParameters::innerDomainSizeY              = prm.get_double("INNER DOMAIN SIZE Y");
	  dftParameters::innerDomainSizeZ              = prm.get_double("INNER DOMAIN SIZE Z");
	  dftParameters::outerAtomBallRadius           = prm.get_double("OUTER ATOM BALL RADIUS");
	  dftParameters::meshSizeOuterDomain           = prm.get_double("MESH SIZE OUTER DOMAIN");
	  dftParameters::meshSizeInnerDomain           = prm.get_double("MESH SIZE INNER DOMAIN");
<<<<<<< HEAD
	  dftParameters::meshSizeInnerBall             = prm.get_double("MESH SIZE INNER BALL");
	  dftParameters::spinPolarized                 = prm.get_integer("SPIN POLARIZATION");
	  dftParameters::start_magnetization           = prm.get_double("START MAGNETIZATION");
=======
	  dftParameters::meshSizeInnerBall             = prm.get_double("MESH SIZE NEAR ATOM");
	  dftParameters::meshSizeOuterBall             = prm.get_double("MESH SIZE OUTER ATOM BALL");
>>>>>>> 2a933ba2
	  dftParameters::periodicX                     = prm.get_bool("PERIODIC BOUNDARY CONDITION X");
	  dftParameters::periodicY                     = prm.get_bool("PERIODIC BOUNDARY CONDITION Y");
	  dftParameters::periodicZ                     = prm.get_bool("PERIODIC BOUNDARY CONDITION Z");
	  dftParameters::latticeVectorsFile            = prm.get("LATTICE VECTORS FILE");
	  dftParameters::kPointDataFile                = prm.get("kPOINT RULE FILE");
	  dftParameters::symmFromFile                  = prm.get_bool("READ SYMMETRY FROM FILE");
          dftParameters::symmDataFile                  = prm.get("SYMMETRY MATRIX FILE");
          dftParameters::nkx				= prm.get_integer("BZ SAMPLING POINTS ALONG X");
	  dftParameters::nky				= prm.get_integer("BZ SAMPLING POINTS ALONG Y");
          dftParameters::nkz				= prm.get_integer("BZ SAMPLING POINTS ALONG Z");
	  dftParameters::dkx				= prm.get_double("BZ SAMPLING SHIFT ALONG X");
	  dftParameters::dky				= prm.get_double("BZ SAMPLING SHIFT ALONG Y");
          dftParameters::dkz				= prm.get_double("BZ SAMPLING SHIFT ALONG Z");
          dftParameters::useSymm 	                = prm.get_bool("USE GROUP SYMMETRY");
	  dftParameters::isPseudopotential             = prm.get_bool("PSEUDOPOTENTIAL CALCULATION");
	  dftParameters::pseudoProjector               = prm.get_integer("PSEUDOPOTENTIAL NONLOCAL PROJECTOR");
	  dftParameters::xc_id                         = prm.get_integer("EXCHANGE CORRELATION TYPE");
	  dftParameters::numberEigenValues             = prm.get_integer("NUMBER OF KOHN-SHAM WAVEFUNCTIONS");
	  dftParameters::lowerEndWantedSpectrum        = prm.get_double("LOWER BOUND WANTED SPECTRUM");
	  dftParameters::chebyshevOrder                = prm.get_integer("CHEBYSHEV POLYNOMIAL DEGREE");  
	  dftParameters::numPass			= prm.get_integer("CHEBYSHEV FILTER PASSES");
	  dftParameters::numSCFIterations              = prm.get_integer("SCF CONVERGENCE MAXIMUM ITERATIONS");
	  dftParameters::selfConsistentSolverTolerance = prm.get_double("SCF CONVERGENCE TOLERANCE");
	  dftParameters::mixingHistory                 = prm.get_integer("ANDERSON SCHEME MIXING HISTORY");
	  dftParameters::mixingParameter               = prm.get_double("ANDERSON SCHEME MIXING PARAMETER");
	  dftParameters::TVal                          = prm.get_double("TEMPERATURE");	
	  dftParameters::maxLinearSolverIterations     = prm.get_integer("POISSON SOLVER CONVERGENCE MAXIMUM ITERATIONS");
	  dftParameters::relLinearSolverTolerance      = prm.get_double("POISSON SOLVER CONVERGENCE TOLERANCE");

	}

    }//end of while loop

}//end of function



int main (int argc, char *argv[])
{
  Utilities::MPI::MPI_InitFinalize mpi_initialization (argc, argv);
  try
    {
      declare_parameters ();
      parse_command_line(argc,argv);
    }
  catch (std::exception &exc)
    {
      std::cerr << std::endl << std::endl
                << "----------------------------------------------------"
                << std::endl;
      std::cerr << "Exception on processing: " << std::endl
                << exc.what() << std::endl
                << "Aborting!" << std::endl
                << "----------------------------------------------------"
                << std::endl;
      return 1;
    }
  catch (...)
    {
      std::cerr << std::endl << std::endl
                << "----------------------------------------------------"
                << std::endl;
      std::cerr << "Unknown exception!" << std::endl
                << "Aborting!" << std::endl
                << "----------------------------------------------------"
                << std::endl;
      return 1;
    };
  deallog.depth_console(0);
  {
    //
    // set stdout precision
    //
    std::cout << std::scientific << std::setprecision(18);

    unsigned int finiteElementPolynomialOrder = dftParameters::finiteElementPolynomialOrder;
    unsigned int numberEigenValues = dftParameters::numberEigenValues;
    

    switch(finiteElementPolynomialOrder) {

    case 1:
      {
	dftClass<1> problemFEOrder1;
	problemFEOrder1.numEigenValues = numberEigenValues;
	problemFEOrder1.run();
	break;
      }

    case 2:
      {
	dftClass<2> problemFEOrder2;
	problemFEOrder2.numEigenValues = numberEigenValues;
	problemFEOrder2.run();
	break;
      }

    case 3:
      {
	dftClass<3> problemFEOrder3;
	problemFEOrder3.numEigenValues = numberEigenValues;
	problemFEOrder3.run();
	break;	
      }

    case 4:
      {
	dftClass<4> problemFEOrder4;
	problemFEOrder4.numEigenValues = numberEigenValues;
	problemFEOrder4.run();
	break;
      }

    case 5:
      {
	dftClass<5> problemFEOrder5;
	problemFEOrder5.numEigenValues = numberEigenValues;
	problemFEOrder5.run();
	break;
      }

    case 6:
      {
	dftClass<6> problemFEOrder6;
	problemFEOrder6.numEigenValues = numberEigenValues;
	problemFEOrder6.run();
	break;
      }

    case 7:
      {
	dftClass<7> problemFEOrder7;
	problemFEOrder7.numEigenValues = numberEigenValues;
	problemFEOrder7.run();
	break;
      }

    case 8:
      {
	dftClass<8> problemFEOrder8;
	problemFEOrder8.numEigenValues = numberEigenValues;
	problemFEOrder8.run();
	break;
      }

    case 9:
      {
	dftClass<9> problemFEOrder9;
	problemFEOrder9.numEigenValues = numberEigenValues;
	problemFEOrder9.run();
	break;
      }

    case 10:
      {
	dftClass<10> problemFEOrder10;
	problemFEOrder10.numEigenValues = numberEigenValues;
	problemFEOrder10.run();
	break;
      }

    case 11:
      {
	dftClass<11> problemFEOrder11;
	problemFEOrder11.numEigenValues = numberEigenValues;
	problemFEOrder11.run();
	break;
      }

    case 12:
      {
	dftClass<12> problemFEOrder12;
	problemFEOrder12.numEigenValues = numberEigenValues;
	problemFEOrder12.run();
	break;
      }

    }


  }
  return 0;
}
<|MERGE_RESOLUTION|>--- conflicted
+++ resolved
@@ -308,14 +308,10 @@
 	  dftParameters::outerAtomBallRadius           = prm.get_double("OUTER ATOM BALL RADIUS");
 	  dftParameters::meshSizeOuterDomain           = prm.get_double("MESH SIZE OUTER DOMAIN");
 	  dftParameters::meshSizeInnerDomain           = prm.get_double("MESH SIZE INNER DOMAIN");
-<<<<<<< HEAD
-	  dftParameters::meshSizeInnerBall             = prm.get_double("MESH SIZE INNER BALL");
 	  dftParameters::spinPolarized                 = prm.get_integer("SPIN POLARIZATION");
 	  dftParameters::start_magnetization           = prm.get_double("START MAGNETIZATION");
-=======
 	  dftParameters::meshSizeInnerBall             = prm.get_double("MESH SIZE NEAR ATOM");
 	  dftParameters::meshSizeOuterBall             = prm.get_double("MESH SIZE OUTER ATOM BALL");
->>>>>>> 2a933ba2
 	  dftParameters::periodicX                     = prm.get_bool("PERIODIC BOUNDARY CONDITION X");
 	  dftParameters::periodicY                     = prm.get_bool("PERIODIC BOUNDARY CONDITION Y");
 	  dftParameters::periodicZ                     = prm.get_bool("PERIODIC BOUNDARY CONDITION Z");
