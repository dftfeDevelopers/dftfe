--- conflicted
+++ resolved
@@ -239,7 +239,6 @@
       XArray = YArray;
     }
 
-<<<<<<< HEAD
     template<typename T>
     void gramSchmidtOrthogonalization(const MPI_Comm & communicator,
 				      dealii::parallel::distributed::Vector<T> & X,
@@ -395,7 +394,7 @@
 
     }
 
-#ifdef ENABLE_PERIODIC_BC
+#ifdef USE_COMPLEX
     void lowdenOrthogonalization(const MPI_Comm & mpi_communicator,
 				 dealii::parallel::distributed::Vector<std::complex<double> > & X,
 				 const unsigned int numberVectors)
@@ -692,10 +691,7 @@
 #endif
 
 
-#ifdef ENABLE_PERIODIC_BC
-=======
 #ifdef USE_COMPLEX
->>>>>>> 93ccb176
     template void chebyshevFilter(operatorDFTClass & operatorMatrix,
 				  dealii::parallel::distributed::Vector<std::complex<double> > & ,
 				  const unsigned int ,
