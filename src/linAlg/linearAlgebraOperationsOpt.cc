// ---------------------------------------------------------------------
//
// Copyright (c) 2017 The Regents of the University of Michigan and DFT-FE authors.
//
// This file is part of the DFT-FE code.
//
// The DFT-FE code is free software; you can use it, redistribute
// it, and/or modify it under the terms of the GNU Lesser General
// Public License as published by the Free Software Foundation; either
// version 2.1 of the License, or (at your option) any later version.
// The full text of the license can be found in the file LICENSE at
// the top level of the DFT-FE distribution.
//
// ---------------------------------------------------------------------
//
// @author Phani Motamarri (2018)
//


/** @file linearAlgebraOperationsOpt.cc
 *  @brief Contains linear algebra operations
 *
 */

#include <linearAlgebraOperations.h>
#include <dftParameters.h>
#include <omp.h>

namespace dftfe{

  namespace linearAlgebraOperations
  {

    void callevd(const unsigned int dimensionMatrix,
		 double *matrix,
		 double *eigenValues)
    {

      int info;
      const unsigned int lwork = 1 + 6*dimensionMatrix + 2*dimensionMatrix*dimensionMatrix, liwork = 3 + 5*dimensionMatrix;
      std::vector<int> iwork(liwork,0);
      const char jobz='V', uplo='U';
      std::vector<double> work(lwork);

      dsyevd_(&jobz,
	      &uplo,
	      &dimensionMatrix,
	      matrix,
	      &dimensionMatrix,
	      eigenValues,
	      &work[0],
	      &lwork,
	      &iwork[0],
	      &liwork,
	      &info);
    }


     void callevd(const unsigned int dimensionMatrix,
		 std::complex<double> *matrix,
		 double *eigenValues)
    {
      int info;
      const unsigned int lwork = 1 + 6*dimensionMatrix + 2*dimensionMatrix*dimensionMatrix, liwork = 3 + 5*dimensionMatrix;
      std::vector<int> iwork(liwork,0);
      const char jobz='V', uplo='U';
      const unsigned int lrwork = 1 + 5*dimensionMatrix + 2*dimensionMatrix*dimensionMatrix;
      std::vector<double> rwork(lrwork);
      std::vector<std::complex<double> > work(lwork);


      zheevd_(&jobz,
	      &uplo,
	      &dimensionMatrix,
	      matrix,
	      &dimensionMatrix,
	      eigenValues,
	      &work[0],
	      &lwork,
	      &rwork[0],
	      &lrwork,
	      &iwork[0],
	      &liwork,
	      &info);
    }


    void callevr(const unsigned int dimensionMatrix,
		 std::complex<double> *matrixInput,
		 std::complex<double> *eigenVectorMatrixOutput,
		 double *eigenValues)
    {
      char jobz = 'V', uplo = 'U', range = 'A';
      const double vl=0.0,vu=0.0;
      const unsigned int il=0,iu = 0;
      const double abstol = 1e-08;
      std::vector<unsigned int> isuppz(2*dimensionMatrix);
      const int lwork = 2*dimensionMatrix;
      std::vector<std::complex<double> > work(lwork);
      const int liwork = 10*dimensionMatrix;
      std::vector<int> iwork(liwork);
      const int lrwork = 24*dimensionMatrix;
      std::vector<double> rwork(lrwork);
      int info;

      zheevr_(&jobz,
	      &range,
	      &uplo,
	      &dimensionMatrix,
	      matrixInput,
	      &dimensionMatrix,
	      &vl,
	      &vu,
	      &il,
	      &iu,
	      &abstol,
	      &dimensionMatrix,
	      eigenValues,
	      eigenVectorMatrixOutput,
	      &dimensionMatrix,
	      &isuppz[0],
	      &work[0],
	      &lwork,
	      &rwork[0],
	      &lrwork,
	      &iwork[0],
	      &liwork,
	      &info);
    }



    
    void callevr(const unsigned int dimensionMatrix,
		 double *matrixInput,
		 double *eigenVectorMatrixOutput,
		 double *eigenValues)
    {
      char jobz = 'V', uplo = 'U', range = 'A';
      const double vl=0.0,vu = 0.0;
      const unsigned int il=0,iu=0;
      const double abstol = 0.0;
      std::vector<unsigned int> isuppz(2*dimensionMatrix);
      const int lwork = 26*dimensionMatrix;
      std::vector<double> work(lwork);
      const int liwork = 10*dimensionMatrix;
      std::vector<int> iwork(liwork);
      int info;

      dsyevr_(&jobz,
	      &range,
	      &uplo,
	      &dimensionMatrix,
	      matrixInput,
	      &dimensionMatrix,
	      &vl,
	      &vu,
	      &il,
	      &iu,
	      &abstol,
	      &dimensionMatrix,
	      eigenValues,
	      eigenVectorMatrixOutput,
	      &dimensionMatrix,
	      &isuppz[0],
	      &work[0],
	      &lwork,
	      &iwork[0],
	      &liwork,
	      &info);
	     
      AssertThrow(info==0,dealii::ExcMessage("Error in dsyevr"));
      

    }


   

    void callgemm(const unsigned int numberEigenValues,
		  const unsigned int localVectorSize,
		  const std::vector<double> & eigenVectorSubspaceMatrix,
		  const dealii::parallel::distributed::Vector<double> & X,
		  dealii::parallel::distributed::Vector<double> & Y)

    {

      const char transA  = 'T', transB  = 'N';
      const double alpha = 1.0, beta = 0.0;
      dgemm_(&transA,
	     &transB,
	     &numberEigenValues,
	     &localVectorSize,
	     &numberEigenValues,
	     &alpha,
	     &eigenVectorSubspaceMatrix[0],
	     &numberEigenValues,
	     X.begin(),
	     &numberEigenValues,
	     &beta,
	     Y.begin(),
	     &numberEigenValues);

    }


    void callgemm(const unsigned int numberEigenValues,
		  const unsigned int localVectorSize,
		  const std::vector<std::complex<double> > & eigenVectorSubspaceMatrix,
		  const dealii::parallel::distributed::Vector<std::complex<double> > & X,
		  dealii::parallel::distributed::Vector<std::complex<double> > & Y)

    {

      const char transA  = 'T', transB  = 'N';
      const std::complex<double> alpha = 1.0, beta = 0.0;
      zgemm_(&transA,
	     &transB,
	     &numberEigenValues,
	     &localVectorSize,
	     &numberEigenValues,
	     &alpha,
	     &eigenVectorSubspaceMatrix[0],
	     &numberEigenValues,
	     X.begin(),
	     &numberEigenValues,
	     &beta,
	     Y.begin(),
	     &numberEigenValues);

    }



    //
    //chebyshev filtering of given subspace XArray
    //
    template<typename T>
    void chebyshevFilter(operatorDFTClass & operatorMatrix,
			 dealii::parallel::distributed::Vector<T> & XArray,
			 const unsigned int numberWaveFunctions,
			 const std::vector<std::vector<dealii::types::global_dof_index> > & flattenedArrayMacroCellLocalProcIndexIdMap,
			 const std::vector<std::vector<dealii::types::global_dof_index> > & flattenedArrayCellLocalProcIndexIdMap,
			 const unsigned int m,
			 const double a,
			 const double b,
			 const double a0)
    {
      if (dftParameters::chebyshevOMPThreads!=0)
	  omp_set_num_threads(dftParameters::chebyshevOMPThreads);

      double e, c, sigma, sigma1, sigma2, gamma;
      e = (b-a)/2.0; c = (b+a)/2.0;
      sigma = e/(a0-c); sigma1 = sigma; gamma = 2.0/sigma1;

      dealii::parallel::distributed::Vector<T> YArray;//,YNewArray;

      //
      //create YArray
      //
      YArray.reinit(XArray);


      //
      //initialize to zeros.
      //x
      const T zeroValue = 0.0;
      YArray = zeroValue;


      //
      //call HX
      //
      bool scaleFlag = false;
      T scalar = 1.0;
      operatorMatrix.HX(XArray,
			numberWaveFunctions,
			flattenedArrayMacroCellLocalProcIndexIdMap,
			flattenedArrayCellLocalProcIndexIdMap,
			scaleFlag,
			scalar,
			YArray);


      T alpha1 = sigma1/e, alpha2 = -c;

      //
      //YArray = YArray + alpha2*XArray and YArray = alpha1*YArray
      //
      YArray.add(alpha2,XArray);
      YArray *= alpha1;

      //
      //polynomial loop
      //
      for(unsigned int degree = 2; degree < m+1; ++degree)
	{
	  sigma2 = 1.0/(gamma - sigma);
	  alpha1 = 2.0*sigma2/e, alpha2 = -(sigma*sigma2);

	  //
	  //multiply XArray with alpha2
	  //
	  XArray *= alpha2;
	  XArray.add(-c*alpha1,YArray);


	  //
	  //call HX
	  //
	  bool scaleFlag = true;
	  operatorMatrix.HX(YArray,
			    numberWaveFunctions,
			    flattenedArrayMacroCellLocalProcIndexIdMap,
			    flattenedArrayCellLocalProcIndexIdMap,
			    scaleFlag,
			    alpha1,
			    XArray);

	  //
	  //XArray = YArray
	  //
	  XArray.swap(YArray);

	  //
	  //YArray = YNewArray
	  //
	  sigma = sigma2;

	}

      //copy back YArray to XArray
      XArray = YArray;

      if (dftParameters::chebyshevOMPThreads!=0)
	  omp_set_num_threads(1);
<<<<<<< HEAD
    }

    template<typename T>
    void gramSchmidtOrthogonalization(dealii::parallel::distributed::Vector<T> & X,
				      const unsigned int numberVectors)
    {

      const unsigned int localVectorSize = X.local_size()/numberVectors;

      //
      //Create template PETSc vector to create BV object later
      //
      Vec templateVec;
      VecCreateMPI(X.get_mpi_communicator(),
		   localVectorSize,
		   PETSC_DETERMINE,
		   &templateVec);
      VecSetFromOptions(templateVec);


      //
      //Set BV options after creating BV object
      //
      BV columnSpaceOfVectors;
      BVCreate(X.get_mpi_communicator(),&columnSpaceOfVectors);
      BVSetSizesFromVec(columnSpaceOfVectors,
			templateVec,
			numberVectors);
      BVSetFromOptions(columnSpaceOfVectors);


      //
      //create list of indices
      //
      std::vector<PetscInt> indices(localVectorSize);
      std::vector<PetscScalar> data(localVectorSize);

      PetscInt low,high;

      VecGetOwnershipRange(templateVec,
			   &low,
			   &high);


      for(PetscInt index = 0;index < localVectorSize; ++index)
	indices[index] = low+index;

      VecDestroy(&templateVec);

      //
      //Fill in data into BV object
      //
      Vec v;
      for(unsigned int iColumn = 0; iColumn < numberVectors; ++iColumn)
	{
	  BVGetColumn(columnSpaceOfVectors,
		      iColumn,
		      &v);
	  VecSet(v,0.0);
	  for(unsigned int iNode = 0; iNode < localVectorSize; ++iNode)
	    data[iNode] = X.local_element(numberVectors*iNode + iColumn);

	  VecSetValues(v,
		       localVectorSize,
		       &indices[0],
		       &data[0],
		       INSERT_VALUES);

	  VecAssemblyBegin(v);
	  VecAssemblyEnd(v);

	  BVRestoreColumn(columnSpaceOfVectors,
			  iColumn,
			  &v);
	}

      //
      //orthogonalize
      //
      BVOrthogonalize(columnSpaceOfVectors,NULL);

      //
      //Copy data back into X
      //
      Vec v1;
      PetscScalar * pointerv1;
      for(unsigned int iColumn = 0; iColumn < numberVectors; ++iColumn)
	{
	  BVGetColumn(columnSpaceOfVectors,
		      iColumn,
		      &v1);

	  VecGetArray(v1,
		      &pointerv1);

	  for(unsigned int iNode = 0; iNode < localVectorSize; ++iNode)
	    X.local_element(numberVectors*iNode + iColumn) = pointerv1[iNode];

	  VecRestoreArray(v1,
			  &pointerv1);

	  BVRestoreColumn(columnSpaceOfVectors,
			  iColumn,
			  &v1);
	}

      BVDestroy(&columnSpaceOfVectors);

    }

    template<typename T>
    void rayleighRitz(operatorDFTClass & operatorMatrix,
		      dealii::parallel::distributed::Vector<T> & X,
		      const unsigned int numberWaveFunctions,
		      const std::vector<std::vector<dealii::types::global_dof_index> > & flattenedArrayMacroCellLocalProcIndexIdMap,
		      const std::vector<std::vector<dealii::types::global_dof_index> > & flattenedArrayCellLocalProcIndexIdMap,
		      std::vector<double> & eigenValues)
    {
      if (dftParameters::orthoRROMPThreads!=0)
	  omp_set_num_threads(dftParameters::orthoRROMPThreads);

      dealii::ConditionalOStream   pcout(std::cout, (dealii::Utilities::MPI::this_mpi_process(MPI_COMM_WORLD) == 0));

      dealii::TimerOutput computing_timer(pcout,
					  dftParameters::reproducible_output ? dealii::TimerOutput::never : dealii::TimerOutput::summary,
					  dealii::TimerOutput::wall_times);
      //
      //compute projected Hamiltonian
      //
      std::vector<T> ProjHam;
      const unsigned int numberEigenValues = numberWaveFunctions;
      eigenValues.resize(numberEigenValues);

      computing_timer.enter_section("XtHX");
      operatorMatrix.XtHX(X,
			  numberEigenValues,
			  flattenedArrayMacroCellLocalProcIndexIdMap,
			  flattenedArrayCellLocalProcIndexIdMap,
			  ProjHam);
      computing_timer.exit_section("XtHX");

      //
      //compute eigendecomposition of ProjHam
      //
      computing_timer.enter_section("eigen decomp in RR");
#if(defined WITH_SCALAPACK && !USE_COMPLEX)
      const unsigned int numberProcs = dealii::Utilities::MPI::n_mpi_processes(X.get_mpi_communicator());
      const unsigned int rowsBlockSize=50;      
      const unsigned int blocksPerProc=4;
      const unsigned int rowProcs=std::min(std::floor(std::sqrt(numberProcs)),
                        std::ceil((double)numberWaveFunctions/(double)(blocksPerProc*rowsBlockSize)));
      if(dftParameters::verbosity==2)
         pcout<<"rowsBlockSize: "<<rowsBlockSize<<", blocksPerProc: "<<blocksPerProc<<", row procs: "<< rowProcs<<std::endl;

      std::shared_ptr< const dealii::Utilities::MPI::ProcessGrid> processGrid
              =std::make_shared<const dealii::Utilities::MPI::ProcessGrid>(X.get_mpi_communicator(),
                                                                           rowProcs,
                                                                           rowProcs);
      
      dealii::ScaLAPACKMatrix<T> projHamPar(numberWaveFunctions,
                                            processGrid,
                                            rowsBlockSize);
      computing_timer.enter_section("scalapack copy");
      if (processGrid->is_process_active())
         for (unsigned int i = 0; i < projHamPar.local_n(); ++i)
           {
             const unsigned int glob_i = projHamPar.global_column(i);
             for (unsigned int j = 0; j < projHamPar.local_m(); ++j)
               {
                 const unsigned int glob_j = projHamPar.global_row(j);
                 projHamPar.local_el(j, i)   = ProjHam[glob_i*numberWaveFunctions+glob_j];
               }
           }
      computing_timer.exit_section("scalapack copy");

      computing_timer.enter_section("scalapack eigen decomp");
      eigenValues=projHamPar.eigenpairs_symmetric_by_index_MRRR(std::make_pair(0,numberWaveFunctions-1),true);
      computing_timer.exit_section("scalapack eigen decomp");

      computing_timer.enter_section("scalapack copy");
      std::fill(ProjHam.begin(),ProjHam.end(),T(0));
      if (processGrid->is_process_active())
         for (unsigned int i = 0; i < projHamPar.local_n(); ++i)
           {
             const unsigned int glob_i = projHamPar.global_column(i);
             for (unsigned int j = 0; j < projHamPar.local_m(); ++j)
               {
                 const unsigned int glob_j = projHamPar.global_row(j);
                 ProjHam[glob_i*numberWaveFunctions+glob_j]=projHamPar.local_el(j, i);
               }
           }
      dealii::Utilities::MPI::sum(ProjHam, X.get_mpi_communicator(), ProjHam);
      computing_timer.exit_section("scalapack copy");

#else
      callevd(numberEigenValues,
	      &ProjHam[0],
	      &eigenValues[0]);

#endif
      computing_timer.exit_section("eigen decomp in RR");


      /*std::vector<T> ProjHamEigenVectors(numberWaveFunctions*numberWaveFunctions);
      callevr(numberEigenValues,
	      &ProjHam[0],
	      &ProjHamEigenVectors[0],
	      &eigenValues[0]);

      ProjHam = ProjHamEigenVectors;
      ProjHamEigenVectors.clear();
      std::vector<T>().swap(ProjHamEigenVectors);*/


      //
      //rotate the basis in the subspace X = X*Q
      //
      const unsigned int localVectorSize = X.local_size()/numberEigenValues;
      dealii::parallel::distributed::Vector<T> rotatedBasis;
      rotatedBasis.reinit(X);

      computing_timer.enter_section("subspace rotation in RR");
      callgemm(numberEigenValues,
	       localVectorSize,
	       ProjHam,
	       X,
	       rotatedBasis);
      computing_timer.exit_section("subspace rotation in RR");

      X = rotatedBasis;

      if (dftParameters::orthoRROMPThreads!=0)
	  omp_set_num_threads(1);
    }

    template<typename T>
=======
    }

    template<typename T>
    void gramSchmidtOrthogonalization(dealii::parallel::distributed::Vector<T> & X,
				      const unsigned int numberVectors)
    {

      const unsigned int localVectorSize = X.local_size()/numberVectors;

      //
      //Create template PETSc vector to create BV object later
      //
      Vec templateVec;
      VecCreateMPI(X.get_mpi_communicator(),
		   localVectorSize,
		   PETSC_DETERMINE,
		   &templateVec);
      VecSetFromOptions(templateVec);


      //
      //Set BV options after creating BV object
      //
      BV columnSpaceOfVectors;
      BVCreate(X.get_mpi_communicator(),&columnSpaceOfVectors);
      BVSetSizesFromVec(columnSpaceOfVectors,
			templateVec,
			numberVectors);
      BVSetFromOptions(columnSpaceOfVectors);


      //
      //create list of indices
      //
      std::vector<PetscInt> indices(localVectorSize);
      std::vector<PetscScalar> data(localVectorSize);

      PetscInt low,high;

      VecGetOwnershipRange(templateVec,
			   &low,
			   &high);


      for(PetscInt index = 0;index < localVectorSize; ++index)
	indices[index] = low+index;

      VecDestroy(&templateVec);

      //
      //Fill in data into BV object
      //
      Vec v;
      for(unsigned int iColumn = 0; iColumn < numberVectors; ++iColumn)
	{
	  BVGetColumn(columnSpaceOfVectors,
		      iColumn,
		      &v);
	  VecSet(v,0.0);
	  for(unsigned int iNode = 0; iNode < localVectorSize; ++iNode)
	    data[iNode] = X.local_element(numberVectors*iNode + iColumn);

	  VecSetValues(v,
		       localVectorSize,
		       &indices[0],
		       &data[0],
		       INSERT_VALUES);

	  VecAssemblyBegin(v);
	  VecAssemblyEnd(v);

	  BVRestoreColumn(columnSpaceOfVectors,
			  iColumn,
			  &v);
	}

      //
      //orthogonalize
      //
      BVOrthogonalize(columnSpaceOfVectors,NULL);

      //
      //Copy data back into X
      //
      Vec v1;
      PetscScalar * pointerv1;
      for(unsigned int iColumn = 0; iColumn < numberVectors; ++iColumn)
	{
	  BVGetColumn(columnSpaceOfVectors,
		      iColumn,
		      &v1);

	  VecGetArray(v1,
		      &pointerv1);

	  for(unsigned int iNode = 0; iNode < localVectorSize; ++iNode)
	    X.local_element(numberVectors*iNode + iColumn) = pointerv1[iNode];

	  VecRestoreArray(v1,
			  &pointerv1);

	  BVRestoreColumn(columnSpaceOfVectors,
			  iColumn,
			  &v1);
	}

      BVDestroy(&columnSpaceOfVectors);

    }

    template<typename T>
    void rayleighRitz(operatorDFTClass & operatorMatrix,
		      dealii::parallel::distributed::Vector<T> & X,
		      const unsigned int numberWaveFunctions,
		      const std::vector<std::vector<dealii::types::global_dof_index> > & flattenedArrayMacroCellLocalProcIndexIdMap,
		      const std::vector<std::vector<dealii::types::global_dof_index> > & flattenedArrayCellLocalProcIndexIdMap,
		      std::vector<double> & eigenValues)
    {
      if (dftParameters::orthoRROMPThreads!=0)
	  omp_set_num_threads(dftParameters::orthoRROMPThreads);

      dealii::ConditionalOStream   pcout(std::cout, (dealii::Utilities::MPI::this_mpi_process(MPI_COMM_WORLD) == 0));

      dealii::TimerOutput computing_timer(pcout,
					  dftParameters::reproducible_output ? dealii::TimerOutput::never : dealii::TimerOutput::summary,
					  dealii::TimerOutput::wall_times);
      //
      //compute projected Hamiltonian
      //
      std::vector<T> ProjHam;
      const unsigned int numberEigenValues = eigenValues.size();

      computing_timer.enter_section("XtHX");
      operatorMatrix.XtHX(X,
			  numberEigenValues,
			  flattenedArrayMacroCellLocalProcIndexIdMap,
			  flattenedArrayCellLocalProcIndexIdMap,
			  ProjHam);
      computing_timer.exit_section("XtHX");

      //
      //compute eigendecomposition of ProjHam
      //
      computing_timer.enter_section("eigen decomp in RR");
      callevd(numberEigenValues,
	      &ProjHam[0],
	      &eigenValues[0]);
      computing_timer.exit_section("eigen decomp in RR");


      /*std::vector<T> ProjHamEigenVectors(numberWaveFunctions*numberWaveFunctions);
      callevr(numberEigenValues,
	      &ProjHam[0],
	      &ProjHamEigenVectors[0],
	      &eigenValues[0]);

      ProjHam = ProjHamEigenVectors;
      ProjHamEigenVectors.clear();
      std::vector<T>().swap(ProjHamEigenVectors);*/


      //
      //rotate the basis in the subspace X = X*Q
      //
      const unsigned int localVectorSize = X.local_size()/numberEigenValues;
      dealii::parallel::distributed::Vector<T> rotatedBasis;
      rotatedBasis.reinit(X);

      computing_timer.enter_section("subspace rotation in RR");
      callgemm(numberEigenValues,
	       localVectorSize,
	       ProjHam,
	       X,
	       rotatedBasis);
      computing_timer.exit_section("subspace rotation in RR");

      X = rotatedBasis;

      if (dftParameters::orthoRROMPThreads!=0)
	  omp_set_num_threads(1);
    }

    template<typename T>
>>>>>>> b97cb28c
    void computeEigenResidualNorm(operatorDFTClass & operatorMatrix,
				  dealii::parallel::distributed::Vector<T> & X,
				  const std::vector<double> & eigenValues,
				  const std::vector<std::vector<dealii::types::global_dof_index> > & flattenedArrayMacroCellLocalProcIndexIdMap,
				  const std::vector<std::vector<dealii::types::global_dof_index> > & flattenedArrayCellLocalProcIndexIdMap,

				  std::vector<double> & residualNorm)

    {

      //
      //get the number of eigenVectors
      //
      const unsigned int numberVectors = eigenValues.size();

      //
      //reinit blockSize require for HX later
      //
      operatorMatrix.reinit(numberVectors);

      //
      //create temp Array
      //
      dealii::parallel::distributed::Vector<T> Y;
      Y.reinit(X);

      //
      //initialize to zero
      //
      const T zeroValue = 0.0;
      Y = zeroValue;

      //
      //compute operator times X
      //
      bool scaleFlag = false;
      T scalar = 1.0;
      operatorMatrix.HX(X,
			numberVectors,
			flattenedArrayMacroCellLocalProcIndexIdMap,
			flattenedArrayCellLocalProcIndexIdMap,
			scaleFlag,
			scalar,
			Y);

      if(dftParameters::verbosity==2)
	{
	  if(dealii::Utilities::MPI::this_mpi_process(MPI_COMM_WORLD) == 0)
	    std::cout<<"L-2 Norm of residue   :"<<std::endl;
	}


      const unsigned int localVectorSize = X.local_size()/numberVectors;

      //
      //compute residual norms
      //
      std::vector<T> residualNormSquare(numberVectors,0.0);
      for(unsigned int iDof = 0; iDof < localVectorSize; ++iDof)
	{
	  for(unsigned int iWave = 0; iWave < numberVectors; iWave++)
	    {
	      T value = Y.local_element(numberVectors*iDof + iWave) - eigenValues[iWave]*X.local_element(numberVectors*iDof + iWave);
	      residualNormSquare[iWave] += std::abs(value)*std::abs(value);
	    }
	}


      dealii::Utilities::MPI::sum(residualNormSquare,X.get_mpi_communicator(),residualNormSquare);


      for(unsigned int iWave = 0; iWave < numberVectors; ++iWave)
	{
#ifdef USE_COMPLEX
	  double value = residualNormSquare[iWave].real();
#else
	  double value = residualNormSquare[iWave];
#endif
	  residualNorm[iWave] = sqrt(value);

	  if(dftParameters::verbosity==2)
	    {
	      if(dealii::Utilities::MPI::this_mpi_process(MPI_COMM_WORLD) == 0)
		std::cout<<"eigen vector "<< iWave<<": "<<residualNorm[iWave]<<std::endl;
	    }
	}

      if(dftParameters::verbosity==2)
      {
	if(dealii::Utilities::MPI::this_mpi_process(MPI_COMM_WORLD) == 0)
	  std::cout <<std::endl;
      }

    }


<<<<<<< HEAD



#ifdef USE_COMPLEX
    void lowdenOrthogonalization(dealii::parallel::distributed::Vector<std::complex<double> > & X,
				 const unsigned int numberVectors)
    {
      if (dftParameters::orthoRROMPThreads!=0)
	  omp_set_num_threads(dftParameters::orthoRROMPThreads);

      const unsigned int localVectorSize = X.local_size()/numberVectors;
      std::vector<std::complex<double> > overlapMatrix(numberVectors*numberVectors,0.0);

      //
      //blas level 3 dgemm flags
      //
      const std::complex<double> alpha = 1.0, beta = 0.0;
      const unsigned int numberEigenValues = numberVectors;

      //
      //compute overlap matrix S = {(Zc)^T}*Z on local proc
      //where Z is a matrix with size number of degrees of freedom times number of column vectors
      //and (Zc)^T is conjugate transpose of Z
      //Since input "X" is stored as number of column vectors times number of degrees of freedom matrix
      //corresponding to column-major format required for blas, we compute
      //the transpose of overlap matrix i.e S^{T} = X*{(Xc)^T} here
      //
      const char uplo = 'U';
      const char trans = 'N';

      zsyrk_(&uplo,
	     &trans,
	     &numberVectors,
	     &localVectorSize,
	     &alpha,
	     X.begin(),
	     &numberVectors,
	     &beta,
	     &overlapMatrix[0],
	     &numberVectors);


      dealii::Utilities::MPI::sum(overlapMatrix, X.get_mpi_communicator(), overlapMatrix);

      //
      //evaluate the conjugate of {S^T} to get actual overlap matrix
      //
      for(unsigned int i = 0; i < overlapMatrix.size(); ++i)
	overlapMatrix[i] = std::conj(overlapMatrix[i]);


      //
      //set lapack eigen decomposition flags and compute eigendecomposition of S = Q*D*Q^{H}
      //
      int info;
      const unsigned int lwork = 1 + 6*numberVectors + 2*numberVectors*numberVectors, liwork = 3 + 5*numberVectors;
      std::vector<int> iwork(liwork,0);
      const char jobz='V';
      const unsigned int lrwork = 1 + 5*numberVectors + 2*numberVectors*numberVectors;
      std::vector<double> rwork(lrwork,0.0);
      std::vector<std::complex<double> > work(lwork);
      std::vector<double> eigenValuesOverlap(numberVectors,0.0);

      zheevd_(&jobz,
	      &uplo,
	      &numberVectors,
	      &overlapMatrix[0],
	      &numberVectors,
	      &eigenValuesOverlap[0],
	      &work[0],
	      &lwork,
	      &rwork[0],
	      &lrwork,
	      &iwork[0],
	      &liwork,
	      &info);

       //
       //free up memory associated with work
       //
       work.clear();
       iwork.clear();
       rwork.clear();
       std::vector<std::complex<double> >().swap(work);
       std::vector<double>().swap(rwork);
       std::vector<int>().swap(iwork);

       //
       //compute D^{-1/4} where S = Q*D*Q^{H}
       //
       std::vector<double> invFourthRootEigenValuesMatrix(numberEigenValues,0.0);

       for(unsigned i = 0; i < numberEigenValues; ++i)
	 invFourthRootEigenValuesMatrix[i] = 1.0/pow(eigenValuesOverlap[i],1.0/4);

       //
       //Q*D^{-1/4} and note that "Q" is stored in overlapMatrix after calling "zheevd"
       //
       const unsigned int inc = 1;
       for(unsigned int i = 0; i < numberEigenValues; ++i)
	 {
	   std::complex<double> scalingCoeff = invFourthRootEigenValuesMatrix[i];
	   zscal_(&numberEigenValues,
		  &scalingCoeff,
		  &overlapMatrix[0]+i*numberEigenValues,
                  &inc);
	 }

       //
       //Evaluate S^{-1/2} = Q*D^{-1/2}*Q^{H} = (Q*D^{-1/4})*(Q*D^{-1/4))^{H}
       //
       std::vector<std::complex<double> > invSqrtOverlapMatrix(numberEigenValues*numberEigenValues,0.0);
       const char transA1 = 'N';
       const char transB1 = 'C';
       zgemm_(&transA1,
	      &transB1,
	      &numberEigenValues,
	      &numberEigenValues,
	      &numberEigenValues,
	      &alpha,
	      &overlapMatrix[0],
	      &numberEigenValues,
	      &overlapMatrix[0],
	      &numberEigenValues,
	      &beta,
	      &invSqrtOverlapMatrix[0],
	      &numberEigenValues);

       //
       //free up memory associated with overlapMatrix
       //
       overlapMatrix.clear();
       std::vector<std::complex<double> >().swap(overlapMatrix);

       //
       //Rotate the given vectors using S^{-1/2} i.e Y = X*S^{-1/2} but implemented as Y^T = {S^{-1/2}}^T*{X^T}
       //using the column major format of blas
       //
       const char transA2  = 'T', transB2  = 'N';
       dealii::parallel::distributed::Vector<std::complex<double> > orthoNormalizedBasis;
       orthoNormalizedBasis.reinit(X);
       zgemm_(&transA2,
	     &transB2,
	     &numberEigenValues,
             &localVectorSize,
	     &numberEigenValues,
	     &alpha,
	     &invSqrtOverlapMatrix[0],
	     &numberEigenValues,
	     X.begin(),
	     &numberEigenValues,
	     &beta,
	     orthoNormalizedBasis.begin(),
	     &numberEigenValues);


=======



#ifdef USE_COMPLEX
    void lowdenOrthogonalization(dealii::parallel::distributed::Vector<std::complex<double> > & X,
				 const unsigned int numberVectors)
    {
      if (dftParameters::orthoRROMPThreads!=0)
	  omp_set_num_threads(dftParameters::orthoRROMPThreads);

      const unsigned int localVectorSize = X.local_size()/numberVectors;
      std::vector<std::complex<double> > overlapMatrix(numberVectors*numberVectors,0.0);

      //
      //blas level 3 dgemm flags
      //
      const std::complex<double> alpha = 1.0, beta = 0.0;
      const unsigned int numberEigenValues = numberVectors;

      //
      //compute overlap matrix S = {(Zc)^T}*Z on local proc
      //where Z is a matrix with size number of degrees of freedom times number of column vectors
      //and (Zc)^T is conjugate transpose of Z
      //Since input "X" is stored as number of column vectors times number of degrees of freedom matrix
      //corresponding to column-major format required for blas, we compute
      //the transpose of overlap matrix i.e S^{T} = X*{(Xc)^T} here
      //
      const char uplo = 'U';
      const char trans = 'N';

      zsyrk_(&uplo,
	     &trans,
	     &numberVectors,
	     &localVectorSize,
	     &alpha,
	     X.begin(),
	     &numberVectors,
	     &beta,
	     &overlapMatrix[0],
	     &numberVectors);


      dealii::Utilities::MPI::sum(overlapMatrix, X.get_mpi_communicator(), overlapMatrix);

      //
      //evaluate the conjugate of {S^T} to get actual overlap matrix
      //
      for(unsigned int i = 0; i < overlapMatrix.size(); ++i)
	overlapMatrix[i] = std::conj(overlapMatrix[i]);


      //
      //set lapack eigen decomposition flags and compute eigendecomposition of S = Q*D*Q^{H}
      //
      int info;
      const unsigned int lwork = 1 + 6*numberVectors + 2*numberVectors*numberVectors, liwork = 3 + 5*numberVectors;
      std::vector<int> iwork(liwork,0);
      const char jobz='V';
      const unsigned int lrwork = 1 + 5*numberVectors + 2*numberVectors*numberVectors;
      std::vector<double> rwork(lrwork,0.0);
      std::vector<std::complex<double> > work(lwork);
      std::vector<double> eigenValuesOverlap(numberVectors,0.0);

      zheevd_(&jobz,
	      &uplo,
	      &numberVectors,
	      &overlapMatrix[0],
	      &numberVectors,
	      &eigenValuesOverlap[0],
	      &work[0],
	      &lwork,
	      &rwork[0],
	      &lrwork,
	      &iwork[0],
	      &liwork,
	      &info);

       //
       //free up memory associated with work
       //
       work.clear();
       iwork.clear();
       rwork.clear();
       std::vector<std::complex<double> >().swap(work);
       std::vector<double>().swap(rwork);
       std::vector<int>().swap(iwork);

       //
       //compute D^{-1/4} where S = Q*D*Q^{H}
       //
       std::vector<double> invFourthRootEigenValuesMatrix(numberEigenValues,0.0);

       for(unsigned i = 0; i < numberEigenValues; ++i)
	 invFourthRootEigenValuesMatrix[i] = 1.0/pow(eigenValuesOverlap[i],1.0/4);

       //
       //Q*D^{-1/4} and note that "Q" is stored in overlapMatrix after calling "zheevd"
       //
       const unsigned int inc = 1;
       for(unsigned int i = 0; i < numberEigenValues; ++i)
	 {
	   std::complex<double> scalingCoeff = invFourthRootEigenValuesMatrix[i];
	   zscal_(&numberEigenValues,
		  &scalingCoeff,
		  &overlapMatrix[0]+i*numberEigenValues,
                  &inc);
	 }

       //
       //Evaluate S^{-1/2} = Q*D^{-1/2}*Q^{H} = (Q*D^{-1/4})*(Q*D^{-1/4))^{H}
       //
       std::vector<std::complex<double> > invSqrtOverlapMatrix(numberEigenValues*numberEigenValues,0.0);
       const char transA1 = 'N';
       const char transB1 = 'C';
       zgemm_(&transA1,
	      &transB1,
	      &numberEigenValues,
	      &numberEigenValues,
	      &numberEigenValues,
	      &alpha,
	      &overlapMatrix[0],
	      &numberEigenValues,
	      &overlapMatrix[0],
	      &numberEigenValues,
	      &beta,
	      &invSqrtOverlapMatrix[0],
	      &numberEigenValues);

       //
       //free up memory associated with overlapMatrix
       //
       overlapMatrix.clear();
       std::vector<std::complex<double> >().swap(overlapMatrix);

       //
       //Rotate the given vectors using S^{-1/2} i.e Y = X*S^{-1/2} but implemented as Y^T = {S^{-1/2}}^T*{X^T}
       //using the column major format of blas
       //
       const char transA2  = 'T', transB2  = 'N';
       dealii::parallel::distributed::Vector<std::complex<double> > orthoNormalizedBasis;
       orthoNormalizedBasis.reinit(X);
       zgemm_(&transA2,
	     &transB2,
	     &numberEigenValues,
             &localVectorSize,
	     &numberEigenValues,
	     &alpha,
	     &invSqrtOverlapMatrix[0],
	     &numberEigenValues,
	     X.begin(),
	     &numberEigenValues,
	     &beta,
	     orthoNormalizedBasis.begin(),
	     &numberEigenValues);


>>>>>>> b97cb28c
       X = orthoNormalizedBasis;

       if (dftParameters::orthoRROMPThreads!=0)
	  omp_set_num_threads(1);
    }
#else
    void lowdenOrthogonalization(dealii::parallel::distributed::Vector<double> & X,
				 const unsigned int numberVectors)
    {
      if (dftParameters::orthoRROMPThreads!=0)
	  omp_set_num_threads(dftParameters::orthoRROMPThreads);

      const unsigned int localVectorSize = X.local_size()/numberVectors;

      std::vector<double> overlapMatrixLocal(numberVectors*numberVectors,0.0);


      dealii::ConditionalOStream   pcout(std::cout, (dealii::Utilities::MPI::this_mpi_process(MPI_COMM_WORLD) == 0));

      dealii::TimerOutput computing_timer(pcout,
					  dftParameters::reproducible_output ? dealii::TimerOutput::never : dealii::TimerOutput::summary,
					  dealii::TimerOutput::wall_times);




      //
      //blas level 3 dgemm flags
      //
      const double alpha = 1.0, beta = 0.0;
      const unsigned int numberEigenValues = numberVectors;
      const char uplo = 'U';
      const char trans = 'N';

      //
      //compute overlap matrix S = {(Z)^T}*Z on local proc
      //where Z is a matrix with size number of degrees of freedom times number of column vectors
      //and (Z)^T is transpose of Z
      //Since input "X" is stored as number of column vectors times number of degrees of freedom matrix
      //corresponding to column-major format required for blas, we compute
      //the overlap matrix as S = S^{T} = X*{X^T} here
      //

      computing_timer.enter_section("local overlap matrix for lowden");
      dsyrk_(&uplo,
	     &trans,
	     &numberVectors,
	     &localVectorSize,
	     &alpha,
	     X.begin(),
	     &numberVectors,
	     &beta,
	     &overlapMatrixLocal[0],
	     &numberVectors);
      computing_timer.exit_section("local overlap matrix for lowden");

<<<<<<< HEAD
      computing_timer.enter_section("utils mpi sum in lowden");
      const unsigned int numberProcs = dealii::Utilities::MPI::n_mpi_processes(X.get_mpi_communicator());
      const double networkSpeed = 12.5*0.3*1e9;
      double numberBlocksDouble = (numberVectors*numberVectors*8*(numberProcs - 1))/networkSpeed;
      unsigned int numberBlocks = std::ceil(numberBlocksDouble);
      unsigned int totalSize = numberVectors*numberVectors;
      std::vector<double> overlapMatrix(numberVectors*numberVectors,0.0);
      const double temp = (double)totalSize/(double)numberBlocks;
      const unsigned int equalBlockSize = std::ceil(temp);
      const unsigned int unequalBlockSize = totalSize - equalBlockSize*(numberBlocks-1);
      if(unequalBlockSize == 0)
	numberBlocks = numberBlocks - 1;

      std::vector<unsigned int> d_blockSize(numberBlocks,equalBlockSize);

      if(numberBlocks > 1 && unequalBlockSize != 0)
	d_blockSize[numberBlocks-1] = unequalBlockSize;

      unsigned int offset = 0;
      //dealii::Utilities::MPI::sum(overlapMatrix, X.get_mpi_communicator(), overlapMatrix); 
      for(unsigned int i = 0; i < numberBlocks; ++i)
	{
	  unsigned int sizeBlock = d_blockSize[i];
	  MPI_Allreduce(&overlapMatrixLocal[0]+i*offset,
			&overlapMatrix[0]+i*offset,
			sizeBlock,
			MPI_DOUBLE,
			MPI_SUM,
			X.get_mpi_communicator());
	  unsigned int offset = sizeBlock;
	  
			
	}
      computing_timer.exit_section("utils mpi sum in lowden");
=======
      const unsigned int numberProcs = dealii::Utilities::MPI::n_mpi_processes(X.get_mpi_communicator());
      std::vector<double> overlapMatrix(numberVectors*numberVectors,0.0);

      if(numberProcs > 1)
	{
	  computing_timer.enter_section("utils mpi sum in lowden");
	  const double networkSpeed = 12.5*0.3*1e9;
	  double numberBlocksDouble = (numberVectors*numberVectors*8*(numberProcs - 1))/networkSpeed;
	  unsigned int numberBlocks = std::ceil(numberBlocksDouble);
	  unsigned int totalSize = numberVectors*numberVectors;
	  const double temp = (double)totalSize/(double)numberBlocks;
	  const unsigned int equalBlockSize = std::ceil(temp);
	  const unsigned int unequalBlockSize = totalSize - equalBlockSize*(numberBlocks-1);
	  if(unequalBlockSize == 0)
	    numberBlocks = numberBlocks - 1;

	  std::vector<unsigned int> d_blockSize(numberBlocks,equalBlockSize);

	  if(numberBlocks > 1 && unequalBlockSize != 0)
	    d_blockSize[numberBlocks-1] = unequalBlockSize;

	  unsigned int offset = 0;
	  //dealii::Utilities::MPI::sum(overlapMatrix, X.get_mpi_communicator(), overlapMatrix); 
	  for(unsigned int i = 0; i < numberBlocks; ++i)
	    {
	      unsigned int sizeBlock = d_blockSize[i];
	      MPI_Allreduce(&overlapMatrixLocal[0]+i*offset,
			    &overlapMatrix[0]+i*offset,
			    sizeBlock,
			    MPI_DOUBLE,
			    MPI_SUM,
			    X.get_mpi_communicator());
	      unsigned int offset = sizeBlock;
	  
			
	    }
	  computing_timer.exit_section("utils mpi sum in lowden");
	}

      overlapMatrix = overlapMatrixLocal;
>>>>>>> b97cb28c

      overlapMatrixLocal.clear();
      std::vector<double>().swap(overlapMatrixLocal);
    

      //
      //set lapack eigen decomposition flags and compute eigendecomposition of S = Q*D*Q^{H}
      //
      /*int info;
      const unsigned int lwork = 1 + 6*numberVectors + 2*numberVectors*numberVectors, liwork = 3 + 5*numberVectors;
      std::vector<int> iwork(liwork,0);
      const char jobz='V';
      std::vector<double> work(lwork);
      std::vector<double> eigenValuesOverlap(numberVectors,0.0);

      computing_timer.enter_section("eigen decomp. of overlap matrix");
      dsyevd_(&jobz,
	      &uplo,
	      &numberVectors,
	      &overlapMatrix[0],
	      &numberVectors,
	      &eigenValuesOverlap[0],
	      &work[0],
	      &lwork,
	      &iwork[0],
	      &liwork,
	      &info);
	      computing_timer.exit_section("eigen decomp. of overlap matrix");

      //
      //free up memory associated with work
      //
      work.clear();
      iwork.clear();
      std::vector<double>().swap(work);
      std::vector<int>().swap(iwork);*/

      std::vector<double> eigenValuesOverlap(numberVectors);
      computing_timer.enter_section("eigen decomp. of overlap matrix");
      callevd(numberVectors,
	      &overlapMatrix[0],
	      &eigenValuesOverlap[0]);
      computing_timer.exit_section("eigen decomp. of overlap matrix");

      //
      //compute D^{-1/4} where S = Q*D*Q^{T}
      //
      std::vector<double> invFourthRootEigenValuesMatrix(numberEigenValues);
      unsigned int nanFlag = 0;
      for(unsigned i = 0; i < numberEigenValues; ++i)
	{
	  invFourthRootEigenValuesMatrix[i] = 1.0/pow(eigenValuesOverlap[i],1.0/4);
	  if(std::isnan(invFourthRootEigenValuesMatrix[i]))
	    {
	      nanFlag = 1;
	      std::cout<<"Nan obtained in proc: "<<dealii::Utilities::MPI::this_mpi_process(MPI_COMM_WORLD)<<" and switching to more robust dsyevr for eigen decomposition "<<std::endl;
	      break;
	    }
	}

      if(nanFlag == 1)
	{
	  std::vector<double> overlapMatrixEigenVectors(numberVectors*numberVectors,0.0);
	  eigenValuesOverlap.clear();
	  eigenValuesOverlap.resize(numberVectors);
	  invFourthRootEigenValuesMatrix.clear();
	  invFourthRootEigenValuesMatrix.resize(numberVectors);
	  computing_timer.enter_section("eigen decomp. of overlap matrix");
	  callevr(numberVectors,
		  &overlapMatrix[0],
		  &overlapMatrixEigenVectors[0],
		  &eigenValuesOverlap[0]);
	  computing_timer.exit_section("eigen decomp. of overlap matrix");
	      
	  overlapMatrix = overlapMatrixEigenVectors;
	  overlapMatrixEigenVectors.clear();
	  std::vector<double>().swap(overlapMatrixEigenVectors);

	  //
	  //compute D^{-1/4} where S = Q*D*Q^{T}
	  //
	  for(unsigned i = 0; i < numberEigenValues; ++i)
	    {
	      invFourthRootEigenValuesMatrix[i] = 1.0/pow(eigenValuesOverlap[i],(1.0/4.0));
	      AssertThrow(!std::isnan(invFourthRootEigenValuesMatrix[i]),dealii::ExcMessage("Eigen values of overlap matrix during Lowden Orthonormalization are very small and close to zero or negative"));
	    }
	}

       //
       //Q*D^{-1/4} and note that "Q" is stored in overlapMatrix after calling "dsyevd"
       //
      computing_timer.enter_section("scaling in Lowden");
      const unsigned int inc = 1;
      for(unsigned int i = 0; i < numberEigenValues; ++i)
	{
	  double scalingCoeff = invFourthRootEigenValuesMatrix[i];
	  dscal_(&numberEigenValues,
		 &scalingCoeff,
		 &overlapMatrix[0]+i*numberEigenValues,
		 &inc);
	}
      computing_timer.exit_section("scaling in Lowden");

       //
       //Evaluate S^{-1/2} = Q*D^{-1/2}*Q^{T} = (Q*D^{-1/4})*(Q*D^{-1/4))^{T}
       //
       std::vector<double> invSqrtOverlapMatrix(numberEigenValues*numberEigenValues,0.0);
       const char transA1 = 'N';
       const char transB1 = 'T';
       computing_timer.enter_section("inverse sqrt overlap");
       dgemm_(&transA1,
	      &transB1,
	      &numberEigenValues,
	      &numberEigenValues,
	      &numberEigenValues,
	      &alpha,
	      &overlapMatrix[0],
	      &numberEigenValues,
	      &overlapMatrix[0],
	      &numberEigenValues,
	      &beta,
	      &invSqrtOverlapMatrix[0],
	      &numberEigenValues);
       computing_timer.exit_section("inverse sqrt overlap");

       //
       //free up memory associated with overlapMatrix
       //
       overlapMatrix.clear();
       std::vector<double>().swap(overlapMatrix);

       //
       //Rotate the given vectors using S^{-1/2} i.e Y = X*S^{-1/2} but implemented as Yt = S^{-1/2}*Xt
       //using the column major format of blas
       //
       const char transA2  = 'N', transB2  = 'N';
       dealii::parallel::distributed::Vector<double> orthoNormalizedBasis;
       orthoNormalizedBasis.reinit(X);
       computing_timer.enter_section("subspace rotation in lowden");
       dgemm_(&transA2,
	      &transB2,
	      &numberEigenValues,
	      &localVectorSize,
	      &numberEigenValues,
	      &alpha,
	      &invSqrtOverlapMatrix[0],
	      &numberEigenValues,
	      X.begin(),
	      &numberEigenValues,
	      &beta,
	      orthoNormalizedBasis.begin(),
	      &numberEigenValues);
       computing_timer.exit_section("subspace rotation in lowden");


       X = orthoNormalizedBasis;

       if (dftParameters::orthoRROMPThreads!=0)
	  omp_set_num_threads(1);
    }
#endif



    template void chebyshevFilter(operatorDFTClass & operatorMatrix,
				  dealii::parallel::distributed::Vector<dataTypes::number> & ,
				  const unsigned int ,
				  const std::vector<std::vector<dealii::types::global_dof_index> > & ,
				  const std::vector<std::vector<dealii::types::global_dof_index> > & ,
				  const unsigned int,
				  const double ,
				  const double ,
				  const double );


    template void gramSchmidtOrthogonalization(dealii::parallel::distributed::Vector<dataTypes::number> &,
					       const unsigned int );

    template void rayleighRitz(operatorDFTClass  & operatorMatrix,
			       dealii::parallel::distributed::Vector<dataTypes::number> &,
			       const unsigned int numberWaveFunctions,
			       const std::vector<std::vector<dealii::types::global_dof_index> > &,
			       const std::vector<std::vector<dealii::types::global_dof_index> > &,
			       std::vector<double>     & eigenValues);

    template void computeEigenResidualNorm(operatorDFTClass        & operatorMatrix,
					   dealii::parallel::distributed::Vector<dataTypes::number> & X,
					   const std::vector<double> & eigenValues,
					   const std::vector<std::vector<dealii::types::global_dof_index> > & macroCellMap,
					   const std::vector<std::vector<dealii::types::global_dof_index> > & cellMap,
					   std::vector<double>     & residualNorm);




  }//end of namespace

}<|MERGE_RESOLUTION|>--- conflicted
+++ resolved
@@ -334,7 +334,6 @@
 
       if (dftParameters::chebyshevOMPThreads!=0)
 	  omp_set_num_threads(1);
-<<<<<<< HEAD
     }
 
     template<typename T>
@@ -571,191 +570,6 @@
     }
 
     template<typename T>
-=======
-    }
-
-    template<typename T>
-    void gramSchmidtOrthogonalization(dealii::parallel::distributed::Vector<T> & X,
-				      const unsigned int numberVectors)
-    {
-
-      const unsigned int localVectorSize = X.local_size()/numberVectors;
-
-      //
-      //Create template PETSc vector to create BV object later
-      //
-      Vec templateVec;
-      VecCreateMPI(X.get_mpi_communicator(),
-		   localVectorSize,
-		   PETSC_DETERMINE,
-		   &templateVec);
-      VecSetFromOptions(templateVec);
-
-
-      //
-      //Set BV options after creating BV object
-      //
-      BV columnSpaceOfVectors;
-      BVCreate(X.get_mpi_communicator(),&columnSpaceOfVectors);
-      BVSetSizesFromVec(columnSpaceOfVectors,
-			templateVec,
-			numberVectors);
-      BVSetFromOptions(columnSpaceOfVectors);
-
-
-      //
-      //create list of indices
-      //
-      std::vector<PetscInt> indices(localVectorSize);
-      std::vector<PetscScalar> data(localVectorSize);
-
-      PetscInt low,high;
-
-      VecGetOwnershipRange(templateVec,
-			   &low,
-			   &high);
-
-
-      for(PetscInt index = 0;index < localVectorSize; ++index)
-	indices[index] = low+index;
-
-      VecDestroy(&templateVec);
-
-      //
-      //Fill in data into BV object
-      //
-      Vec v;
-      for(unsigned int iColumn = 0; iColumn < numberVectors; ++iColumn)
-	{
-	  BVGetColumn(columnSpaceOfVectors,
-		      iColumn,
-		      &v);
-	  VecSet(v,0.0);
-	  for(unsigned int iNode = 0; iNode < localVectorSize; ++iNode)
-	    data[iNode] = X.local_element(numberVectors*iNode + iColumn);
-
-	  VecSetValues(v,
-		       localVectorSize,
-		       &indices[0],
-		       &data[0],
-		       INSERT_VALUES);
-
-	  VecAssemblyBegin(v);
-	  VecAssemblyEnd(v);
-
-	  BVRestoreColumn(columnSpaceOfVectors,
-			  iColumn,
-			  &v);
-	}
-
-      //
-      //orthogonalize
-      //
-      BVOrthogonalize(columnSpaceOfVectors,NULL);
-
-      //
-      //Copy data back into X
-      //
-      Vec v1;
-      PetscScalar * pointerv1;
-      for(unsigned int iColumn = 0; iColumn < numberVectors; ++iColumn)
-	{
-	  BVGetColumn(columnSpaceOfVectors,
-		      iColumn,
-		      &v1);
-
-	  VecGetArray(v1,
-		      &pointerv1);
-
-	  for(unsigned int iNode = 0; iNode < localVectorSize; ++iNode)
-	    X.local_element(numberVectors*iNode + iColumn) = pointerv1[iNode];
-
-	  VecRestoreArray(v1,
-			  &pointerv1);
-
-	  BVRestoreColumn(columnSpaceOfVectors,
-			  iColumn,
-			  &v1);
-	}
-
-      BVDestroy(&columnSpaceOfVectors);
-
-    }
-
-    template<typename T>
-    void rayleighRitz(operatorDFTClass & operatorMatrix,
-		      dealii::parallel::distributed::Vector<T> & X,
-		      const unsigned int numberWaveFunctions,
-		      const std::vector<std::vector<dealii::types::global_dof_index> > & flattenedArrayMacroCellLocalProcIndexIdMap,
-		      const std::vector<std::vector<dealii::types::global_dof_index> > & flattenedArrayCellLocalProcIndexIdMap,
-		      std::vector<double> & eigenValues)
-    {
-      if (dftParameters::orthoRROMPThreads!=0)
-	  omp_set_num_threads(dftParameters::orthoRROMPThreads);
-
-      dealii::ConditionalOStream   pcout(std::cout, (dealii::Utilities::MPI::this_mpi_process(MPI_COMM_WORLD) == 0));
-
-      dealii::TimerOutput computing_timer(pcout,
-					  dftParameters::reproducible_output ? dealii::TimerOutput::never : dealii::TimerOutput::summary,
-					  dealii::TimerOutput::wall_times);
-      //
-      //compute projected Hamiltonian
-      //
-      std::vector<T> ProjHam;
-      const unsigned int numberEigenValues = eigenValues.size();
-
-      computing_timer.enter_section("XtHX");
-      operatorMatrix.XtHX(X,
-			  numberEigenValues,
-			  flattenedArrayMacroCellLocalProcIndexIdMap,
-			  flattenedArrayCellLocalProcIndexIdMap,
-			  ProjHam);
-      computing_timer.exit_section("XtHX");
-
-      //
-      //compute eigendecomposition of ProjHam
-      //
-      computing_timer.enter_section("eigen decomp in RR");
-      callevd(numberEigenValues,
-	      &ProjHam[0],
-	      &eigenValues[0]);
-      computing_timer.exit_section("eigen decomp in RR");
-
-
-      /*std::vector<T> ProjHamEigenVectors(numberWaveFunctions*numberWaveFunctions);
-      callevr(numberEigenValues,
-	      &ProjHam[0],
-	      &ProjHamEigenVectors[0],
-	      &eigenValues[0]);
-
-      ProjHam = ProjHamEigenVectors;
-      ProjHamEigenVectors.clear();
-      std::vector<T>().swap(ProjHamEigenVectors);*/
-
-
-      //
-      //rotate the basis in the subspace X = X*Q
-      //
-      const unsigned int localVectorSize = X.local_size()/numberEigenValues;
-      dealii::parallel::distributed::Vector<T> rotatedBasis;
-      rotatedBasis.reinit(X);
-
-      computing_timer.enter_section("subspace rotation in RR");
-      callgemm(numberEigenValues,
-	       localVectorSize,
-	       ProjHam,
-	       X,
-	       rotatedBasis);
-      computing_timer.exit_section("subspace rotation in RR");
-
-      X = rotatedBasis;
-
-      if (dftParameters::orthoRROMPThreads!=0)
-	  omp_set_num_threads(1);
-    }
-
-    template<typename T>
->>>>>>> b97cb28c
     void computeEigenResidualNorm(operatorDFTClass & operatorMatrix,
 				  dealii::parallel::distributed::Vector<T> & X,
 				  const std::vector<double> & eigenValues,
@@ -852,7 +666,6 @@
     }
 
 
-<<<<<<< HEAD
 
 
 
@@ -1009,164 +822,6 @@
 	     &numberEigenValues);
 
 
-=======
-
-
-
-#ifdef USE_COMPLEX
-    void lowdenOrthogonalization(dealii::parallel::distributed::Vector<std::complex<double> > & X,
-				 const unsigned int numberVectors)
-    {
-      if (dftParameters::orthoRROMPThreads!=0)
-	  omp_set_num_threads(dftParameters::orthoRROMPThreads);
-
-      const unsigned int localVectorSize = X.local_size()/numberVectors;
-      std::vector<std::complex<double> > overlapMatrix(numberVectors*numberVectors,0.0);
-
-      //
-      //blas level 3 dgemm flags
-      //
-      const std::complex<double> alpha = 1.0, beta = 0.0;
-      const unsigned int numberEigenValues = numberVectors;
-
-      //
-      //compute overlap matrix S = {(Zc)^T}*Z on local proc
-      //where Z is a matrix with size number of degrees of freedom times number of column vectors
-      //and (Zc)^T is conjugate transpose of Z
-      //Since input "X" is stored as number of column vectors times number of degrees of freedom matrix
-      //corresponding to column-major format required for blas, we compute
-      //the transpose of overlap matrix i.e S^{T} = X*{(Xc)^T} here
-      //
-      const char uplo = 'U';
-      const char trans = 'N';
-
-      zsyrk_(&uplo,
-	     &trans,
-	     &numberVectors,
-	     &localVectorSize,
-	     &alpha,
-	     X.begin(),
-	     &numberVectors,
-	     &beta,
-	     &overlapMatrix[0],
-	     &numberVectors);
-
-
-      dealii::Utilities::MPI::sum(overlapMatrix, X.get_mpi_communicator(), overlapMatrix);
-
-      //
-      //evaluate the conjugate of {S^T} to get actual overlap matrix
-      //
-      for(unsigned int i = 0; i < overlapMatrix.size(); ++i)
-	overlapMatrix[i] = std::conj(overlapMatrix[i]);
-
-
-      //
-      //set lapack eigen decomposition flags and compute eigendecomposition of S = Q*D*Q^{H}
-      //
-      int info;
-      const unsigned int lwork = 1 + 6*numberVectors + 2*numberVectors*numberVectors, liwork = 3 + 5*numberVectors;
-      std::vector<int> iwork(liwork,0);
-      const char jobz='V';
-      const unsigned int lrwork = 1 + 5*numberVectors + 2*numberVectors*numberVectors;
-      std::vector<double> rwork(lrwork,0.0);
-      std::vector<std::complex<double> > work(lwork);
-      std::vector<double> eigenValuesOverlap(numberVectors,0.0);
-
-      zheevd_(&jobz,
-	      &uplo,
-	      &numberVectors,
-	      &overlapMatrix[0],
-	      &numberVectors,
-	      &eigenValuesOverlap[0],
-	      &work[0],
-	      &lwork,
-	      &rwork[0],
-	      &lrwork,
-	      &iwork[0],
-	      &liwork,
-	      &info);
-
-       //
-       //free up memory associated with work
-       //
-       work.clear();
-       iwork.clear();
-       rwork.clear();
-       std::vector<std::complex<double> >().swap(work);
-       std::vector<double>().swap(rwork);
-       std::vector<int>().swap(iwork);
-
-       //
-       //compute D^{-1/4} where S = Q*D*Q^{H}
-       //
-       std::vector<double> invFourthRootEigenValuesMatrix(numberEigenValues,0.0);
-
-       for(unsigned i = 0; i < numberEigenValues; ++i)
-	 invFourthRootEigenValuesMatrix[i] = 1.0/pow(eigenValuesOverlap[i],1.0/4);
-
-       //
-       //Q*D^{-1/4} and note that "Q" is stored in overlapMatrix after calling "zheevd"
-       //
-       const unsigned int inc = 1;
-       for(unsigned int i = 0; i < numberEigenValues; ++i)
-	 {
-	   std::complex<double> scalingCoeff = invFourthRootEigenValuesMatrix[i];
-	   zscal_(&numberEigenValues,
-		  &scalingCoeff,
-		  &overlapMatrix[0]+i*numberEigenValues,
-                  &inc);
-	 }
-
-       //
-       //Evaluate S^{-1/2} = Q*D^{-1/2}*Q^{H} = (Q*D^{-1/4})*(Q*D^{-1/4))^{H}
-       //
-       std::vector<std::complex<double> > invSqrtOverlapMatrix(numberEigenValues*numberEigenValues,0.0);
-       const char transA1 = 'N';
-       const char transB1 = 'C';
-       zgemm_(&transA1,
-	      &transB1,
-	      &numberEigenValues,
-	      &numberEigenValues,
-	      &numberEigenValues,
-	      &alpha,
-	      &overlapMatrix[0],
-	      &numberEigenValues,
-	      &overlapMatrix[0],
-	      &numberEigenValues,
-	      &beta,
-	      &invSqrtOverlapMatrix[0],
-	      &numberEigenValues);
-
-       //
-       //free up memory associated with overlapMatrix
-       //
-       overlapMatrix.clear();
-       std::vector<std::complex<double> >().swap(overlapMatrix);
-
-       //
-       //Rotate the given vectors using S^{-1/2} i.e Y = X*S^{-1/2} but implemented as Y^T = {S^{-1/2}}^T*{X^T}
-       //using the column major format of blas
-       //
-       const char transA2  = 'T', transB2  = 'N';
-       dealii::parallel::distributed::Vector<std::complex<double> > orthoNormalizedBasis;
-       orthoNormalizedBasis.reinit(X);
-       zgemm_(&transA2,
-	     &transB2,
-	     &numberEigenValues,
-             &localVectorSize,
-	     &numberEigenValues,
-	     &alpha,
-	     &invSqrtOverlapMatrix[0],
-	     &numberEigenValues,
-	     X.begin(),
-	     &numberEigenValues,
-	     &beta,
-	     orthoNormalizedBasis.begin(),
-	     &numberEigenValues);
-
-
->>>>>>> b97cb28c
        X = orthoNormalizedBasis;
 
        if (dftParameters::orthoRROMPThreads!=0)
@@ -1223,42 +878,6 @@
 	     &numberVectors);
       computing_timer.exit_section("local overlap matrix for lowden");
 
-<<<<<<< HEAD
-      computing_timer.enter_section("utils mpi sum in lowden");
-      const unsigned int numberProcs = dealii::Utilities::MPI::n_mpi_processes(X.get_mpi_communicator());
-      const double networkSpeed = 12.5*0.3*1e9;
-      double numberBlocksDouble = (numberVectors*numberVectors*8*(numberProcs - 1))/networkSpeed;
-      unsigned int numberBlocks = std::ceil(numberBlocksDouble);
-      unsigned int totalSize = numberVectors*numberVectors;
-      std::vector<double> overlapMatrix(numberVectors*numberVectors,0.0);
-      const double temp = (double)totalSize/(double)numberBlocks;
-      const unsigned int equalBlockSize = std::ceil(temp);
-      const unsigned int unequalBlockSize = totalSize - equalBlockSize*(numberBlocks-1);
-      if(unequalBlockSize == 0)
-	numberBlocks = numberBlocks - 1;
-
-      std::vector<unsigned int> d_blockSize(numberBlocks,equalBlockSize);
-
-      if(numberBlocks > 1 && unequalBlockSize != 0)
-	d_blockSize[numberBlocks-1] = unequalBlockSize;
-
-      unsigned int offset = 0;
-      //dealii::Utilities::MPI::sum(overlapMatrix, X.get_mpi_communicator(), overlapMatrix); 
-      for(unsigned int i = 0; i < numberBlocks; ++i)
-	{
-	  unsigned int sizeBlock = d_blockSize[i];
-	  MPI_Allreduce(&overlapMatrixLocal[0]+i*offset,
-			&overlapMatrix[0]+i*offset,
-			sizeBlock,
-			MPI_DOUBLE,
-			MPI_SUM,
-			X.get_mpi_communicator());
-	  unsigned int offset = sizeBlock;
-	  
-			
-	}
-      computing_timer.exit_section("utils mpi sum in lowden");
-=======
       const unsigned int numberProcs = dealii::Utilities::MPI::n_mpi_processes(X.get_mpi_communicator());
       std::vector<double> overlapMatrix(numberVectors*numberVectors,0.0);
 
@@ -1299,7 +918,6 @@
 	}
 
       overlapMatrix = overlapMatrixLocal;
->>>>>>> b97cb28c
 
       overlapMatrixLocal.clear();
       std::vector<double>().swap(overlapMatrixLocal);
