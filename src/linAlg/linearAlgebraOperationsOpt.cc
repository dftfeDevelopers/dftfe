--- conflicted
+++ resolved
@@ -23,17 +23,11 @@
  *
  */
 
-<<<<<<< HEAD
 #include "dftParameters.h"
 #include "dftUtils.h"
 #include "linearAlgebraOperations.h"
 #include "linearAlgebraOperationsInternal.h"
 #include "constants.h"
-=======
-#include <dftUtils.h>
-#include <linearAlgebraOperations.h>
-#include <linearAlgebraOperationsInternal.h>
->>>>>>> df2aee3a
 #include "elpaScalaManager.h"
 #include "pseudoGS.cc"
 
@@ -3041,21 +3035,23 @@
       operatorDFTClass &         operatorMatrix,
       std::vector<T> &           X,
       const unsigned int         N,
+      const MPI_Comm &           mpiCommParent,
       const MPI_Comm &           mpiCommDomain,
       const MPI_Comm &           interBandGroupComm,
       const std::vector<double> &eigenValues,
       const double               fermiEnergy,
       std::vector<double> &      densityMatDerFermiEnergy,
-      dftfe::elpaScalaManager &  elpaScala)
+      dftfe::elpaScalaManager &  elpaScala,
+      const dftParameters &       dftParams)
     {
       dealii::ConditionalOStream pcout(
         std::cout,
-        (dealii::Utilities::MPI::this_mpi_process(MPI_COMM_WORLD) == 0));
+        (dealii::Utilities::MPI::this_mpi_process(mpiCommParent) == 0));
 
       dealii::TimerOutput computing_timer(mpiCommDomain,
                                           pcout,
-                                          dftParameters::reproducible_output ||
-                                              dftParameters::verbosity < 4 ?
+                                          dftParams.reproducible_output ||
+                                              dftParams.verbosity < 4 ?
                                             dealii::TimerOutput::never :
                                             dealii::TimerOutput::summary,
                                           dealii::TimerOutput::wall_times);
@@ -3078,7 +3074,7 @@
       // X^{T}*HConjPrime*XConj
       //
       computing_timer.enter_subsection("Compute ProjHamPrime, DMFOR step");
-      if (dftParameters::singlePrecLRJI)
+      if (dftParams.singlePrecLRJI)
         {
           operatorMatrix.XtHXMixedPrec(
             X, N, N, processGrid, projHamPrimePar, true);
@@ -3092,7 +3088,7 @@
         "Recursive fermi operator expansion operations, DMFOR step");
 
       const int    m    = 10;
-      const double beta = 1.0 / C_kb / dftParameters::TVal;
+      const double beta = 1.0 / C_kb / dftParams.TVal;
       const double c    = std::pow(2.0, -2.0 - m) * beta;
 
       std::vector<double> H0 = eigenValues;
@@ -3192,7 +3188,7 @@
 
       densityMatPrimeParConjTrans.copy_conjugate_transposed(densityMatPrimePar);
 
-      if (dftParameters::singlePrecLRJI)
+      if (dftParams.singlePrecLRJI)
         {
           if (std::is_same<T, std::complex<double>>::value)
             internal::subspaceRotationMixedPrec<T, std::complex<float>>(
@@ -3203,6 +3199,7 @@
               interBandGroupComm,
               mpiCommDomain,
               densityMatPrimeParConjTrans,
+              dftParams,
               false,
               false);
           else
@@ -3214,6 +3211,7 @@
               interBandGroupComm,
               mpiCommDomain,
               densityMatPrimeParConjTrans,
+              dftParams,
               false,
               false);
         }
@@ -3226,6 +3224,7 @@
                                      interBandGroupComm,
                                      mpiCommDomain,
                                      densityMatPrimeParConjTrans,
+                                     dftParams,
                                      false,
                                      false,
                                      false);
@@ -3347,12 +3346,14 @@
       operatorDFTClass &              operatorMatrix,
       std::vector<dataTypes::number> &X,
       const unsigned int              N,
+      const MPI_Comm &                mpiCommParent,      
       const MPI_Comm &                mpiCommDomain,
       const MPI_Comm &                interBandGroupComm,
       const std::vector<double> &     eigenValues,
       const double                    fermiEnergy,
       std::vector<double> &           densityMatDerFermiEnergy,
-      elpaScalaManager &              elpaScala);
+      elpaScalaManager &              elpaScala,
+      const dftParameters &       dftParams);
 
   } // namespace linearAlgebraOperations
 
