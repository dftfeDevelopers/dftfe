--- conflicted
+++ resolved
@@ -728,16 +728,10 @@
     0.5 * (kPointCoordX * kPointCoordX + kPointCoordY * kPointCoordY +
            kPointCoordZ * kPointCoordZ);
 
-<<<<<<< HEAD
-  if ((dftParameters::isPseudopotential ||
-       dftParameters::smearedNuclearCharges) &&
+  if ((dftPtr->d_dftParamsPtr->isPseudopotential ||
+       dftPtr->d_dftParamsPtr->smearedNuclearCharges) &&
       !d_isStiffnessMatrixExternalPotCorrComputed &&
       !onlyHPrimePartForFirstOrderDensityMatResponse)
-=======
-  if ((dftPtr->d_dftParamsPtr->isPseudopotential ||
-       dftPtr->d_dftParamsPtr->smearedNuclearCharges) &&
-      !d_isStiffnessMatrixExternalPotCorrComputed)
->>>>>>> df2aee3a
     {
       hamMatrixExtPotCorr<<<(d_numLocallyOwnedCells * d_numberNodesPerElement *
                                d_numberNodesPerElement +
@@ -756,10 +750,9 @@
       d_isStiffnessMatrixExternalPotCorrComputed = true;
     }
 
-<<<<<<< HEAD
   if (onlyHPrimePartForFirstOrderDensityMatResponse)
     {
-      if (dftParameters::xcFamilyType == "GGA")
+      if (dftPtr->d_dftParamsPtr->xcFamilyType == "GGA")
         hamPrimeMatrixKernelGGAMemOpt<<<(d_numLocallyOwnedCells *
                                            d_numberNodesPerElement *
                                            d_numberNodesPerElement +
@@ -813,7 +806,7 @@
     }
   else
     {
-      if (dftParameters::xcFamilyType == "GGA")
+      if (dftPtr->d_dftParamsPtr->xcFamilyType == "GGA")
         hamMatrixKernelGGAMemOpt<<<(d_numLocallyOwnedCells *
                                       d_numberNodesPerElement *
                                       d_numberNodesPerElement +
@@ -847,8 +840,8 @@
           kPointCoordY,
           kPointCoordZ,
           kSquareTimesHalf,
-          dftParameters::isPseudopotential ||
-            dftParameters::smearedNuclearCharges);
+          dftPtr->d_dftParamsPtr->isPseudopotential ||
+            dftPtr->d_dftParamsPtr->smearedNuclearCharges);
       else
         hamMatrixKernelLDA<<<(d_numLocallyOwnedCells * d_numberNodesPerElement *
                                 d_numberNodesPerElement +
@@ -881,80 +874,10 @@
           kPointCoordY,
           kPointCoordZ,
           kSquareTimesHalf,
-          dftParameters::isPseudopotential ||
-            dftParameters::smearedNuclearCharges);
+          dftPtr->d_dftParamsPtr->isPseudopotential ||
+            dftPtr->d_dftParamsPtr->smearedNuclearCharges);
     }
-=======
-  if (dftPtr->d_dftParamsPtr->xcFamilyType == "GGA")
-    {
-      hamMatrixKernelGGAMemOpt<<<(d_numLocallyOwnedCells *
-                                    d_numberNodesPerElement *
-                                    d_numberNodesPerElement +
-                                  255) /
-                                   256,
-                                 256>>>(
-        d_numLocallyOwnedCells,
-        d_numberNodesPerElement,
-        d_numQuadPoints,
-        thrust::raw_pointer_cast(&d_shapeFunctionValueDevice[0]),
-        thrust::raw_pointer_cast(&d_shapeFunctionValueInvertedDevice[0]),
-        thrust::raw_pointer_cast(
-          &d_shapeFunctionGradientValueXInvertedDevice[0]),
-        thrust::raw_pointer_cast(
-          &d_shapeFunctionGradientValueYInvertedDevice[0]),
-        thrust::raw_pointer_cast(
-          &d_shapeFunctionGradientValueZInvertedDevice[0]),
-        thrust::raw_pointer_cast(
-          &d_cellShapeFunctionGradientIntegralFlattenedDevice[0]),
-        thrust::raw_pointer_cast(&d_vEffJxWDevice[0]),
-        thrust::raw_pointer_cast(&d_cellJxWValuesDevice[0]),
-        thrust::raw_pointer_cast(&d_derExcWithSigmaTimesGradRhoJxWDevice[0]),
-        thrust::raw_pointer_cast(
-          &d_cellHamiltonianMatrixExternalPotCorrFlattenedDevice[0]),
-        reinterpret_cast<dataTypes::numberGPU *>(thrust::raw_pointer_cast(
-          &d_cellHamiltonianMatrixFlattenedDevice[kpointSpinIndex *
-                                                  d_numLocallyOwnedCells *
-                                                  d_numberNodesPerElement *
-                                                  d_numberNodesPerElement])),
-        kPointCoordX,
-        kPointCoordY,
-        kPointCoordZ,
-        kSquareTimesHalf,
-        dftPtr->d_dftParamsPtr->isPseudopotential ||
-          dftPtr->d_dftParamsPtr->smearedNuclearCharges);
-    }
-  else
-    hamMatrixKernelLDA<<<(d_numLocallyOwnedCells * d_numberNodesPerElement *
-                            d_numberNodesPerElement +
-                          255) /
-                           256,
-                         256>>>(
-      d_numLocallyOwnedCells,
-      d_numberNodesPerElement,
-      d_numQuadPoints,
-      thrust::raw_pointer_cast(&d_shapeFunctionValueDevice[0]),
-      thrust::raw_pointer_cast(&d_shapeFunctionValueInvertedDevice[0]),
-      thrust::raw_pointer_cast(&d_shapeFunctionGradientValueXInvertedDevice[0]),
-      thrust::raw_pointer_cast(&d_shapeFunctionGradientValueYInvertedDevice[0]),
-      thrust::raw_pointer_cast(&d_shapeFunctionGradientValueZInvertedDevice[0]),
-      thrust::raw_pointer_cast(
-        &d_cellShapeFunctionGradientIntegralFlattenedDevice[0]),
-      thrust::raw_pointer_cast(&d_vEffJxWDevice[0]),
-      thrust::raw_pointer_cast(&d_cellJxWValuesDevice[0]),
-      thrust::raw_pointer_cast(
-        &d_cellHamiltonianMatrixExternalPotCorrFlattenedDevice[0]),
-      reinterpret_cast<dataTypes::numberGPU *>(thrust::raw_pointer_cast(
-        &d_cellHamiltonianMatrixFlattenedDevice[kpointSpinIndex *
-                                                d_numLocallyOwnedCells *
-                                                d_numberNodesPerElement *
-                                                d_numberNodesPerElement])),
-      kPointCoordX,
-      kPointCoordY,
-      kPointCoordZ,
-      kSquareTimesHalf,
-      dftPtr->d_dftParamsPtr->isPseudopotential ||
-        dftPtr->d_dftParamsPtr->smearedNuclearCharges);
->>>>>>> df2aee3a
+
 
   if (dftPtr->d_dftParamsPtr->gpuFineGrainedTimings)
     {
