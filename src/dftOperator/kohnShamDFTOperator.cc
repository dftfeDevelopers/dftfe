// ---------------------------------------------------------------------
//
// Copyright (c) 2017-2018 The Regents of the University of Michigan and DFT-FE
// authors.
//
// This file is part of the DFT-FE code.
//
// The DFT-FE code is free software; you can use it, redistribute
// it, and/or modify it under the terms of the GNU Lesser General
// Public License as published by the Free Software Foundation; either
// version 2.1 of the License, or (at your option) any later version.
// The full text of the license can be found in the file LICENSE at
// the top level of the DFT-FE distribution.
//
// ---------------------------------------------------------------------
//
// @author Shiva Rudraraju, Phani Motamarri, Sambit Das
//

#include <dft.h>
#include <dftParameters.h>
#include <dftUtils.h>
#include <kohnShamDFTOperator.h>
#include <linearAlgebraOperations.h>
#include <linearAlgebraOperationsInternal.h>
#include <vectorUtilities.h>


namespace dftfe
{
#include "computeLocalAndNonLocalHamiltonianTimesX.cc"
#include "computeNonLocalHamiltonianTimesXMemoryOpt.cc"
#include "hamiltonianMatrixCalculator.cc"
#include "matrixVectorProductImplementations.cc"
#include "shapeFunctionDataCalculator.cc"


  //
  // constructor
  //
  template <unsigned int FEOrder, unsigned int FEOrderElectro>
  kohnShamDFTOperatorClass<FEOrder, FEOrderElectro>::kohnShamDFTOperatorClass(
    dftClass<FEOrder, FEOrderElectro> *_dftPtr,
    const MPI_Comm &                   mpi_comm_replica)
    : dftPtr(_dftPtr)
    , d_kPointIndex(0)
    , d_numberNodesPerElement(_dftPtr->matrix_free_data.get_dofs_per_cell(
        dftPtr->d_densityDofHandlerIndex))
    , d_numberMacroCells(_dftPtr->matrix_free_data.n_macro_cells())
    , d_isStiffnessMatrixExternalPotCorrComputed(false)
    , mpi_communicator(mpi_comm_replica)
    , n_mpi_processes(Utilities::MPI::n_mpi_processes(mpi_comm_replica))
    , this_mpi_process(Utilities::MPI::this_mpi_process(mpi_comm_replica))
    , pcout(std::cout, (Utilities::MPI::this_mpi_process(MPI_COMM_WORLD) == 0))
    , computing_timer(mpi_comm_replica,
                      pcout,
                      TimerOutput::never,
                      TimerOutput::wall_times)
    , operatorDFTClass(mpi_comm_replica,
                       _dftPtr->getMatrixFreeData(),
                       _dftPtr->constraintsNoneDataInfo)
  {}


  //
  // initialize kohnShamDFTOperatorClass object
  //
  template <unsigned int FEOrder, unsigned int FEOrderElectro>
  void
  kohnShamDFTOperatorClass<FEOrder, FEOrderElectro>::init()
  {
    computing_timer.enter_section("kohnShamDFTOperatorClass setup");


    dftPtr->matrix_free_data.initialize_dof_vector(
      d_invSqrtMassVector, dftPtr->d_densityDofHandlerIndex);
    d_sqrtMassVector.reinit(d_invSqrtMassVector);


    //
    // create macro cell map to subcells
    //
    d_macroCellSubCellMap.resize(d_numberMacroCells);
    for (unsigned int iMacroCell = 0; iMacroCell < d_numberMacroCells;
         ++iMacroCell)
      {
        const unsigned int n_sub_cells =
          dftPtr->matrix_free_data.n_components_filled(iMacroCell);
        d_macroCellSubCellMap[iMacroCell] = n_sub_cells;
      }

    //
    // compute mass vector
    //
    computeMassVector(dftPtr->dofHandler,
                      dftPtr->constraintsNone,
                      d_sqrtMassVector,
                      d_invSqrtMassVector);


    operatorDFTClass::setInvSqrtMassVector(d_invSqrtMassVector);

    d_cellHamiltonianMatrix.clear();
    d_cellHamiltonianMatrix.resize(dftPtr->d_kPointWeights.size() *
                                   (1 + dftParameters::spinPolarized));


    vectorTools::classifyInteriorSurfaceNodesInCell(
      dftPtr->matrix_free_data,
      dftPtr->d_densityDofHandlerIndex,
      d_nodesPerCellClassificationMap);

    vectorTools::classifyInteriorSurfaceNodesInGlobalArray(
      dftPtr->matrix_free_data,
      dftPtr->d_densityDofHandlerIndex,
      dftPtr->constraintsNone,
      d_nodesPerCellClassificationMap,
      d_globalArrayClassificationMap);

    computing_timer.exit_section("kohnShamDFTOperatorClass setup");
  }

  template <unsigned int FEOrder, unsigned int FEOrderElectro>
  void
  kohnShamDFTOperatorClass<FEOrder, FEOrderElectro>::reinit(
    const unsigned int                    numberWaveFunctions,
    distributedCPUVec<dataTypes::number> &flattenedArray,
    bool                                  flag)
  {
    if (flag)
      vectorTools::createDealiiVector<dataTypes::number>(
        dftPtr->matrix_free_data.get_vector_partitioner(),
        numberWaveFunctions,
        flattenedArray);

    if (dftParameters::isPseudopotential)
      {
        vectorTools::createDealiiVector<dataTypes::number>(
          dftPtr->d_projectorKetTimesVectorPar[0].get_partitioner(),
          numberWaveFunctions,
          dftPtr->d_projectorKetTimesVectorParFlattened);
      }



    vectorTools::computeCellLocalIndexSetMap(
      flattenedArray.get_partitioner(),
      dftPtr->matrix_free_data,
      dftPtr->d_densityDofHandlerIndex,
      numberWaveFunctions,
      d_flattenedArrayMacroCellLocalProcIndexIdMap,
      d_flattenedArrayCellLocalProcIndexIdMap);



    vectorTools::computeCellLocalIndexSetMap(
      flattenedArray.get_partitioner(),
      dftPtr->matrix_free_data,
      dftPtr->d_densityDofHandlerIndex,
      numberWaveFunctions,
      d_FullflattenedArrayMacroCellLocalProcIndexIdMap,
      d_normalCellIdToMacroCellIdMap,
      d_macroCellIdToNormalCellIdMap,
      d_FullflattenedArrayCellLocalProcIndexIdMap);

    getOverloadedConstraintMatrix()->precomputeMaps(
      dftPtr->matrix_free_data.get_vector_partitioner(),
      flattenedArray.get_partitioner(),
      numberWaveFunctions);
  }

  template <unsigned int FEOrder, unsigned int FEOrderElectro>
  void
  kohnShamDFTOperatorClass<FEOrder, FEOrderElectro>::reinit(
    const unsigned int numberWaveFunctions)
  {
    if (dftParameters::isPseudopotential)
      {
        vectorTools::createDealiiVector<dataTypes::number>(
          dftPtr->d_projectorKetTimesVectorPar[0].get_partitioner(),
          numberWaveFunctions,
          dftPtr->d_projectorKetTimesVectorParFlattened);
      }
  }



  template <unsigned int FEOrder, unsigned int FEOrderElectro>
  void
  kohnShamDFTOperatorClass<FEOrder, FEOrderElectro>::initCellWaveFunctionMatrix(
    const unsigned int                    numberWaveFunctions,
    distributedCPUVec<dataTypes::number> &src,
    std::vector<dataTypes::number> &      cellWaveFunctionMatrix)
  {
    unsigned int numberCells = dftPtr->matrix_free_data.n_physical_cells();
    cellWaveFunctionMatrix.resize(numberCells * d_numberNodesPerElement *
                                    numberWaveFunctions,
                                  0.0);
    unsigned int       iElem = 0;
    const unsigned int inc   = 1;
    for (unsigned int iMacroCell = 0; iMacroCell < d_numberMacroCells;
         ++iMacroCell)
      {
        for (unsigned int iCell = 0; iCell < d_macroCellSubCellMap[iMacroCell];
             ++iCell)
          {
            for (unsigned int iNode = 0; iNode < d_numberNodesPerElement;
                 ++iNode)
              {
                dealii::types::global_dof_index localNodeId =
                  d_flattenedArrayMacroCellLocalProcIndexIdMap[iElem][iNode];
#ifdef USE_COMPLEX
                zcopy_(
                  &numberWaveFunctions,
                  src.begin() + localNodeId,
                  &inc,
                  &cellWaveFunctionMatrix
                    [d_numberNodesPerElement * numberWaveFunctions * iElem +
                     numberWaveFunctions *
                       iNode], 
                  &inc);

#else
                dcopy_(
                  &numberWaveFunctions,
                  src.begin() + localNodeId,
                  &inc,
                  &cellWaveFunctionMatrix
                    [d_numberNodesPerElement * numberWaveFunctions * iElem +
                     numberWaveFunctions *
                       iNode],
                  &inc);
#endif
              }
            ++iElem;
          }
      }
  }



  template <unsigned int FEOrder, unsigned int FEOrderElectro>
  void
  kohnShamDFTOperatorClass<FEOrder, FEOrderElectro>::
    fillGlobalArrayFromCellWaveFunctionMatrix(
      const unsigned int                    numberWaveFunctions,
      const std::vector<dataTypes::number> &cellWaveFunctionMatrix,
      distributedCPUVec<dataTypes::number> &glbArray)

  {
    unsigned int       iElem = 0;
    const unsigned int inc   = 1;
    for (unsigned int iMacroCell = 0; iMacroCell < d_numberMacroCells;
         ++iMacroCell)
      {
        for (unsigned int iCell = 0; iCell < d_macroCellSubCellMap[iMacroCell];
             ++iCell)
          {
            for (unsigned int iNode = 0; iNode < d_numberNodesPerElement;
                 ++iNode)
              {
                if (d_nodesPerCellClassificationMap[iNode] == 0)
                  {
                    dealii::types::global_dof_index localNodeId =
                      d_flattenedArrayMacroCellLocalProcIndexIdMap[iElem]
                                                                  [iNode];
#ifdef USE_COMPLEX
                    zcopy_(
                      &numberWaveFunctions,
                      &cellWaveFunctionMatrix
                        [d_numberNodesPerElement * numberWaveFunctions * iElem +
                         numberWaveFunctions *
                           iNode], 
                      &inc,
                      glbArray.begin() + localNodeId,
                      &inc);
#else
                    dcopy_(
                      &numberWaveFunctions,
                      &cellWaveFunctionMatrix
                        [d_numberNodesPerElement * numberWaveFunctions * iElem +
                         numberWaveFunctions *
                           iNode], 
                      &inc,
                      glbArray.begin() + localNodeId,
                      &inc);
#endif
                  }
              }
            ++iElem;
          }
      }
  }


  // Y = a*X + Y
  template <unsigned int FEOrder, unsigned int FEOrderElectro>
  void
  kohnShamDFTOperatorClass<FEOrder, FEOrderElectro>::initWithScalar(
    const unsigned int              numberWaveFunctions,
    double                          scalarValue,
    std::vector<dataTypes::number> &cellWaveFunctionMatrix)

  {
    unsigned int numberCells = dftPtr->matrix_free_data.n_physical_cells();
    cellWaveFunctionMatrix.resize(numberCells * d_numberNodesPerElement *
                                    numberWaveFunctions,
                                  scalarValue);
  }



  // Y = a*X + b*Y
  template <unsigned int FEOrder, unsigned int FEOrderElectro>
  void
  kohnShamDFTOperatorClass<FEOrder, FEOrderElectro>::axpby(
    double                                scalarA,
    double                                scalarB,
    const unsigned int                    numberWaveFunctions,
    const std::vector<dataTypes::number> &cellXWaveFunctionMatrix,
    std::vector<dataTypes::number> &      cellYWaveFunctionMatrix)
  {
    unsigned int iElem = 0;
    unsigned int productNumNodesWaveFunctions =
      d_numberNodesPerElement * numberWaveFunctions;
    for (unsigned int iMacroCell = 0; iMacroCell < d_numberMacroCells;
         ++iMacroCell)
      {
        for (unsigned int iCell = 0; iCell < d_macroCellSubCellMap[iMacroCell];
             ++iCell)
          {
            unsigned int indexTemp = productNumNodesWaveFunctions * iElem;
            for (unsigned int iNode = 0; iNode < d_numberNodesPerElement;
                 ++iNode)
              {
                if (d_nodesPerCellClassificationMap[iNode] == 0)
                  {
                    unsigned int indexVal =
                      indexTemp + numberWaveFunctions * iNode;
                    for (unsigned int iWave = 0; iWave < numberWaveFunctions;
                         ++iWave)
                      {
                        
                        cellYWaveFunctionMatrix[indexVal + iWave] =
                          scalarB * cellYWaveFunctionMatrix[indexVal + iWave] +
                          scalarA * cellXWaveFunctionMatrix[indexVal + iWave];
                      }
                  }
              }
            ++iElem;
          }
      }
  }


  template <unsigned int FEOrder, unsigned int FEOrderElectro>
  void
  kohnShamDFTOperatorClass<FEOrder, FEOrderElectro>::
    getInteriorSurfaceNodesMapFromGlobalArray(
      std::vector<unsigned int> &globalArrayClassificationMap)

  {
    globalArrayClassificationMap = d_globalArrayClassificationMap;
  }

  template <unsigned int FEOrder, unsigned int FEOrderElectro>
  const std::vector<dealii::types::global_dof_index> &
  kohnShamDFTOperatorClass<FEOrder, FEOrderElectro>::
    getFlattenedArrayCellLocalProcIndexIdMap() const
  {
    return d_FullflattenedArrayCellLocalProcIndexIdMap;
  }

  template <unsigned int FEOrder, unsigned int FEOrderElectro>
  const std::vector<double> &
  kohnShamDFTOperatorClass<FEOrder, FEOrderElectro>::
    getShapeFunctionValuesDensityGaussQuad() const
  {
    return d_densityGaussQuadShapeFunctionValues;
  }


  template <unsigned int FEOrder, unsigned int FEOrderElectro>
  const std::vector<double> &
  kohnShamDFTOperatorClass<FEOrder, FEOrderElectro>::
    getShapeFunctionGradValuesDensityGaussQuad(const unsigned int idim) const
  {
    return d_densityGaussQuadShapeFunctionGradientValues;
  }


  template <unsigned int FEOrder, unsigned int FEOrderElectro>
  const std::vector<double> &
  kohnShamDFTOperatorClass<FEOrder, FEOrderElectro>::
    getShapeFunctionValuesDensityGaussLobattoQuad() const
  {
    return d_densityGlQuadShapeFunctionValues;
  }


  //
  // compute mass Vector
  //
  template <unsigned int FEOrder, unsigned int FEOrderElectro>
  void
  kohnShamDFTOperatorClass<FEOrder, FEOrderElectro>::computeMassVector(
    const dealii::DoFHandler<3> &            dofHandler,
    const dealii::AffineConstraints<double> &constraintMatrix,
    distributedCPUVec<double> &              sqrtMassVec,
    distributedCPUVec<double> &              invSqrtMassVec)
  {
    computing_timer.enter_section("kohnShamDFTOperatorClass Mass assembly");
    invSqrtMassVec = 0.0;
    sqrtMassVec    = 0.0;

    QGaussLobatto<3>   quadrature(FEOrder + 1);
    FEValues<3>        fe_values(dofHandler.get_fe(),
                          quadrature,
                          update_values | update_JxW_values);
    const unsigned int dofs_per_cell   = (dofHandler.get_fe()).dofs_per_cell;
    const unsigned int num_quad_points = quadrature.size();
    Vector<double>     massVectorLocal(dofs_per_cell);
    std::vector<dealii::types::global_dof_index> local_dof_indices(
      dofs_per_cell);


    //
    // parallel loop over all elements
    //
    typename DoFHandler<3>::active_cell_iterator cell =
                                                   dofHandler.begin_active(),
                                                 endc = dofHandler.end();
    for (; cell != endc; ++cell)
      if (cell->is_locally_owned())
        {
          // compute values for the current element
          fe_values.reinit(cell);
          massVectorLocal = 0.0;
          for (unsigned int i = 0; i < dofs_per_cell; ++i)
            for (unsigned int q_point = 0; q_point < num_quad_points; ++q_point)
              massVectorLocal(i) += fe_values.shape_value(i, q_point) *
                                    fe_values.shape_value(i, q_point) *
                                    fe_values.JxW(q_point);

          cell->get_dof_indices(local_dof_indices);
          constraintMatrix.distribute_local_to_global(massVectorLocal,
                                                      local_dof_indices,
                                                      invSqrtMassVec);
        }

    invSqrtMassVec.compress(VectorOperation::add);


    for (dealii::types::global_dof_index i = 0; i < invSqrtMassVec.size(); ++i)
      if (invSqrtMassVec.in_local_range(i) &&
          !constraintMatrix.is_constrained(i))
        {
          if (std::abs(invSqrtMassVec(i)) > 1.0e-15)
            {
              sqrtMassVec(i)    = std::sqrt(invSqrtMassVec(i));
              invSqrtMassVec(i) = 1.0 / std::sqrt(invSqrtMassVec(i));
            }
          AssertThrow(
            !std::isnan(invSqrtMassVec(i)),
            ExcMessage(
              "Value of inverse square root of mass matrix on the unconstrained node is undefined"));
        }

    invSqrtMassVec.compress(VectorOperation::insert);
    sqrtMassVec.compress(VectorOperation::insert);
    computing_timer.exit_section("kohnShamDFTOperatorClass Mass assembly");
  }



  template <unsigned int FEOrder, unsigned int FEOrderElectro>
  void
  kohnShamDFTOperatorClass<FEOrder, FEOrderElectro>::reinitkPointSpinIndex(
    const unsigned int kPointIndex,
    const unsigned int spinIndex)
  {
    d_kPointIndex = kPointIndex;
    d_spinIndex   = spinIndex;
  }


  template <unsigned int FEOrder, unsigned int FEOrderElectro>
  void
  kohnShamDFTOperatorClass<FEOrder, FEOrderElectro>::computeVEff(
    const std::map<dealii::CellId, std::vector<double>> *rhoValues,
    const std::map<dealii::CellId, std::vector<double>> &phiValues,
    const std::map<dealii::CellId, std::vector<double>> &externalPotCorrValues,
    const std::map<dealii::CellId, std::vector<double>> &rhoCoreValues,
    const unsigned int externalPotCorrQuadratureId)
  {
    const unsigned int n_cells = dftPtr->matrix_free_data.n_macro_cells();
    const unsigned int totalLocallyOwnedCells =
      dftPtr->matrix_free_data.n_physical_cells();
    const Quadrature<3> &quadrature_formula =
      dftPtr->matrix_free_data.get_quadrature(dftPtr->d_densityQuadratureId);
    FEValues<3> fe_values(dftPtr->FE, quadrature_formula, update_JxW_values);
    const int numberQuadraturePoints = quadrature_formula.size();
      

    d_vEffJxW.resize(totalLocallyOwnedCells*numberQuadraturePoints,0.0);
    typename dealii::DoFHandler<3>::active_cell_iterator cellPtr;

    //allocate storage for exchange potential
    std::vector<double> exchangePotentialVal(numberQuadraturePoints);
    std::vector<double> corrPotentialVal(numberQuadraturePoints);
    
    //
    // loop over cell block
    //
     unsigned int iElemCount = 0;
    for (unsigned int cell = 0; cell < n_cells; ++cell)
      {
<<<<<<< HEAD
	const unsigned int n_sub_cells =
=======
        dealii::AlignedVector<dealii::VectorizedArray<double>> tempPhi(
          numberQuadraturePoints, dealii::make_vectorized_array(0.0));
        const unsigned int n_sub_cells =
>>>>>>> 9727d4cf
          dftPtr->matrix_free_data.n_components_filled(cell);
	for (unsigned int v = 0; v < n_sub_cells; ++v)
          {
            cellPtr    = dftPtr->matrix_free_data.get_cell_iterator(cell, v);
	    fe_values.reinit(cellPtr);
	    
            std::vector<double> densityValue  = (*rhoValues).find(cellPtr->id())->second;

            const std::vector<double> &tempPhi =
              phiValues.find(cellPtr->id())->second;
           

            if (dftParameters::nonLinearCoreCorrection)
              {
                const std::vector<double> &temp2 =
                  rhoCoreValues.find(cellPtr->id())->second;
                for (unsigned int q = 0; q < numberQuadraturePoints; ++q)
                  densityValue[q] += temp2[q];
              }

	    xc_lda_vxc(&(dftPtr->funcX),
		       numberQuadraturePoints,
		       &densityValue[0],
		       &exchangePotentialVal[0]);
	    
	    xc_lda_vxc(&(dftPtr->funcC),
		       numberQuadraturePoints,
		       &densityValue[0],
		       &corrPotentialVal[0]);
       
	    for (unsigned int q = 0; q < numberQuadraturePoints; ++q)
	      {
		d_vEffJxW[totalLocallyOwnedCells*q + iElemCount] = (tempPhi[q] + exchangePotentialVal[q] + corrPotentialVal[q])*fe_values.JxW(q);
	      }
	    
	    iElemCount++;
	  }

      }
    
    
    if ((dftParameters::isPseudopotential ||
         dftParameters::smearedNuclearCharges) &&
        !d_isStiffnessMatrixExternalPotCorrComputed)
      computeVEffExternalPotCorr(externalPotCorrValues,
                                 externalPotCorrQuadratureId);
  }

  template <unsigned int FEOrder, unsigned int FEOrderElectro>
  void
  kohnShamDFTOperatorClass<FEOrder, FEOrderElectro>::computeVEff(
    const std::map<dealii::CellId, std::vector<double>> *rhoValues,
    const std::map<dealii::CellId, std::vector<double>> *gradRhoValues,
    const std::map<dealii::CellId, std::vector<double>> &phiValues,
    const std::map<dealii::CellId, std::vector<double>> &externalPotCorrValues,
    const std::map<dealii::CellId, std::vector<double>> &rhoCoreValues,
    const std::map<dealii::CellId, std::vector<double>> &gradRhoCoreValues,
    const unsigned int externalPotCorrQuadratureId)
  {
    const unsigned int n_cells = dftPtr->matrix_free_data.n_macro_cells();
    const unsigned int totalLocallyOwnedCells =
      dftPtr->matrix_free_data.n_physical_cells();
    const Quadrature<3> &quadrature_formula =
      dftPtr->matrix_free_data.get_quadrature(dftPtr->d_densityQuadratureId);
    FEValues<3> fe_values(dftPtr->FE, quadrature_formula, update_JxW_values|update_inverse_jacobians|update_jacobians);
    const unsigned int numberQuadraturePoints = quadrature_formula.size();

    d_vEffJxW.resize(totalLocallyOwnedCells * numberQuadraturePoints, 0.0);
    d_invJacderExcWithSigmaTimesGradRhoJxW.resize(totalLocallyOwnedCells *
                                             numberQuadraturePoints * 3,
                                             0.0);

    //allocate storage for exchange potential
    std::vector<double> sigmaValue(numberQuadraturePoints);
    std::vector<double> derExchEnergyWithSigmaVal(numberQuadraturePoints);
    std::vector<double> derCorrEnergyWithSigmaVal(numberQuadraturePoints);
    std::vector<double> derExchEnergyWithDensityVal(numberQuadraturePoints);
    std::vector<double> derCorrEnergyWithDensityVal(numberQuadraturePoints);
    
    typename dealii::DoFHandler<3>::active_cell_iterator cellPtr;

    //
    //loop over cell block
    //
    unsigned int iElemCount = 0;
    for (unsigned int cell = 0; cell < n_cells; ++cell)
      {
<<<<<<< HEAD
	const unsigned int n_sub_cells =
=======
        dealii::AlignedVector<dealii::VectorizedArray<double>> tempPhi(
          numberQuadraturePoints, dealii::make_vectorized_array(0.0));
        const unsigned int n_sub_cells =
>>>>>>> 9727d4cf
          dftPtr->matrix_free_data.n_components_filled(cell);
       
        for (unsigned int v = 0; v < n_sub_cells; ++v)
          {
            cellPtr    = dftPtr->matrix_free_data.get_cell_iterator(cell, v);
	    fe_values.reinit(cellPtr);

	    const std::vector<DerivativeForm<1, 3, 3>> &inverseJacobians =
	      fe_values.get_inverse_jacobians();

            std::vector<double> densityValue =
            (*rhoValues).find(cellPtr->id())->second;
            std::vector<double> gradDensityValue =
            (*gradRhoValues).find(cellPtr->id())->second;
	    
          
            const std::vector<double> &tempPhi =
              phiValues.find(cellPtr->id())->second;
	    
            
            if (dftParameters::nonLinearCoreCorrection)
              {
                const std::vector<double> &temp2 =
                  rhoCoreValues.find(cellPtr->id())->second;
                const std::vector<double> &temp3 =
                  gradRhoCoreValues.find(cellPtr->id())->second;
                for (unsigned int q = 0; q < numberQuadraturePoints; ++q)
                  {
                    densityValue[q] += temp2[q];
                    gradDensityValue[3 * q + 0] += temp3[3 * q + 0];
                    gradDensityValue[3 * q + 1] += temp3[3 * q + 1];
                    gradDensityValue[3 * q + 2] += temp3[3 * q + 2];
                  }
              }

	    for(unsigned int q = 0; q < numberQuadraturePoints; ++q)
	      {
                const double gradRhoX = gradDensityValue[3 * q + 0];
		const double gradRhoY = gradDensityValue[3 * q + 1];
		const double gradRhoZ = gradDensityValue[3 * q + 2];
		sigmaValue[q] =
		  gradRhoX * gradRhoX + gradRhoY * gradRhoY + gradRhoZ * gradRhoZ;
	      }

	    xc_gga_vxc(&(dftPtr->funcX),
		       numberQuadraturePoints,
		       &densityValue[0],
		       &sigmaValue[0],
		       &derExchEnergyWithDensityVal[0],
		       &derExchEnergyWithSigmaVal[0]);
	    
	    xc_gga_vxc(&(dftPtr->funcC),
		       numberQuadraturePoints,
		       &densityValue[0],
		       &sigmaValue[0],
		       &derCorrEnergyWithDensityVal[0],
		       &derCorrEnergyWithSigmaVal[0]);

	    
	    for (unsigned int q = 0; q < numberQuadraturePoints; ++q)
	      {
		d_vEffJxW[totalLocallyOwnedCells*q + iElemCount] =
		  (tempPhi[q] + derExchEnergyWithDensityVal[q] +
		   derCorrEnergyWithDensityVal[q])*fe_values.JxW(q);
	      }


	    //Rethink about this
	    for(unsigned int q = 0; q < numberQuadraturePoints; ++q)
	      {
		const double jxw      = fe_values.JxW(q);
		const double gradRhoX = gradDensityValue[3 * q + 0];
		const double gradRhoY = gradDensityValue[3 * q + 1];
		const double gradRhoZ = gradDensityValue[3 * q + 2];
		const double term =
		  derExchEnergyWithSigmaVal[q] + derCorrEnergyWithSigmaVal[q];
		
		d_invJacderExcWithSigmaTimesGradRhoJxW[totalLocallyOwnedCells*3*q + iElemCount] = 2.0*(inverseJacobians[q][0][0]*gradRhoX + inverseJacobians[q][0][1]*gradRhoY + inverseJacobians[q][0][2]*gradRhoZ)*term*jxw;
		d_invJacderExcWithSigmaTimesGradRhoJxW[totalLocallyOwnedCells*(3*q + 1) + iElemCount] = 2.0*(inverseJacobians[q][1][0]*gradRhoX + inverseJacobians[q][1][1]*gradRhoY + inverseJacobians[q][1][2]*gradRhoZ)*term*jxw;
		d_invJacderExcWithSigmaTimesGradRhoJxW[totalLocallyOwnedCells*(3*q + 2) + iElemCount] = 2.0*(inverseJacobians[q][2][0]*gradRhoX + inverseJacobians[q][2][1]*gradRhoY + inverseJacobians[q][2][2]*gradRhoZ)*term*jxw;
	      }
	    iElemCount++;
          }//subcell loop
      
      }//cell loop

 
    if ((dftParameters::isPseudopotential ||
         dftParameters::smearedNuclearCharges) &&
        !d_isStiffnessMatrixExternalPotCorrComputed)
      computeVEffExternalPotCorr(externalPotCorrValues,
                                 externalPotCorrQuadratureId);
  }


#ifdef USE_COMPLEX
  template <unsigned int FEOrder, unsigned int FEOrderElectro>
  void
  kohnShamDFTOperatorClass<FEOrder, FEOrderElectro>::HX(
    distributedCPUVec<std::complex<double>> &src,
    const unsigned int                       numberWaveFunctions,
    const bool                               scaleFlag,
    const double                             scalar,
    distributedCPUVec<std::complex<double>> &dst)


  {
    const unsigned int numberDofs = src.local_size() / numberWaveFunctions;
    const unsigned int inc        = 1;

    //
    // scale src vector with M^{-1/2}
    //
    for (unsigned int i = 0; i < numberDofs; ++i)
      {
        const double scalingCoeff =
          d_invSqrtMassVector.local_element(i) * scalar;
        zdscal_(&numberWaveFunctions,
                &scalingCoeff,
                src.begin() + i * numberWaveFunctions,
                &inc);
      }

   
    if (scaleFlag)
      {
        for (int i = 0; i < numberDofs; ++i)
          {
            const double scalingCoeff = d_sqrtMassVector.local_element(i);
            zdscal_(&numberWaveFunctions,
                    &scalingCoeff,
                    dst.begin() + i * numberWaveFunctions,
                    &inc);
          }
      }

    //
    // update slave nodes before doing element-level matrix-vec multiplication
    //
    dftPtr->constraintsNoneDataInfo.distribute(src, numberWaveFunctions);


   

    //
    // Hloc*M^{-1/2}*X
    //
    computeLocalHamiltonianTimesX(src, numberWaveFunctions, dst);

    //
    // required if its a pseudopotential calculation and number of nonlocal
    // atoms are greater than zero H^{nloc}*M^{-1/2}*X
    if (dftParameters::isPseudopotential &&
        dftPtr->d_nonLocalAtomGlobalChargeIds.size() > 0)
      {
        computeNonLocalHamiltonianTimesX(src, numberWaveFunctions, dst);
      }


    //
    // update master node contributions from its correponding slave nodes
    //
    dftPtr->constraintsNoneDataInfo.distribute_slave_to_master(
      dst, numberWaveFunctions);



    src.zero_out_ghosts();
    dst.compress(VectorOperation::add);

    //
    // M^{-1/2}*H*M^{-1/2}*X
    //
    for (unsigned int i = 0; i < numberDofs; ++i)
      {
        const double scalingCoeff = d_invSqrtMassVector.local_element(i);
        zdscal_(&numberWaveFunctions,
                &scalingCoeff,
                dst.begin() + i * numberWaveFunctions,
                &inc);
      }


    //
    // unscale src M^{1/2}*X
    //
    for (unsigned int i = 0; i < numberDofs; ++i)
      {
        const double scalingCoeff =
          d_sqrtMassVector.local_element(i) * (1.0 / scalar);
        zdscal_(&numberWaveFunctions,
                &scalingCoeff,
                src.begin() + i * numberWaveFunctions,
                &inc);
      }
  }

  template <unsigned int FEOrder, unsigned int FEOrderElectro>
  void
  kohnShamDFTOperatorClass<FEOrder, FEOrderElectro>::HX(
    distributedCPUVec<std::complex<double>> &src,
    std::vector<std::complex<double>> &      cellSrcWaveFunctionMatrix,
    const unsigned int                       numberWaveFunctions,
    const bool                               scaleFlag,
    const double                             scalar,
    const double                             scalarA,
    const double                             scalarB,
    distributedCPUVec<std::complex<double>> &dst,
    std::vector<std::complex<double>> &      cellDstWaveFunctionMatrix)

  {
    AssertThrow(false, dftUtils::ExcNotImplementedYet());
  }

#else
  template <unsigned int FEOrder, unsigned int FEOrderElectro>
  void
  kohnShamDFTOperatorClass<FEOrder, FEOrderElectro>::HX(
    distributedCPUVec<double> &src,
    const unsigned int numberWaveFunctions,
    const bool scaleFlag,
    const double scalar,
    distributedCPUVec<double> &dst)


  {
    const unsigned int numberDofs = src.local_size() / numberWaveFunctions;
    const unsigned int inc = 1;


    //
    // scale src vector with M^{-1/2}
    //
    for (unsigned int i = 0; i < numberDofs; ++i)
      {
        const double scalingCoeff =
          d_invSqrtMassVector.local_element(i); 
        dscal_(&numberWaveFunctions,
               &scalingCoeff,
               src.begin() + i * numberWaveFunctions,
               &inc);
      }


    if (scaleFlag)
      {
        for (int i = 0; i < numberDofs; ++i)
          {
            const double scalingCoeff = d_sqrtMassVector.local_element(i);
            dscal_(&numberWaveFunctions,
                   &scalingCoeff,
                   dst.begin() + i * numberWaveFunctions,
                   &inc);
          }
      }

    //
    // update slave nodes before doing element-level matrix-vec multiplication
    //
    dftPtr->constraintsNoneDataInfo.distribute(src, numberWaveFunctions);


    //
    // Hloc*M^{-1/2}*X
    //
    computeLocalHamiltonianTimesX(src, numberWaveFunctions, dst, scalar);

    //
    // required if its a pseudopotential calculation and number of nonlocal
    // atoms are greater than zero H^{nloc}*M^{-1/2}*X
    if (dftParameters::isPseudopotential &&
        dftPtr->d_nonLocalAtomGlobalChargeIds.size() > 0)
      {
        computeNonLocalHamiltonianTimesX(src, numberWaveFunctions, dst, scalar);
      }



    //
    // update master node contributions from its correponding slave nodes
    //
    dftPtr->constraintsNoneDataInfo.distribute_slave_to_master(
      dst, numberWaveFunctions);


    src.zero_out_ghosts();
    dst.compress(VectorOperation::add);

    //
    // M^{-1/2}*H*M^{-1/2}*X
    //
    for (unsigned int i = 0; i < numberDofs; ++i)
      {
        dscal_(&numberWaveFunctions,
               &d_invSqrtMassVector.local_element(i),
               dst.begin() + i * numberWaveFunctions,
               &inc);
      }

    //
    // unscale src M^{1/2}*X
    //
    for (unsigned int i = 0; i < numberDofs; ++i)
      {
        double scalingCoeff =
          d_sqrtMassVector.local_element(i); 
        dscal_(&numberWaveFunctions,
               &scalingCoeff,
               src.begin() + i * numberWaveFunctions,
               &inc);
      }
  }

  template <unsigned int FEOrder, unsigned int FEOrderElectro>
  void
  kohnShamDFTOperatorClass<FEOrder, FEOrderElectro>::HX(
    distributedCPUVec<double> &src,
    std::vector<double> &cellSrcWaveFunctionMatrix,
    const unsigned int numberWaveFunctions,
    const bool scaleFlag,
    const double scalar,
    const double scalarA,
    const double scalarB,
    distributedCPUVec<double> &dst,
    std::vector<double> &cellDstWaveFunctionMatrix)



  {
    const unsigned int numberDofs = src.local_size() / numberWaveFunctions;
    const unsigned int inc = 1;


    for (unsigned int iDof = 0; iDof < numberDofs; ++iDof)
      {
        if (d_globalArrayClassificationMap[iDof] == 1)
          {
            const double scalingCoeff = d_invSqrtMassVector.local_element(iDof);
            for (unsigned int iWave = 0; iWave < numberWaveFunctions; ++iWave)
              {
                src.local_element(iDof * numberWaveFunctions + iWave) *=
                  scalingCoeff;
              }
          }
      }

    unsigned int iElem = 0;
    unsigned int productNumNodesWaveFunctions =
      d_numberNodesPerElement * numberWaveFunctions;
    std::vector<dealii::types::global_dof_index> cell_dof_indicesGlobal(
      d_numberNodesPerElement);
    for (unsigned int iMacroCell = 0; iMacroCell < d_numberMacroCells;
         ++iMacroCell)
      {
        for (unsigned int iCell = 0; iCell < d_macroCellSubCellMap[iMacroCell];
             ++iCell)
          {
            unsigned int indexTemp = productNumNodesWaveFunctions * iElem;
            dftPtr->matrix_free_data.get_cell_iterator(iMacroCell, iCell)
              ->get_dof_indices(cell_dof_indicesGlobal);
            for (unsigned int iNode = 0; iNode < d_numberNodesPerElement;
                 ++iNode)
              {
                if (d_nodesPerCellClassificationMap[iNode] == 0)
                  {
                    dealii::types::global_dof_index localDoFId =
                      dftPtr->matrix_free_data.get_vector_partitioner()
                        ->global_to_local(cell_dof_indicesGlobal[iNode]);
                    const double scalingCoeff =
                      d_invSqrtMassVector.local_element(localDoFId);
                    unsigned int indexVal =
                      indexTemp + numberWaveFunctions * iNode;
                    for (unsigned int iWave = 0; iWave < numberWaveFunctions;
                         ++iWave)
                      {
                        cellSrcWaveFunctionMatrix[indexVal + iWave] *=
                          scalingCoeff;
                      }
                  }
              }
            ++iElem;
          }
      }

    if (scaleFlag)
      {
        for (int i = 0; i < numberDofs; ++i)
          {
            if (d_globalArrayClassificationMap[i] == 1)
              {
                const double scalingCoeff = d_sqrtMassVector.local_element(i);
                dscal_(&numberWaveFunctions,
                       &scalingCoeff,
                       dst.begin() + i * numberWaveFunctions,
                       &inc);
              }
          }
      }



    //
    // update slave nodes before doing element-level matrix-vec multiplication
    //
    dftPtr->constraintsNoneDataInfo.distribute(src, numberWaveFunctions);



    computeHamiltonianTimesXInternal(src,
                                     cellSrcWaveFunctionMatrix,
                                     numberWaveFunctions,
                                     dst,
                                     cellDstWaveFunctionMatrix,
                                     scalar,
                                     scalarA,
                                     scalarB,
                                     scaleFlag);


    //
    // update master node contributions from its correponding slave nodes
    //
    dftPtr->constraintsNoneDataInfo.distribute_slave_to_master(
      dst, numberWaveFunctions);


    src.zero_out_ghosts();
    dst.compress(VectorOperation::add);

    // unscale cell level src vector
    for (unsigned int iDof = 0; iDof < numberDofs; ++iDof)
      {
        const double scalingCoeff = d_sqrtMassVector.local_element(iDof);
        if (d_globalArrayClassificationMap[iDof] == 1)
          {
            for (unsigned int iWave = 0; iWave < numberWaveFunctions; ++iWave)
              {
                src.local_element(iDof * numberWaveFunctions + iWave) *=
                  scalingCoeff;
              }
          }
      }

    iElem = 0;
    for (unsigned int iMacroCell = 0; iMacroCell < d_numberMacroCells;
         ++iMacroCell)
      {
        for (unsigned int iCell = 0; iCell < d_macroCellSubCellMap[iMacroCell];
             ++iCell)
          {
            dftPtr->matrix_free_data.get_cell_iterator(iMacroCell, iCell)
              ->get_dof_indices(cell_dof_indicesGlobal);
            unsigned int indexTemp = productNumNodesWaveFunctions * iElem;
            for (unsigned int iNode = 0; iNode < d_numberNodesPerElement;
                 ++iNode)
              {
                if (d_nodesPerCellClassificationMap[iNode] == 0)
                  {
                    dealii::types::global_dof_index localDoFId =
                      dftPtr->matrix_free_data.get_vector_partitioner()
                        ->global_to_local(cell_dof_indicesGlobal[iNode]);
                    const double scalingCoeff =
                      d_sqrtMassVector.local_element(localDoFId);
                    unsigned int indexVal =
                      indexTemp + numberWaveFunctions * iNode;
                    for (unsigned int iWave = 0; iWave < numberWaveFunctions;
                         ++iWave)
                      {
                        unsigned int indexVal =
                          indexTemp + numberWaveFunctions * iNode;
                        cellSrcWaveFunctionMatrix[indexVal + iWave] *=
                          scalingCoeff;
                      }
                  }
              }
            ++iElem;
          }
      }

    //
    // M^{-1/2}*H*M^{-1/2}*X
    //
    for (unsigned int i = 0; i < numberDofs; ++i)
      {
        if (d_globalArrayClassificationMap[i] == 1)
          {
            dscal_(&numberWaveFunctions,
                   &d_invSqrtMassVector.local_element(i),
                   dst.begin() + i * numberWaveFunctions,
                   &inc);
          }
      }

    dftPtr->constraintsNoneDataInfo.set_zero(src, numberWaveFunctions);
  }
#endif



  template <unsigned int FEOrder, unsigned int FEOrderElectro>
  void
  kohnShamDFTOperatorClass<FEOrder, FEOrderElectro>::XtHX(
    const std::vector<dataTypes::number> &X,
    const unsigned int                    numberWaveFunctions,
    std::vector<dataTypes::number> &      ProjHam)
  {
    //
    // Get access to number of locally owned nodes on the current processor
    //
    const unsigned int numberDofs = X.size() / numberWaveFunctions;

    //
    // Resize ProjHam
    //
    ProjHam.clear();
    ProjHam.resize(numberWaveFunctions * numberWaveFunctions, 0.0);

    //
    // create temporary array XTemp
    //
    distributedCPUVec<dataTypes::number> XTemp;
    reinit(numberWaveFunctions, XTemp, true);
    for (unsigned int iNode = 0; iNode < numberDofs; ++iNode)
      for (unsigned int iWave = 0; iWave < numberWaveFunctions; ++iWave)
        XTemp.local_element(iNode * numberWaveFunctions + iWave) =
          X[iNode * numberWaveFunctions + iWave];

    //
    // create temporary array Y
    //
    distributedCPUVec<dataTypes::number> Y;
    reinit(numberWaveFunctions, Y, true);

    Y = dataTypes::number(0);
    //
    // evaluate H times XTemp and store in Y
    //
    bool   scaleFlag = false;
    double scalar    = 1.0;
    HX(XTemp, numberWaveFunctions, scaleFlag, scalar, Y);

#ifdef USE_COMPLEX
    for (unsigned int i = 0; i < Y.local_size(); ++i)
      Y.local_element(i) = std::conj(Y.local_element(i));

    char                       transA = 'N';
    char                       transB = 'T';
    const std::complex<double> alpha = 1.0, beta = 0.0;
    zgemm_(&transA,
           &transB,
           &numberWaveFunctions,
           &numberWaveFunctions,
           &numberDofs,
           &alpha,
           Y.begin(),
           &numberWaveFunctions,
           &X[0],
           &numberWaveFunctions,
           &beta,
           &ProjHam[0],
           &numberWaveFunctions);
#else
    char transA = 'N';
    char transB = 'T';
    const double alpha = 1.0, beta = 0.0;

    dgemm_(&transA,
           &transB,
           &numberWaveFunctions,
           &numberWaveFunctions,
           &numberDofs,
           &alpha,
           &X[0],
           &numberWaveFunctions,
           Y.begin(),
           &numberWaveFunctions,
           &beta,
           &ProjHam[0],
           &numberWaveFunctions);
#endif

    Y.reinit(0);

    Utilities::MPI::sum(ProjHam, mpi_communicator, ProjHam);
  }

  template <unsigned int FEOrder, unsigned int FEOrderElectro>
  void
  kohnShamDFTOperatorClass<FEOrder, FEOrderElectro>::XtHX(
    const std::vector<dataTypes::number> &           X,
    const unsigned int                               numberWaveFunctions,
    const std::shared_ptr<const dftfe::ProcessGrid> &processGrid,
    dftfe::ScaLAPACKMatrix<dataTypes::number> &      projHamPar)
  {
    //
    // Get access to number of locally owned nodes on the current processor
    //
    const unsigned int numberDofs = X.size() / numberWaveFunctions;

    // create temporary arrays XBlock,Hx
    distributedCPUVec<dataTypes::number> XBlock, HXBlock;

    std::map<unsigned int, unsigned int> globalToLocalColumnIdMap;
    std::map<unsigned int, unsigned int> globalToLocalRowIdMap;
    linearAlgebraOperations::internal::createGlobalToLocalIdMapsScaLAPACKMat(
      processGrid, projHamPar, globalToLocalRowIdMap, globalToLocalColumnIdMap);
    // band group parallelization data structures
    const unsigned int numberBandGroups =
      dealii::Utilities::MPI::n_mpi_processes(dftPtr->interBandGroupComm);
    const unsigned int bandGroupTaskId =
      dealii::Utilities::MPI::this_mpi_process(dftPtr->interBandGroupComm);
    std::vector<unsigned int> bandGroupLowHighPlusOneIndices;
    dftUtils::createBandParallelizationIndices(dftPtr->interBandGroupComm,
                                               numberWaveFunctions,
                                               bandGroupLowHighPlusOneIndices);

    /*
     * X^{T}*Hc*Xc is done in a blocked approach for memory optimization:
     * Sum_{blocks} X^{T}*Hc*XcBlock. The result of each X^{T}*Hc*XcBlock
     * has a much smaller memory compared to X^{T}*H*Xc.
     * X^{T} (denoted by X in the code with column major format storage)
     * is a matrix with size (N x MLoc).
     * N is denoted by numberWaveFunctions in the code.
     * MLoc, which is number of local dofs is denoted by numberDofs in the code.
     * Xc denotes complex conjugate of X.
     * XcBlock is a matrix of size (MLoc x B). B is the block size.
     * A further optimization is done to reduce floating point operations:
     * As X^{T}*Hc*Xc is a Hermitian matrix, it suffices to compute only the
     * lower triangular part. To exploit this, we do X^{T}*Hc*Xc=Sum_{blocks}
     * XTrunc^{T}*H*XcBlock where XTrunc^{T} is a (D x MLoc) sub matrix of X^{T}
     * with the row indices ranging from the lowest global index of XcBlock
     * (denoted by jvec in the code) to N. D=N-jvec. The parallel ScaLapack
     * matrix projHamPar is directly filled from the XTrunc^{T}*Hc*XcBlock
     * result
     */

    const unsigned int vectorsBlockSize =
      std::min(dftParameters::wfcBlockSize, bandGroupLowHighPlusOneIndices[1]);

    std::vector<dataTypes::number> projHamBlock(numberWaveFunctions *
                                                  vectorsBlockSize,
                                                dataTypes::number(0.0));

    if (dftParameters::verbosity >= 4)
      dftUtils::printCurrentMemoryUsage(
        mpi_communicator,
        "Inside Blocked XtHX with parallel projected Ham matrix");

    for (unsigned int jvec = 0; jvec < numberWaveFunctions;
         jvec += vectorsBlockSize)
      {
        // Correct block dimensions if block "goes off edge of" the matrix
        const unsigned int B =
          std::min(vectorsBlockSize, numberWaveFunctions - jvec);
        if (jvec == 0 || B != vectorsBlockSize)
          {
            reinit(B, XBlock, true);
            HXBlock.reinit(XBlock);
          }

        if ((jvec + B) <=
              bandGroupLowHighPlusOneIndices[2 * bandGroupTaskId + 1] &&
            (jvec + B) > bandGroupLowHighPlusOneIndices[2 * bandGroupTaskId])
          {
            XBlock = dataTypes::number(0);
            // fill XBlock^{T} from X:
            for (unsigned int iNode = 0; iNode < numberDofs; ++iNode)
              for (unsigned int iWave = 0; iWave < B; ++iWave)
                XBlock.local_element(iNode * B + iWave) =
                  X[iNode * numberWaveFunctions + jvec + iWave];


            MPI_Barrier(getMPICommunicator());
            // evaluate H times XBlock and store in HXBlock^{T}
            HXBlock                = dataTypes::number(0);
            const bool   scaleFlag = false;
            const double scalar    = 1.0;

            HX(XBlock, B, scaleFlag, scalar, HXBlock);

            MPI_Barrier(getMPICommunicator());

            const char transA = 'N';
            const char transB =
              std::is_same<dataTypes::number, std::complex<double>>::value ?
                'C' :
                'T';

            const dataTypes::number alpha = dataTypes::number(1.0),
                                    beta  = dataTypes::number(0.0);
            std::fill(projHamBlock.begin(),
                      projHamBlock.end(),
                      dataTypes::number(0.));

            const unsigned int D = numberWaveFunctions - jvec;

            // Comptute local XTrunc^{T}*HXcBlock.
            xgemm(&transA,
                  &transB,
                  &D,
                  &B,
                  &numberDofs,
                  &alpha,
                  &X[0] + jvec,
                  &numberWaveFunctions,
                  HXBlock.begin(),
                  &B,
                  &beta,
                  &projHamBlock[0],
                  &D);

            MPI_Barrier(getMPICommunicator());
            // Sum local XTrunc^{T}*HXcBlock across domain decomposition
            // processors
            MPI_Allreduce(MPI_IN_PLACE,
                          &projHamBlock[0],
                          D * B,
                          dataTypes::mpi_type_id(&projHamBlock[0]),
                          MPI_SUM,
                          getMPICommunicator());

            // Copying only the lower triangular part to the ScaLAPACK projected
            // Hamiltonian matrix
            if (processGrid->is_process_active())
              for (unsigned int j = 0; j < B; ++j)
                if (globalToLocalColumnIdMap.find(j + jvec) !=
                    globalToLocalColumnIdMap.end())
                  {
                    const unsigned int localColumnId =
                      globalToLocalColumnIdMap[j + jvec];
                    for (unsigned int i = j + jvec; i < numberWaveFunctions;
                         ++i)
                      {
                        std::map<unsigned int, unsigned int>::iterator it =
                          globalToLocalRowIdMap.find(i);
                        if (it != globalToLocalRowIdMap.end())
                          projHamPar.local_el(it->second, localColumnId) =
                            projHamBlock[j * D + i - jvec];
                      }
                  }

          } // band parallelization

      } // block loop

    if (numberBandGroups > 1)
      {
        MPI_Barrier(dftPtr->interBandGroupComm);
        linearAlgebraOperations::internal::sumAcrossInterCommScaLAPACKMat(
          processGrid, projHamPar, dftPtr->interBandGroupComm);
      }
  }

  template <unsigned int FEOrder, unsigned int FEOrderElectro>
  void
  kohnShamDFTOperatorClass<FEOrder, FEOrderElectro>::XtHXMixedPrec(
    const std::vector<dataTypes::number> &           X,
    const unsigned int                               N,
    const unsigned int                               Ncore,
    const std::shared_ptr<const dftfe::ProcessGrid> &processGrid,
    dftfe::ScaLAPACKMatrix<dataTypes::number> &      projHamPar)
  {
    //
    // Get access to number of locally owned nodes on the current processor
    //
    const unsigned int numberDofs = X.size() / N;

    // create temporary arrays XBlock,Hx
    distributedCPUVec<dataTypes::number> XBlock, HXBlock;

    std::map<unsigned int, unsigned int> globalToLocalColumnIdMap;
    std::map<unsigned int, unsigned int> globalToLocalRowIdMap;
    linearAlgebraOperations::internal::createGlobalToLocalIdMapsScaLAPACKMat(
      processGrid, projHamPar, globalToLocalRowIdMap, globalToLocalColumnIdMap);
    // band group parallelization data structures
    const unsigned int numberBandGroups =
      dealii::Utilities::MPI::n_mpi_processes(dftPtr->interBandGroupComm);
    const unsigned int bandGroupTaskId =
      dealii::Utilities::MPI::this_mpi_process(dftPtr->interBandGroupComm);
    std::vector<unsigned int> bandGroupLowHighPlusOneIndices;
    dftUtils::createBandParallelizationIndices(dftPtr->interBandGroupComm,
                                               N,
                                               bandGroupLowHighPlusOneIndices);

    /*
     * X^{T}*H*Xc is done in a blocked approach for memory optimization:
     * Sum_{blocks} X^{T}*Hc*XcBlock. The result of each X^{T}*Hc*XcBlock
     * has a much smaller memory compared to X^{T}*Hc*Xc.
     * X^{T} (denoted by X in the code with column major format storage)
     * is a matrix with size (N x MLoc).
     * MLoc, which is number of local dofs is denoted by numberDofs in the code.
     * Xc denotes complex conjugate of X.
     * XcBlock is a matrix of size (MLoc x B). B is the block size.
     * A further optimization is done to reduce floating point operations:
     * As X^{T}*Hc*Xc is a Hermitian matrix, it suffices to compute only the
     * lower triangular part. To exploit this, we do X^{T}*Hc*Xc=Sum_{blocks}
     * XTrunc^{T}*Hc*XcBlock where XTrunc^{T} is a (D x MLoc) sub matrix of
     * X^{T} with the row indices ranging from the lowest global index of
     * XcBlock (denoted by jvec in the code) to N. D=N-jvec. The parallel
     * ScaLapack matrix projHamPar is directly filled from the
     * XTrunc^{T}*Hc*XcBlock result
     */

    const unsigned int vectorsBlockSize =
      std::min(dftParameters::wfcBlockSize, bandGroupLowHighPlusOneIndices[1]);

    std::vector<dataTypes::numberLowPrec> projHamBlockSinglePrec(
      N * vectorsBlockSize, 0.0);
    std::vector<dataTypes::number> projHamBlock(N * vectorsBlockSize, 0.0);

    std::vector<dataTypes::numberLowPrec> HXBlockSinglePrec;

    std::vector<dataTypes::numberLowPrec> XSinglePrec(&X[0], &X[0] + X.size());

    if (dftParameters::verbosity >= 4)
      dftUtils::printCurrentMemoryUsage(
        mpi_communicator,
        "Inside Blocked XtHX with parallel projected Ham matrix");

    for (unsigned int jvec = 0; jvec < N; jvec += vectorsBlockSize)
      {
        // Correct block dimensions if block "goes off edge of" the matrix
        const unsigned int B = std::min(vectorsBlockSize, N - jvec);
        if (jvec == 0 || B != vectorsBlockSize)
          {
            reinit(B, XBlock, true);
            HXBlock.reinit(XBlock);
            HXBlockSinglePrec.resize(B * numberDofs);
          }

        if ((jvec + B) <=
              bandGroupLowHighPlusOneIndices[2 * bandGroupTaskId + 1] &&
            (jvec + B) > bandGroupLowHighPlusOneIndices[2 * bandGroupTaskId])
          {
            XBlock = dataTypes::number(0);
            // fill XBlock^{T} from X:
            for (unsigned int iNode = 0; iNode < numberDofs; ++iNode)
              for (unsigned int iWave = 0; iWave < B; ++iWave)
                XBlock.local_element(iNode * B + iWave) =
                  X[iNode * N + jvec + iWave];


            MPI_Barrier(getMPICommunicator());
            // evaluate H times XBlock and store in HXBlock^{T}
            HXBlock                = dataTypes::number(0);
            const bool   scaleFlag = false;
            const double scalar    = 1.0;

            HX(XBlock, B, scaleFlag, scalar, HXBlock);

            MPI_Barrier(getMPICommunicator());

            const char transA = 'N';
            const char transB =
              std::is_same<dataTypes::number, std::complex<double>>::value ?
                'C' :
                'T';
            const dataTypes::number alpha = dataTypes::number(1.0),
                                    beta  = dataTypes::number(0.0);
            std::fill(projHamBlock.begin(),
                      projHamBlock.end(),
                      dataTypes::number(0.));

            if (jvec + B > Ncore)
              {
                const unsigned int D = N - jvec;

                // Comptute local XTrunc^{T}*HXcBlock.
                xgemm(&transA,
                      &transB,
                      &D,
                      &B,
                      &numberDofs,
                      &alpha,
                      &X[0] + jvec,
                      &N,
                      HXBlock.begin(),
                      &B,
                      &beta,
                      &projHamBlock[0],
                      &D);

                MPI_Barrier(getMPICommunicator());
                // Sum local XTrunc^{T}*HXcBlock across domain decomposition
                // processors
                MPI_Allreduce(MPI_IN_PLACE,
                              &projHamBlock[0],
                              D * B,
                              dataTypes::mpi_type_id(&projHamBlock[0]),
                              MPI_SUM,
                              getMPICommunicator());


                // Copying only the lower triangular part to the ScaLAPACK
                // projected Hamiltonian matrix
                if (processGrid->is_process_active())
                  for (unsigned int j = 0; j < B; ++j)
                    if (globalToLocalColumnIdMap.find(j + jvec) !=
                        globalToLocalColumnIdMap.end())
                      {
                        const unsigned int localColumnId =
                          globalToLocalColumnIdMap[j + jvec];
                        for (unsigned int i = jvec + j; i < N; ++i)
                          {
                            std::map<unsigned int, unsigned int>::iterator it =
                              globalToLocalRowIdMap.find(i);
                            if (it != globalToLocalRowIdMap.end())
                              projHamPar.local_el(it->second, localColumnId) =
                                projHamBlock[j * D + i - jvec];
                          }
                      }
              }
            else
              {
                const dataTypes::numberLowPrec alphaSinglePrec =
                                                 dataTypes::numberLowPrec(1.0),
                                               betaSinglePrec =
                                                 dataTypes::numberLowPrec(0.0);

                for (unsigned int i = 0; i < numberDofs * B; ++i)
                  HXBlockSinglePrec[i] = HXBlock.local_element(i);

                const unsigned int D = N - jvec;

                // single prec gemm
                xgemm(&transA,
                      &transB,
                      &D,
                      &B,
                      &numberDofs,
                      &alphaSinglePrec,
                      &XSinglePrec[0] + jvec,
                      &N,
                      &HXBlockSinglePrec[0],
                      &B,
                      &betaSinglePrec,
                      &projHamBlockSinglePrec[0],
                      &D);

                MPI_Barrier(getMPICommunicator());
                MPI_Allreduce(MPI_IN_PLACE,
                              &projHamBlockSinglePrec[0],
                              D * B,
                              dataTypes::mpi_type_id(
                                &projHamBlockSinglePrec[0]),
                              MPI_SUM,
                              getMPICommunicator());


                if (processGrid->is_process_active())
                  for (unsigned int j = 0; j < B; ++j)
                    if (globalToLocalColumnIdMap.find(j + jvec) !=
                        globalToLocalColumnIdMap.end())
                      {
                        const unsigned int localColumnId =
                          globalToLocalColumnIdMap[j + jvec];
                        for (unsigned int i = jvec + j; i < N; ++i)
                          {
                            std::map<unsigned int, unsigned int>::iterator it =
                              globalToLocalRowIdMap.find(i);
                            if (it != globalToLocalRowIdMap.end())
                              projHamPar.local_el(it->second, localColumnId) =
                                projHamBlockSinglePrec[j * D + i - jvec];
                          }
                      }
              }


          } // band parallelization

      } // block loop

    if (numberBandGroups > 1)
      {
        MPI_Barrier(dftPtr->interBandGroupComm);
        linearAlgebraOperations::internal::sumAcrossInterCommScaLAPACKMat(
          processGrid, projHamPar, dftPtr->interBandGroupComm);
      }
  }

  template <unsigned int FEOrder, unsigned int FEOrderElectro>
  void
  kohnShamDFTOperatorClass<FEOrder, FEOrderElectro>::computeVEffSpinPolarized(
    const std::map<dealii::CellId, std::vector<double>> *rhoValues,
    const std::map<dealii::CellId, std::vector<double>> &phiValues,
    const unsigned int                                   spinIndex,
    const std::map<dealii::CellId, std::vector<double>> &externalPotCorrValues,
    const std::map<dealii::CellId, std::vector<double>> &rhoCoreValues,
    const unsigned int externalPotCorrQuadratureId)

  {
    const unsigned int n_cells = dftPtr->matrix_free_data.n_macro_cells();
    const unsigned int totalLocallyOwnedCells =
      dftPtr->matrix_free_data.n_physical_cells();

    const Quadrature<3> &quadrature_formula =
      dftPtr->matrix_free_data.get_quadrature(dftPtr->d_densityQuadratureId);
    FEValues<3> fe_values(dftPtr->FE, quadrature_formula, update_JxW_values);
    const int numberQuadraturePoints = quadrature_formula.size();

    d_vEffJxW.resize(totalLocallyOwnedCells * numberQuadraturePoints, 0.0);
    typename dealii::DoFHandler<3>::active_cell_iterator cellPtr;

    //allocate storage for exchange potential
    std::vector<double> exchangePotentialVal(2 * numberQuadraturePoints);
    std::vector<double> corrPotentialVal(2 * numberQuadraturePoints);

    //
    // loop over cell block
    //
    unsigned int iElemCount = 0;
    for (unsigned int cell = 0; cell < n_cells; ++cell)
      {
<<<<<<< HEAD
	const unsigned int n_sub_cells =
=======
        dealii::AlignedVector<dealii::VectorizedArray<double>> tempPhi(
          numberQuadraturePoints, dealii::make_vectorized_array(0.0));
        const unsigned int n_sub_cells =
>>>>>>> 9727d4cf
          dftPtr->matrix_free_data.n_components_filled(cell);
	for (unsigned int v = 0; v < n_sub_cells; ++v)
          {
            cellPtr    = dftPtr->matrix_free_data.get_cell_iterator(cell, v);
	    fe_values.reinit(cellPtr);
	    
	    std::vector<double> densityValue = (*rhoValues).find(cellPtr->id())->second;

            const std::vector<double> &tempPhi =
              phiValues.find(cellPtr->id())->second;
           

            if (dftParameters::nonLinearCoreCorrection)
              {
                const std::vector<double> &temp2 =
                  rhoCoreValues.find(cellPtr->id())->second;
                for (unsigned int q = 0; q < numberQuadraturePoints; ++q)
                  {
                    densityValue[2 * q] += temp2[q] / 2.0;
                    densityValue[2 * q + 1] += temp2[q] / 2.0;
                  }
              }

            xc_lda_vxc(&(dftPtr->funcX),
		       numberQuadraturePoints,
		       &densityValue[0],
		       &exchangePotentialVal[0]);
	    
	    xc_lda_vxc(&(dftPtr->funcC),
		       numberQuadraturePoints,
		       &densityValue[0],
		       &corrPotentialVal[0]);

	    for (unsigned int q = 0; q < numberQuadraturePoints; ++q)
	      {
		d_vEffJxW[totalLocallyOwnedCells*q + iElemCount] = (tempPhi[q] + exchangePotentialVal[2*q + spinIndex] + corrPotentialVal[2*q + spinIndex])*fe_values.JxW(q);
	      }

	    iElemCount++;
	    
          }
      }

   

    if ((dftParameters::isPseudopotential ||
         dftParameters::smearedNuclearCharges) &&
        !d_isStiffnessMatrixExternalPotCorrComputed)
      computeVEffExternalPotCorr(externalPotCorrValues,
                                 externalPotCorrQuadratureId);
  }

  template <unsigned int FEOrder, unsigned int FEOrderElectro>
  void
  kohnShamDFTOperatorClass<FEOrder, FEOrderElectro>::computeVEffSpinPolarized(
    const std::map<dealii::CellId, std::vector<double>> *rhoValues,
    const std::map<dealii::CellId, std::vector<double>> *gradRhoValues,
    const std::map<dealii::CellId, std::vector<double>> &phiValues,
    const unsigned int                                   spinIndex,
    const std::map<dealii::CellId, std::vector<double>> &externalPotCorrValues,
    const std::map<dealii::CellId, std::vector<double>> &rhoCoreValues,
    const std::map<dealii::CellId, std::vector<double>> &gradRhoCoreValues,
    const unsigned int externalPotCorrQuadratureId)
  {
    const unsigned int n_cells = dftPtr->matrix_free_data.n_macro_cells();
    const unsigned int totalLocallyOwnedCells =
      dftPtr->matrix_free_data.n_physical_cells();

    const Quadrature<3> &quadrature_formula =
      dftPtr->matrix_free_data.get_quadrature(dftPtr->d_densityQuadratureId);

     FEValues<3> fe_values(dftPtr->FE, quadrature_formula, update_JxW_values|update_inverse_jacobians|update_jacobians);
     const unsigned int numberQuadraturePoints = quadrature_formula.size();
     
     d_vEffJxW.resize(totalLocallyOwnedCells * numberQuadraturePoints, 0.0);
     d_invJacderExcWithSigmaTimesGradRhoJxW.resize(totalLocallyOwnedCells*numberQuadraturePoints*3,0.0);

     //allocate storage for exchange potential
     std::vector<double> derExchEnergyWithDensityVal(2*numberQuadraturePoints);
     std::vector<double> derCorrEnergyWithDensityVal(2*numberQuadraturePoints);
     std::vector<double> derExchEnergyWithSigma(3*numberQuadraturePoints);
     std::vector<double> derCorrEnergyWithSigma(3*numberQuadraturePoints);
     std::vector<double> sigmaValue(3*numberQuadraturePoints);
     
    
    typename dealii::DoFHandler<3>::active_cell_iterator cellPtr;

    //
    // loop over cell block
    //
    unsigned int iElemCount = 0;
    for (unsigned int cell = 0; cell < n_cells; ++cell)
      {
<<<<<<< HEAD
        
=======
        dealii::AlignedVector<dealii::VectorizedArray<double>> tempPhi(
          numberQuadraturePoints, dealii::make_vectorized_array(0.0));
>>>>>>> 9727d4cf
        const unsigned int n_sub_cells =
          dftPtr->matrix_free_data.n_components_filled(cell);
    
        for (unsigned int v = 0; v < n_sub_cells; ++v)
          {
            cellPtr    = dftPtr->matrix_free_data.get_cell_iterator(cell, v);
	    fe_values.reinit(cellPtr);

	    const std::vector<DerivativeForm<1, 3, 3>> &inverseJacobians =
	      fe_values.get_inverse_jacobians();
	    
            //tempRho[v] = (*rhoValues).find(cellPtr->id())->second;
            //tempGradRho[v] = (*gradRhoValues).find(cellPtr->id())->second;

	    std::vector<double> densityValue =
	      (*rhoValues).find(cellPtr->id())->second;
            std::vector<double> gradDensityValue =
	      (*gradRhoValues).find(cellPtr->id())->second;

            const std::vector<double> &tempPhi =
              phiValues.find(cellPtr->id())->second;
	    
           
            if (dftParameters::nonLinearCoreCorrection)
              {
                const std::vector<double> &temp2 =
                  rhoCoreValues.find(cellPtr->id())->second;
		
                const std::vector<double> &temp3 =
                  gradRhoCoreValues.find(cellPtr->id())->second;
		
                for (unsigned int q = 0; q < numberQuadraturePoints; ++q)
                  {
                    densityValue[2 * q] += temp2[q] / 2.0;
                    densityValue[2 * q + 1] += temp2[q] / 2.0;
                    gradDensityValue[6 * q + 0] += temp3[3 * q + 0] / 2.0;
                    gradDensityValue[6 * q + 1] += temp3[3 * q + 1] / 2.0;
                    gradDensityValue[6 * q + 2] += temp3[3 * q + 2] / 2.0;
                    gradDensityValue[6 * q + 3] += temp3[3 * q + 0] / 2.0;
                    gradDensityValue[6 * q + 4] += temp3[3 * q + 1] / 2.0;
                    gradDensityValue[6 * q + 5] += temp3[3 * q + 2] / 2.0;
                  }
              }
          

	    for (unsigned int q = 0; q < numberQuadraturePoints; ++q)
	      {
		const double gradRhoX1        = gradDensityValue[6 * q + 0];
                const double gradRhoY1        = gradDensityValue[6 * q + 1];
                const double gradRhoZ1        = gradDensityValue[6 * q + 2];
                const double gradRhoX2        = gradDensityValue[6 * q + 3];
                const double gradRhoY2        = gradDensityValue[6 * q + 4];
                const double gradRhoZ2        = gradDensityValue[6 * q + 5];
             
                sigmaValue[3 * q + 0] = gradRhoX1 * gradRhoX1 +
		  gradRhoY1 * gradRhoY1 +
		  gradRhoZ1 * gradRhoZ1;
                sigmaValue[3 * q + 1] = gradRhoX1 * gradRhoX2 +
		  gradRhoY1 * gradRhoY2 +
		  gradRhoZ1 * gradRhoZ2;
                sigmaValue[3 * q + 2] = gradRhoX2 * gradRhoX2 +
		  gradRhoY2 * gradRhoY2 +
		  gradRhoZ2 * gradRhoZ2;
	      }

            xc_gga_vxc(&(dftPtr->funcX),
                       numberQuadraturePoints,
                       &densityValue[0],
                       &sigmaValue[0],
                       &derExchEnergyWithDensityVal[0],
                       &derExchEnergyWithSigma[0]);
	    
            xc_gga_vxc(&(dftPtr->funcC),
                       numberQuadraturePoints,
                       &densityValue[0],
                       &sigmaValue[0],
                       &derCorrEnergyWithDensityVal[0],
                       &derCorrEnergyWithSigma[0]);


	    for(unsigned int q = 0; q < numberQuadraturePoints; ++q)
	      {
		d_vEffJxW[totalLocallyOwnedCells*q + iElemCount] =
		  (tempPhi[q] + derExchEnergyWithDensityVal[2*q + spinIndex] +
		   derCorrEnergyWithDensityVal[2*q + spinIndex])*fe_values.JxW(q);
	      }

	     for(unsigned int q = 0; q < numberQuadraturePoints; ++q)
	       {
		 const double jxw      = fe_values.JxW(q);
		 const double gradRhoX = gradDensityValue[6 * q + 0 + 3 * spinIndex];
		 const double gradRhoY = gradDensityValue[6 * q + 1 + 3 * spinIndex];
		 const double gradRhoZ = gradDensityValue[6 * q + 2 + 3 * spinIndex];
		 const double gradRhoOtherX = gradDensityValue[6 * q + 0 + 3 * (1 - spinIndex)];
		 const double gradRhoOtherY = gradDensityValue[6 * q + 1 + 3 * (1 - spinIndex)];
		 const double gradRhoOtherZ = gradDensityValue[6 * q + 2 + 3 * (1 - spinIndex)];
		 const double term = derExchEnergyWithSigma[3 * q + 2 * spinIndex] + derCorrEnergyWithSigma[3 * q + 2 * spinIndex];
		 const double termOff = derExchEnergyWithSigma[3 * q + 1] +
		   derCorrEnergyWithSigma[3 * q + 1];

		 d_invJacderExcWithSigmaTimesGradRhoJxW[totalLocallyOwnedCells*3*q + iElemCount] = (inverseJacobians[q][0][0]*(term * gradRhoX + 0.5 * termOff * gradRhoOtherX) + inverseJacobians[q][0][1]*(term * gradRhoY + 0.5 * termOff * gradRhoOtherY) + inverseJacobians[q][0][2]*(term * gradRhoZ + 0.5 * termOff * gradRhoOtherZ))*jxw;

		 d_invJacderExcWithSigmaTimesGradRhoJxW[totalLocallyOwnedCells*(3*q + 1) + iElemCount] = (inverseJacobians[q][1][0]*(term * gradRhoX + 0.5 * termOff * gradRhoOtherX) + inverseJacobians[q][1][1]*(term * gradRhoY + 0.5 * termOff * gradRhoOtherY) + inverseJacobians[q][1][2]*(term * gradRhoZ + 0.5 * termOff * gradRhoOtherZ))*jxw;

		 d_invJacderExcWithSigmaTimesGradRhoJxW[totalLocallyOwnedCells*(3*q + 2) + iElemCount] = (inverseJacobians[q][2][0]*(term * gradRhoX + 0.5 * termOff * gradRhoOtherX) + inverseJacobians[q][2][1]*(term * gradRhoY + 0.5 * termOff * gradRhoOtherY) + inverseJacobians[q][2][2]*(term * gradRhoZ + 0.5 * termOff * gradRhoOtherZ))*jxw;
	       }
	     iElemCount++;
          }//subcell loop
	
      }//cell loop
  
    if ((dftParameters::isPseudopotential ||
         dftParameters::smearedNuclearCharges) &&
        !d_isStiffnessMatrixExternalPotCorrComputed)
      computeVEffExternalPotCorr(externalPotCorrValues,
                                 externalPotCorrQuadratureId);
  }

  template <unsigned int FEOrder, unsigned int FEOrderElectro>
  void
  kohnShamDFTOperatorClass<FEOrder, FEOrderElectro>::computeVEffExternalPotCorr(
    const std::map<dealii::CellId, std::vector<double>> &externalPotCorrValues,
    const unsigned int externalPotCorrQuadratureId)
  {
    d_externalPotCorrQuadratureId = externalPotCorrQuadratureId;
    const unsigned int n_cells    = dftPtr->matrix_free_data.n_macro_cells();
    const int numberQuadraturePoints = dftPtr->matrix_free_data.get_quadrature(externalPotCorrQuadratureId).size();

    const unsigned int totalLocallyOwnedCells = dftPtr->matrix_free_data.n_physical_cells();
    FEValues<3> feValues(dftPtr->matrix_free_data.get_dof_handler().get_fe(), dftPtr->matrix_free_data.get_quadrature(externalPotCorrQuadratureId), update_JxW_values);
    d_vEffExternalPotCorrJxW.resize(totalLocallyOwnedCells*numberQuadraturePoints,0.0);

    typename dealii::DoFHandler<3>::active_cell_iterator cellPtr;
    unsigned int iElem = 0;
    for(unsigned int cell = 0; cell < n_cells; ++cell)
      {
	const unsigned int n_sub_cells = dftPtr->matrix_free_data.n_components_filled(cell);
	for(unsigned int v = 0; v < n_sub_cells; ++v)
	  {
	    cellPtr = dftPtr->matrix_free_data.get_cell_iterator(cell, v);
	    feValues.reinit(cellPtr);
	    const std::vector<double> & temp = externalPotCorrValues.find(cellPtr->id())->second;
	    for(unsigned int q = 0; q < numberQuadraturePoints; ++q)
	      {
		d_vEffExternalPotCorrJxW[numberQuadraturePoints*iElem + q] = temp[q]*feValues.JxW(q);
	      }
	    iElem++;
	  }
      }

    
    
    /*d_vEffExternalPotCorr.reinit(n_cells, numberQuadraturePoints);
    typename dealii::DoFHandler<3>::active_cell_iterator cellPtr;

    //
    // loop over cell block
    //
    for (unsigned int cell = 0; cell < n_cells; ++cell)
      {
        const unsigned int n_sub_cells =
          dftPtr->matrix_free_data.n_components_filled(cell);
        dealii::AlignedVector<VectorizedArray<double>> tempVec(
          numberQuadraturePoints, make_vectorized_array(0.0));
        for (unsigned int v = 0; v < n_sub_cells; ++v)
          {
            cellPtr = dftPtr->matrix_free_data.get_cell_iterator(cell, v);
            const std::vector<double> &temp =
              externalPotCorrValues.find(cellPtr->id())->second;
            for (unsigned int q = 0; q < numberQuadraturePoints; ++q)
              tempVec[q][v] = temp[q];
          }

        for (unsigned int q = 0; q < numberQuadraturePoints; ++q)
          {
            d_vEffExternalPotCorr(cell, q) = tempVec[q];
          }
	  }*/
  }

#include "inst.cc"
} // namespace dftfe<|MERGE_RESOLUTION|>--- conflicted
+++ resolved
@@ -515,13 +515,7 @@
      unsigned int iElemCount = 0;
     for (unsigned int cell = 0; cell < n_cells; ++cell)
       {
-<<<<<<< HEAD
 	const unsigned int n_sub_cells =
-=======
-        dealii::AlignedVector<dealii::VectorizedArray<double>> tempPhi(
-          numberQuadraturePoints, dealii::make_vectorized_array(0.0));
-        const unsigned int n_sub_cells =
->>>>>>> 9727d4cf
           dftPtr->matrix_free_data.n_components_filled(cell);
 	for (unsigned int v = 0; v < n_sub_cells; ++v)
           {
@@ -609,13 +603,7 @@
     unsigned int iElemCount = 0;
     for (unsigned int cell = 0; cell < n_cells; ++cell)
       {
-<<<<<<< HEAD
 	const unsigned int n_sub_cells =
-=======
-        dealii::AlignedVector<dealii::VectorizedArray<double>> tempPhi(
-          numberQuadraturePoints, dealii::make_vectorized_array(0.0));
-        const unsigned int n_sub_cells =
->>>>>>> 9727d4cf
           dftPtr->matrix_free_data.n_components_filled(cell);
        
         for (unsigned int v = 0; v < n_sub_cells; ++v)
@@ -1629,13 +1617,7 @@
     unsigned int iElemCount = 0;
     for (unsigned int cell = 0; cell < n_cells; ++cell)
       {
-<<<<<<< HEAD
 	const unsigned int n_sub_cells =
-=======
-        dealii::AlignedVector<dealii::VectorizedArray<double>> tempPhi(
-          numberQuadraturePoints, dealii::make_vectorized_array(0.0));
-        const unsigned int n_sub_cells =
->>>>>>> 9727d4cf
           dftPtr->matrix_free_data.n_components_filled(cell);
 	for (unsigned int v = 0; v < n_sub_cells; ++v)
           {
@@ -1729,12 +1711,7 @@
     unsigned int iElemCount = 0;
     for (unsigned int cell = 0; cell < n_cells; ++cell)
       {
-<<<<<<< HEAD
-        
-=======
-        dealii::AlignedVector<dealii::VectorizedArray<double>> tempPhi(
-          numberQuadraturePoints, dealii::make_vectorized_array(0.0));
->>>>>>> 9727d4cf
+
         const unsigned int n_sub_cells =
           dftPtr->matrix_free_data.n_components_filled(cell);
     
@@ -1746,9 +1723,7 @@
 	    const std::vector<DerivativeForm<1, 3, 3>> &inverseJacobians =
 	      fe_values.get_inverse_jacobians();
 	    
-            //tempRho[v] = (*rhoValues).find(cellPtr->id())->second;
-            //tempGradRho[v] = (*gradRhoValues).find(cellPtr->id())->second;
-
+        
 	    std::vector<double> densityValue =
 	      (*rhoValues).find(cellPtr->id())->second;
             std::vector<double> gradDensityValue =
