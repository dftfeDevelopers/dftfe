// ---------------------------------------------------------------------
//
// Copyright (c) 2017-2018 The Regents of the University of Michigan and DFT-FE authors.
//
// This file is part of the DFT-FE code.
//
// The DFT-FE code is free software; you can use it, redistribute
// it, and/or modify it under the terms of the GNU Lesser General
// Public License as published by the Free Software Foundation; either
// version 2.1 of the License, or (at your option) any later version.
// The full text of the license can be found in the file LICENSE at
// the top level of the DFT-FE distribution.
//
// ---------------------------------------------------------------------
//
// @author Shiva Rudraraju, Phani Motamarri, Sambit Das
//

#include <kohnShamDFTOperator.h>
#include <dft.h>
#include <dftParameters.h>
#include <linearAlgebraOperations.h>
#include <linearAlgebraOperationsInternal.h>
#include <vectorUtilities.h>
#include <dftUtils.h>


namespace dftfe {

#include "computeNonLocalHamiltonianTimesXMemoryOpt.cc"
#include "computeNonLocalHamiltonianTimesXMemoryOptBatchGEMM.cc"
#include "computeLocalAndNonLocalHamiltonianTimesX.cc"  
#include "matrixVectorProductImplementations.cc"
#include "shapeFunctionDataCalculator.cc"
#include "hamiltonianMatrixCalculator.cc"


	//
	//constructor
	//
	template<unsigned int FEOrder,unsigned int FEOrderElectro>
		kohnShamDFTOperatorClass<FEOrder,FEOrderElectro>::kohnShamDFTOperatorClass(dftClass<FEOrder,FEOrderElectro>* _dftPtr,const MPI_Comm &mpi_comm_replica):
			dftPtr(_dftPtr),
			d_kPointIndex(0),
			d_numberNodesPerElement(_dftPtr->matrix_free_data.get_dofs_per_cell(dftPtr->d_densityDofHandlerIndex)),
			d_numberMacroCells(_dftPtr->matrix_free_data.n_macro_cells()),
      d_isStiffnessMatrixExternalPotCorrComputed(false),
			mpi_communicator (mpi_comm_replica),
			n_mpi_processes (Utilities::MPI::n_mpi_processes(mpi_comm_replica)),
			this_mpi_process (Utilities::MPI::this_mpi_process(mpi_comm_replica)),
			pcout (std::cout, (Utilities::MPI::this_mpi_process(MPI_COMM_WORLD) == 0)),
			computing_timer (mpi_comm_replica,pcout, TimerOutput::never, TimerOutput::wall_times),
			operatorDFTClass(mpi_comm_replica,
					_dftPtr->getMatrixFreeData(),
					_dftPtr->constraintsNoneDataInfo)
	{

	}


	//
	//initialize kohnShamDFTOperatorClass object
	//
	template<unsigned int FEOrder,unsigned int FEOrderElectro>
		void kohnShamDFTOperatorClass<FEOrder,FEOrderElectro>::init()
		{
			computing_timer.enter_section("kohnShamDFTOperatorClass setup");


			dftPtr->matrix_free_data.initialize_dof_vector(d_invSqrtMassVector,0);
			d_sqrtMassVector.reinit(d_invSqrtMassVector);


			//
			//create macro cell map to subcells
			//
			d_macroCellSubCellMap.resize(d_numberMacroCells);
			for(unsigned int iMacroCell = 0; iMacroCell < d_numberMacroCells; ++iMacroCell)
			  {
			    const  unsigned int n_sub_cells = dftPtr->matrix_free_data.n_components_filled(iMacroCell);
			    d_macroCellSubCellMap[iMacroCell] = n_sub_cells;
			  }

			//
			//compute mass vector
			//
			computeMassVector(dftPtr->dofHandler,
					dftPtr->constraintsNone,
					d_sqrtMassVector,
					d_invSqrtMassVector);

			if(dftParameters::cellLevelMassMatrixScaling)
			  {
			    dftPtr->constraintsNone.distribute(d_invSqrtMassVector);
			    d_invSqrtMassVector.update_ghost_values();
			  }

			operatorDFTClass::setInvSqrtMassVector(d_invSqrtMassVector);

			d_cellHamiltonianMatrix.clear();
			d_cellHamiltonianMatrix.resize(dftPtr->d_kPointWeights.size()*(1+dftParameters::spinPolarized));
                     

                        vectorTools::classifyInteriorSurfaceNodesInCell(dftPtr->matrix_free_data,
                                                                        dftPtr->d_densityDofHandlerIndex,
                                                                        d_nodesPerCellClassificationMap);

			vectorTools::classifyInteriorSurfaceNodesInGlobalArray(dftPtr->matrix_free_data,
                                                                               dftPtr->d_densityDofHandlerIndex,
									       dftPtr->constraintsNone,
									       d_nodesPerCellClassificationMap,
									       d_globalArrayClassificationMap);
			
                        computing_timer.exit_section("kohnShamDFTOperatorClass setup");
		}

	template<unsigned int FEOrder,unsigned int FEOrderElectro>
		void kohnShamDFTOperatorClass<FEOrder,FEOrderElectro>::reinit(const unsigned int numberWaveFunctions,
				distributedCPUVec<dataTypes::number> & flattenedArray,
				bool flag)
		{

			if(flag)
				vectorTools::createDealiiVector<dataTypes::number>(dftPtr->matrix_free_data.get_vector_partitioner(),
						numberWaveFunctions,
						flattenedArray);

			if(dftParameters::isPseudopotential)
			  {
			    vectorTools::createDealiiVector<dataTypes::number>(dftPtr->d_projectorKetTimesVectorPar[0].get_partitioner(),
									       numberWaveFunctions,
									       dftPtr->d_projectorKetTimesVectorParFlattened);

			  }




			vectorTools::computeCellLocalIndexSetMap(flattenedArray.get_partitioner(),
								 dftPtr->matrix_free_data,
                                                                 dftPtr->d_densityDofHandlerIndex,
								 numberWaveFunctions,
								 d_flattenedArrayMacroCellLocalProcIndexIdMap,
								 d_flattenedArrayCellLocalProcIndexIdMap);

						

			vectorTools::computeCellLocalIndexSetMap(flattenedArray.get_partitioner(),
								 dftPtr->matrix_free_data,
                                                                 dftPtr->d_densityDofHandlerIndex, 
								 numberWaveFunctions,
								 d_FullflattenedArrayMacroCellLocalProcIndexIdMap,
                                                                 d_normalCellIdToMacroCellIdMap,
                                                                 d_macroCellIdToNormalCellIdMap,
								 d_FullflattenedArrayCellLocalProcIndexIdMap);
			
			getOverloadedConstraintMatrix()->precomputeMaps(dftPtr->matrix_free_data.get_vector_partitioner(),
									flattenedArray.get_partitioner(),
									numberWaveFunctions);


			
		}

	template<unsigned int FEOrder,unsigned int FEOrderElectro>
		void kohnShamDFTOperatorClass<FEOrder,FEOrderElectro>::reinit(const unsigned int numberWaveFunctions)
		{

			if(dftParameters::isPseudopotential)
			{
				vectorTools::createDealiiVector<dataTypes::number>(dftPtr->d_projectorKetTimesVectorPar[0].get_partitioner(),
						numberWaveFunctions,
						dftPtr->d_projectorKetTimesVectorParFlattened);
			}

		}

        

      template<unsigned int FEOrder>
      void kohnShamDFTOperatorClass<FEOrder>::initCellWaveFunctionMatrix(const unsigned int numberWaveFunctions,
									 distributedCPUVec<dataTypes::number> & src,
									 std::vector<dataTypes::number> & cellWaveFunctionMatrix)
		{

		  unsigned int numberCells = dftPtr->matrix_free_data.n_physical_cells();
		  cellWaveFunctionMatrix.resize(numberCells*d_numberNodesPerElement*numberWaveFunctions,0.0);
		  unsigned int iElem = 0;
		  const unsigned int inc = 1;  
		  for(unsigned int iMacroCell = 0; iMacroCell < d_numberMacroCells; ++iMacroCell)
		    {
		      for(unsigned int iCell = 0; iCell < d_macroCellSubCellMap[iMacroCell]; ++iCell)
			{
			  for(unsigned int iNode = 0; iNode < d_numberNodesPerElement; ++iNode)
			    {
			      dealii::types::global_dof_index localNodeId = d_flattenedArrayMacroCellLocalProcIndexIdMap[iElem][iNode];
			      dcopy_(&numberWaveFunctions,
				     src.begin()+localNodeId,
				     &inc,
				     &cellWaveFunctionMatrix[d_numberNodesPerElement*numberWaveFunctions*iElem+numberWaveFunctions*iNode],//&cellWaveFunctionMatrix[iElem][numberWaveFunctions*iNode],
				     &inc);
			    }
			  ++iElem;
			}
		    }
	
		}




  template<unsigned int FEOrder>
  void kohnShamDFTOperatorClass<FEOrder>::fillGlobalArrayFromCellWaveFunctionMatrix(const unsigned int numberWaveFunctions,
										    std::vector<dataTypes::number>  & cellWaveFunctionMatrix,
										    distributedCPUVec<dataTypes::number> & glbArray)
									
  {
		        
    unsigned int iElem = 0;
    const unsigned int inc = 1;
    for(unsigned int iMacroCell = 0; iMacroCell < d_numberMacroCells; ++iMacroCell)
      {
	for(unsigned int iCell = 0; iCell < d_macroCellSubCellMap[iMacroCell]; ++iCell)
	  {
	    for(unsigned int iNode = 0; iNode < d_numberNodesPerElement; ++iNode)
	      {
		if(d_nodesPerCellClassificationMap[iNode] == 0)
		  {
		    dealii::types::global_dof_index localNodeId = d_flattenedArrayMacroCellLocalProcIndexIdMap[iElem][iNode];
		    dcopy_(&numberWaveFunctions,
			   &cellWaveFunctionMatrix[d_numberNodesPerElement*numberWaveFunctions*iElem+numberWaveFunctions*iNode],//&cellWaveFunctionMatrix[iElem][numberWaveFunctions*iNode],//src.begin()+localNodeId,
			   &inc,
			   glbArray.begin()+localNodeId,
			   &inc);
		  }
	      }
	    ++iElem;
	  }
      }
	
  }
  

   //Y = a*X + Y
  template<unsigned int FEOrder>
  void kohnShamDFTOperatorClass<FEOrder>::initWithScalar(const unsigned int numberWaveFunctions,
							 double scalarValue,
							 std::vector<dataTypes::number> & cellWaveFunctionMatrix)
							 
  {
    unsigned int numberCells = dftPtr->matrix_free_data.n_physical_cells();
    cellWaveFunctionMatrix.resize(numberCells*d_numberNodesPerElement*numberWaveFunctions,scalarValue);
    /*unsigned int iElem = 0;
    for(unsigned int iMacroCell = 0; iMacroCell < d_numberMacroCells; ++iMacroCell)
      {
	for(unsigned int iCell = 0; iCell < d_macroCellSubCellMap[iMacroCell]; ++iCell)
	  {
	    cellWaveFunctionMatrix[iElem].resize(numberCells*d_numberNodesPerElement*numberWaveFunctions,scalarValue);
	    ++iElem;
	  }
	  }*/

  }

      


  //Y = a*X + Y
  /*template<unsigned int FEOrder>
  void kohnShamDFTOperatorClass<FEOrder>::axpy(double scalar,
					       const unsigned int numberWaveFunctions,
					       std::vector<std::vector<dataTypes::number> > & cellXWaveFunctionMatrix,
					       std::vector<std::vector<dataTypes::number> > & cellYWaveFunctionMatrix)
  {
    
    unsigned int iElem = 0;
    for(unsigned int iMacroCell = 0; iMacroCell < d_numberMacroCells; ++iMacroCell)
      {
	for(unsigned int iCell = 0; iCell < d_macroCellSubCellMap[iMacroCell]; ++iCell)
	  {
	    for(unsigned int iNode = 0; iNode < d_numberNodesPerElement; ++iNode)
	      {
		if(d_nodesPerCellClassificationMap[iNode] == 0)
		  {
		    for(unsigned int iWave = 0; iWave < numberWaveFunctions; ++iWave)
		      {
			cellYWaveFunctionMatrix[iElem][numberWaveFunctions*iNode + iWave] += scalar*cellXWaveFunctionMatrix[iElem][numberWaveFunctions*iNode + iWave];
		      }

		  }
	      }
	    ++iElem;
	  }
      }
	

      }*/

 //Y = a*X + b*Y
  template<unsigned int FEOrder>
  void kohnShamDFTOperatorClass<FEOrder>::axpby(double scalarA,
						double scalarB,
					        const unsigned int numberWaveFunctions,
					        std::vector<dataTypes::number>  & cellXWaveFunctionMatrix,
					        std::vector<dataTypes::number>  & cellYWaveFunctionMatrix)
  {
    
    unsigned int iElem = 0;
    unsigned int productNumNodesWaveFunctions = d_numberNodesPerElement*numberWaveFunctions;
    for(unsigned int iMacroCell = 0; iMacroCell < d_numberMacroCells; ++iMacroCell)
      {
	for(unsigned int iCell = 0; iCell < d_macroCellSubCellMap[iMacroCell]; ++iCell)
	  {
            unsigned int indexTemp = productNumNodesWaveFunctions*iElem;
	    for(unsigned int iNode = 0; iNode < d_numberNodesPerElement; ++iNode)
	      {
		if(d_nodesPerCellClassificationMap[iNode] == 0)
		  {
                    unsigned int indexVal = indexTemp+numberWaveFunctions*iNode;
		    for(unsigned int iWave = 0; iWave < numberWaveFunctions; ++iWave)
		      {
			//cellYWaveFunctionMatrix[iElem][numberWaveFunctions*iNode + iWave] = scalarA*cellXWaveFunctionMatrix[iElem][numberWaveFunctions*iNode + iWave]+scalarB*cellYWaveFunctionMatrix[iElem][numberWaveFunctions*iNode + iWave];
			cellYWaveFunctionMatrix[indexVal + iWave] = scalarB*cellYWaveFunctionMatrix[indexVal + iWave] + scalarA*cellXWaveFunctionMatrix[indexVal + iWave];
		      }

		  }
	      }
	    ++iElem;
	  }
      }
	

  }
  


  /*template<unsigned int FEOrder>
  void kohnShamDFTOperatorClass<FEOrder>::scale(double scalar,
					        const unsigned int numberWaveFunctions,
					        std::vector<std::vector<dataTypes::number> > & cellWaveFunctionMatrix)
					        
  {
    
    unsigned int iElem = 0;
    for(unsigned int iMacroCell = 0; iMacroCell < d_numberMacroCells; ++iMacroCell)
      {
	for(unsigned int iCell = 0; iCell < d_macroCellSubCellMap[iMacroCell]; ++iCell)
	  {
	    for(unsigned int iNode = 0; iNode < d_numberNodesPerElement; ++iNode)
	      {
		if(d_nodesPerCellClassificationMap[iNode] == 0)
		  {
		    for(unsigned int iWave = 0; iWave < numberWaveFunctions; ++iWave)
		      {
			cellWaveFunctionMatrix[iElem][numberWaveFunctions*iNode + iWave] *= scalar;
		      }

		  }
	      }
	    ++iElem;
	  }
      }
	

      }*/

  
  template<unsigned int FEOrder>
  void kohnShamDFTOperatorClass<FEOrder>::getInteriorSurfaceNodesMapFromGlobalArray(std::vector<unsigned int> & globalArrayClassificationMap)
					        
  {
    globalArrayClassificationMap = d_globalArrayClassificationMap;

  }

	//
	//compute mass Vector
	//
	template<unsigned int FEOrder,unsigned int FEOrderElectro>
		void kohnShamDFTOperatorClass<FEOrder,FEOrderElectro>::computeMassVector(const dealii::DoFHandler<3> & dofHandler,
				const dealii::AffineConstraints<double> & constraintMatrix,
				distributedCPUVec<double> & sqrtMassVec,
				distributedCPUVec<double> & invSqrtMassVec)
		{
			computing_timer.enter_section("kohnShamDFTOperatorClass Mass assembly");
			invSqrtMassVec = 0.0;
			sqrtMassVec = 0.0;

			QGaussLobatto<3>  quadrature(FEOrder+1);
			FEValues<3> fe_values (dofHandler.get_fe(), quadrature, update_values | update_JxW_values);
			const unsigned int   dofs_per_cell = (dofHandler.get_fe()).dofs_per_cell;
			const unsigned int   num_quad_points = quadrature.size();
			Vector<double>       massVectorLocal (dofs_per_cell) ;
			std::vector<types::global_dof_index> local_dof_indices (dofs_per_cell);


			//
			//parallel loop over all elements
			//
			typename DoFHandler<3>::active_cell_iterator cell = dofHandler.begin_active(), endc = dofHandler.end();
			for(; cell!=endc; ++cell)
				if (cell->is_locally_owned())
				{
					//compute values for the current element
					fe_values.reinit (cell);
					massVectorLocal=0.0;
					for (unsigned int i=0; i<dofs_per_cell; ++i)
						for (unsigned int q_point=0; q_point<num_quad_points; ++q_point)
							massVectorLocal(i) += fe_values.shape_value(i, q_point)*fe_values.shape_value(i, q_point)*fe_values.JxW (q_point);

					cell->get_dof_indices (local_dof_indices);
					constraintMatrix.distribute_local_to_global(massVectorLocal, local_dof_indices, invSqrtMassVec);
				}

			invSqrtMassVec.compress(VectorOperation::add);


			for(types::global_dof_index i = 0; i < invSqrtMassVec.size(); ++i)
				if(invSqrtMassVec.in_local_range(i) && !constraintMatrix.is_constrained(i))
				{
					if(std::abs(invSqrtMassVec(i)) > 1.0e-15)
					{
						sqrtMassVec(i) = std::sqrt(invSqrtMassVec(i));
						invSqrtMassVec(i) = 1.0/std::sqrt(invSqrtMassVec(i));
					}
					AssertThrow(!std::isnan(invSqrtMassVec(i)),ExcMessage("Value of inverse square root of mass matrix on the unconstrained node is undefined"));
				}

			invSqrtMassVec.compress(VectorOperation::insert);
			sqrtMassVec.compress(VectorOperation::insert);
			computing_timer.exit_section("kohnShamDFTOperatorClass Mass assembly");
		}



	template<unsigned int FEOrder,unsigned int FEOrderElectro>
		void kohnShamDFTOperatorClass<FEOrder,FEOrderElectro>::reinitkPointSpinIndex(const unsigned int  kPointIndex, const unsigned int spinIndex)
		{
			d_kPointIndex = kPointIndex;
			d_spinIndex= spinIndex;
		}


	template<unsigned int FEOrder,unsigned int FEOrderElectro>
		void kohnShamDFTOperatorClass<FEOrder,FEOrderElectro>::computeVEff(const std::map<dealii::CellId,std::vector<double> >* rhoValues,
				const std::map<dealii::CellId,std::vector<double> > & phiValues,
				const std::map<dealii::CellId,std::vector<double> > & externalPotCorrValues,
        const std::map<dealii::CellId,std::vector<double> > & rhoCoreValues,
        const unsigned int externalPotCorrQuadratureId)
		{
			const unsigned int n_cells = dftPtr->matrix_free_data.n_macro_cells();
			const unsigned int n_array_elements = VectorizedArray<double>::n_array_elements;
			const int numberQuadraturePoints = dftPtr->matrix_free_data.get_quadrature(0).size();
			vEff.reinit (n_cells, numberQuadraturePoints);
			typename dealii::DoFHandler<3>::active_cell_iterator cellPtr;

			//
			//loop over cell block
			//
			for (unsigned int cell = 0; cell < n_cells; ++cell)
			{
        std::vector<dealii::VectorizedArray<double> > tempPhi(numberQuadraturePoints,dealii::make_vectorized_array(0.0));        
				const unsigned int n_sub_cells=dftPtr->matrix_free_data.n_components_filled(cell);
				std::vector< std::vector<double>> tempRho(n_sub_cells);
				std::vector< std::vector<double>> tempPseudo(n_sub_cells);
				for (unsigned int v = 0; v < n_sub_cells; ++v)
				{
					cellPtr=dftPtr->matrix_free_data.get_cell_iterator(cell, v);
          tempRho[v]=(*rhoValues).find(cellPtr->id())->second;

          const std::vector<double> & temp=phiValues.find(cellPtr->id())->second;
          for (unsigned int q = 0; q < numberQuadraturePoints; ++q)
            tempPhi[q][v]=temp[q];

					if(dftParameters::nonLinearCoreCorrection)
          {
            const std::vector<double> & temp2= rhoCoreValues.find(cellPtr->id())->second;
            for (unsigned int q = 0; q < numberQuadraturePoints; ++q)
              tempRho[v][q]+=temp2[q];
          }
				}

				for (unsigned int q = 0; q < numberQuadraturePoints; ++q)
				{
					//
					//loop over each cell
					//
					std::vector<double> densityValue(n_sub_cells), exchangePotentialVal(n_sub_cells), corrPotentialVal(n_sub_cells);
					for (unsigned int v = 0; v < n_sub_cells; ++v)
					{
						densityValue[v] = tempRho[v][q];
					}

					xc_lda_vxc(&(dftPtr->funcX),n_sub_cells,&densityValue[0],&exchangePotentialVal[0]);
					xc_lda_vxc(&(dftPtr->funcC),n_sub_cells,&densityValue[0],&corrPotentialVal[0]);

					VectorizedArray<double>  exchangePotential, corrPotential;
					for (unsigned int v = 0; v < n_sub_cells; ++v)
					{
						exchangePotential[v]=exchangePotentialVal[v];
						corrPotential[v]=corrPotentialVal[v];
					}

					//
					//sum all to vEffective
					//
					vEff(cell,q) = tempPhi[q]+exchangePotential+corrPotential;
				}
			}
      
      if ((dftParameters::isPseudopotential || dftParameters::smearedNuclearCharges) && !d_isStiffnessMatrixExternalPotCorrComputed)
         computeVEffExternalPotCorr(externalPotCorrValues,externalPotCorrQuadratureId);
		}

	template<unsigned int FEOrder,unsigned int FEOrderElectro>
		void kohnShamDFTOperatorClass<FEOrder,FEOrderElectro>::computeVEff(const std::map<dealii::CellId,std::vector<double> >* rhoValues,
				const std::map<dealii::CellId,std::vector<double> >* gradRhoValues,
				const std::map<dealii::CellId,std::vector<double> > & phiValues,
				const std::map<dealii::CellId,std::vector<double> > & externalPotCorrValues,
        const std::map<dealii::CellId,std::vector<double> > & rhoCoreValues,
        const std::map<dealii::CellId,std::vector<double> > & gradRhoCoreValues,        
        const unsigned int externalPotCorrQuadratureId)
		{
			const unsigned int n_cells = dftPtr->matrix_free_data.n_macro_cells();
			const unsigned int n_array_elements = VectorizedArray<double>::n_array_elements;
			const int numberQuadraturePoints = dftPtr->matrix_free_data.get_quadrature(0).size();
			vEff.reinit (n_cells, numberQuadraturePoints);
			derExcWithSigmaTimesGradRho.reinit(TableIndices<2>(n_cells, numberQuadraturePoints));
			typename dealii::DoFHandler<3>::active_cell_iterator cellPtr;

			//
			//loop over cell block
			//
			for (unsigned int cell = 0; cell < n_cells; ++cell)
			{
        std::vector<dealii::VectorizedArray<double> >  tempPhi(numberQuadraturePoints,dealii::make_vectorized_array(0.0));        
				const unsigned int n_sub_cells=dftPtr->matrix_free_data.n_components_filled(cell);
				std::vector< std::vector<double>> tempRho(n_sub_cells);
				std::vector< std::vector<double>> tempGradRho(n_sub_cells);
				std::vector< std::vector<double>> tempPseudo(n_sub_cells);
				for (unsigned int v = 0; v < n_sub_cells; ++v)
				{
					cellPtr=dftPtr->matrix_free_data.get_cell_iterator(cell, v);
					tempRho[v]=(*rhoValues).find(cellPtr->id())->second;
					tempGradRho[v]=(*gradRhoValues).find(cellPtr->id())->second;

          const std::vector<double> & temp=phiValues.find(cellPtr->id())->second;
          for (unsigned int q = 0; q < numberQuadraturePoints; ++q)
            tempPhi[q][v]=temp[q];         

					if(dftParameters::nonLinearCoreCorrection)
          {
            const std::vector<double> & temp2= rhoCoreValues.find(cellPtr->id())->second;
            const std::vector<double> & temp3= gradRhoCoreValues.find(cellPtr->id())->second;
            for (unsigned int q = 0; q < numberQuadraturePoints; ++q)
            {
              tempRho[v][q]+=temp2[q];
              tempGradRho[v][3*q+0]+=temp3[3*q+0];
              tempGradRho[v][3*q+1]+=temp3[3*q+1];
              tempGradRho[v][3*q+2]+=temp3[3*q+2];
            }
          }
				}
				for (unsigned int q = 0; q < numberQuadraturePoints; ++q)
				{
					//
					//loop over each cell
					//
					std::vector<double> densityValue(n_sub_cells), derExchEnergyWithDensityVal(n_sub_cells), derCorrEnergyWithDensityVal(n_sub_cells), derExchEnergyWithSigma(n_sub_cells), derCorrEnergyWithSigma(n_sub_cells), sigmaValue(n_sub_cells);
					for (unsigned int v = 0; v < n_sub_cells; ++v)
					{
						densityValue[v] = tempRho[v][q];
						double gradRhoX = tempGradRho[v][3*q + 0];
						double gradRhoY = tempGradRho[v][3*q + 1];
						double gradRhoZ = tempGradRho[v][3*q + 2];
						sigmaValue[v] = gradRhoX*gradRhoX + gradRhoY*gradRhoY + gradRhoZ*gradRhoZ;
					}

					xc_gga_vxc(&(dftPtr->funcX),n_sub_cells,&densityValue[0],&sigmaValue[0],&derExchEnergyWithDensityVal[0],&derExchEnergyWithSigma[0]);
					xc_gga_vxc(&(dftPtr->funcC),n_sub_cells,&densityValue[0],&sigmaValue[0],&derCorrEnergyWithDensityVal[0],&derCorrEnergyWithSigma[0]);


					VectorizedArray<double>  derExchEnergyWithDensity, derCorrEnergyWithDensity, derExcWithSigmaTimesGradRhoX, derExcWithSigmaTimesGradRhoY, derExcWithSigmaTimesGradRhoZ;
					for (unsigned int v = 0; v < n_sub_cells; ++v)
					{
						derExchEnergyWithDensity[v]=derExchEnergyWithDensityVal[v];
						derCorrEnergyWithDensity[v]=derCorrEnergyWithDensityVal[v];
						double gradRhoX = tempGradRho[v][3*q + 0];
						double gradRhoY = tempGradRho[v][3*q + 1];
						double gradRhoZ = tempGradRho[v][3*q + 2];
						double term = derExchEnergyWithSigma[v]+derCorrEnergyWithSigma[v];
						derExcWithSigmaTimesGradRhoX[v] = term*gradRhoX;
						derExcWithSigmaTimesGradRhoY[v] = term*gradRhoY;
						derExcWithSigmaTimesGradRhoZ[v] = term*gradRhoZ;
					}

					//
					//sum all to vEffective
					//
          vEff(cell,q)=tempPhi[q]+derExchEnergyWithDensity+derCorrEnergyWithDensity;
          derExcWithSigmaTimesGradRho(cell,q)[0] = derExcWithSigmaTimesGradRhoX;
          derExcWithSigmaTimesGradRho(cell,q)[1] = derExcWithSigmaTimesGradRhoY;
          derExcWithSigmaTimesGradRho(cell,q)[2] = derExcWithSigmaTimesGradRhoZ;
				}
			}

      if ((dftParameters::isPseudopotential || dftParameters::smearedNuclearCharges) && !d_isStiffnessMatrixExternalPotCorrComputed)
         computeVEffExternalPotCorr(externalPotCorrValues,externalPotCorrQuadratureId);
		}


#ifdef USE_COMPLEX
	template<unsigned int FEOrder,unsigned int FEOrderElectro>
		void kohnShamDFTOperatorClass<FEOrder,FEOrderElectro>::HX(distributedCPUVec<std::complex<double> > & src,
				const unsigned int numberWaveFunctions,
				const bool scaleFlag,
				const double scalar,
				distributedCPUVec<std::complex<double> > & dst)


		{
			const unsigned int numberDofs = src.local_size()/numberWaveFunctions;
			const unsigned int inc = 1;

			//
			//scale src vector with M^{-1/2}
			//
			for(unsigned int i = 0; i < numberDofs; ++i)
			{
				const double scalingCoeff = d_invSqrtMassVector.local_element(i)*scalar;
				zdscal_(&numberWaveFunctions,
						&scalingCoeff,
						src.begin()+i*numberWaveFunctions,
						&inc);
			}

			//const std::complex<double> zeroValue = 0.0;
			//dst = zeroValue;

			if(scaleFlag)
			{
				for(int i = 0; i < numberDofs; ++i)
				{
					const double scalingCoeff = d_sqrtMassVector.local_element(i);
					zdscal_(&numberWaveFunctions,
							&scalingCoeff,
							dst.begin()+i*numberWaveFunctions,
							&inc);

				}
			}

			//
			//update slave nodes before doing element-level matrix-vec multiplication
			//
			dftPtr->constraintsNoneDataInfo.distribute(src,
					numberWaveFunctions);


			//src.update_ghost_values();


			//
			//Hloc*M^{-1/2}*X
			//
#ifdef WITH_MKL
			if (dftParameters::useBatchGEMM && numberWaveFunctions<1000)
				computeLocalHamiltonianTimesXBatchGEMM(src,
						numberWaveFunctions,
						dst);
			else
				computeLocalHamiltonianTimesX(src,
						numberWaveFunctions,
						dst);
#else
			computeLocalHamiltonianTimesX(src,
					numberWaveFunctions,
					dst);
#endif

			//
			//required if its a pseudopotential calculation and number of nonlocal atoms are greater than zero
			//H^{nloc}*M^{-1/2}*X
			if(dftParameters::isPseudopotential && dftPtr->d_nonLocalAtomGlobalChargeIds.size() > 0)
			{
#ifdef WITH_MKL
				if (dftParameters::useBatchGEMM && numberWaveFunctions<1000)
					computeNonLocalHamiltonianTimesXBatchGEMM(src,
							numberWaveFunctions,
							dst);
				else
					computeNonLocalHamiltonianTimesX(src,
							numberWaveFunctions,
							dst);
#else
				computeNonLocalHamiltonianTimesX(src,
						numberWaveFunctions,
						dst);
#endif
			}


			//
			//update master node contributions from its correponding slave nodes
			//
			dftPtr->constraintsNoneDataInfo.distribute_slave_to_master(dst,
					numberWaveFunctions);



			src.zero_out_ghosts();
			dst.compress(VectorOperation::add);

			//
			//M^{-1/2}*H*M^{-1/2}*X
			//
			for(unsigned int i = 0; i < numberDofs; ++i)
			{
				const double scalingCoeff = d_invSqrtMassVector.local_element(i);
				zdscal_(&numberWaveFunctions,
						&scalingCoeff,
						dst.begin()+i*numberWaveFunctions,
						&inc);
			}


			//
			//unscale src M^{1/2}*X
			//
			for(unsigned int i = 0; i < numberDofs; ++i)
			{
				const double scalingCoeff = d_sqrtMassVector.local_element(i)*(1.0/scalar);
				zdscal_(&numberWaveFunctions,
						&scalingCoeff,
						src.begin()+i*numberWaveFunctions,
						&inc);
			}

			
			
			

		}


#else
	template<unsigned int FEOrder,unsigned int FEOrderElectro>
		void kohnShamDFTOperatorClass<FEOrder,FEOrderElectro>::HX(distributedCPUVec<double> & src,
				const unsigned int numberWaveFunctions,
				const bool scaleFlag,
				const double scalar,
				distributedCPUVec<double> & dst)


		{
			const unsigned int numberDofs = src.local_size()/numberWaveFunctions;
			const unsigned int inc = 1;


			//
			//scale src vector with M^{-1/2}
			//
			if(!dftParameters::cellLevelMassMatrixScaling)
			  {
			    for(unsigned int i = 0; i < numberDofs; ++i)
			      {
				const double scalingCoeff = d_invSqrtMassVector.local_element(i);//*scalar;
				dscal_(&numberWaveFunctions,
				       &scalingCoeff,
				       src.begin()+i*numberWaveFunctions,
				       &inc);
			      }


			    if(scaleFlag)
			      {
				for(int i = 0; i < numberDofs; ++i)
				  {
				    const double scalingCoeff = d_sqrtMassVector.local_element(i);
				    dscal_(&numberWaveFunctions,
					   &scalingCoeff,
					   dst.begin()+i*numberWaveFunctions,
					   &inc);

				  }
			      }
			  }

			//
			//update slave nodes before doing element-level matrix-vec multiplication
			//
			dftPtr->constraintsNoneDataInfo.distribute(src,
					numberWaveFunctions);

			//src.update_ghost_values();

			//
			//Hloc*M^{-1/2}*X
			//
#ifdef WITH_MKL
			if (dftParameters::useBatchGEMM && numberWaveFunctions<1000)
			{
				computeLocalHamiltonianTimesXBatchGEMM(src,
								       numberWaveFunctions,
								       dst,
								       scalar);
								       
			}
			else
				computeLocalHamiltonianTimesX(src,
							      numberWaveFunctions,
							      dst,
							      scalar);
#else
			computeLocalHamiltonianTimesX(src,
						      numberWaveFunctions,
						      dst,
						      scalar);
#endif

			//
			//required if its a pseudopotential calculation and number of nonlocal atoms are greater than zero
			//H^{nloc}*M^{-1/2}*X
			if(dftParameters::isPseudopotential && dftPtr->d_nonLocalAtomGlobalChargeIds.size() > 0)
			{
#ifdef WITH_MKL
				if (dftParameters::useBatchGEMM && numberWaveFunctions<1000)
				{
					computeNonLocalHamiltonianTimesXBatchGEMM(src,
										  numberWaveFunctions,
										  dst,
										  scalar);
				}
				else
					computeNonLocalHamiltonianTimesX(src,
							numberWaveFunctions,
									 dst,
									 scalar);
#else
				computeNonLocalHamiltonianTimesX(src,
								 numberWaveFunctions,
								 dst,
								 scalar);
#endif
			}



			//
			//update master node contributions from its correponding slave nodes
			//
			dftPtr->constraintsNoneDataInfo.distribute_slave_to_master(dst,
					numberWaveFunctions);


			src.zero_out_ghosts();
			dst.compress(VectorOperation::add);

			//
			//M^{-1/2}*H*M^{-1/2}*X
			//
			if(!dftParameters::cellLevelMassMatrixScaling)
			  {
			    for(unsigned int i = 0; i < numberDofs; ++i)
			      {
				dscal_(&numberWaveFunctions,
				       &d_invSqrtMassVector.local_element(i),
				       dst.begin()+i*numberWaveFunctions,
				       &inc);
			      }

			    //
			    //unscale src M^{1/2}*X
			    //
			    for(unsigned int i = 0; i < numberDofs; ++i)
			      {
				double scalingCoeff = d_sqrtMassVector.local_element(i);//*(1.0/scalar);
				dscal_(&numberWaveFunctions,
				       &scalingCoeff,
				       src.begin()+i*numberWaveFunctions,
				       &inc);
			      }
			  }
			else
			  {
			    dftPtr->constraintsNoneDataInfo.set_zero(src,
                                                                     numberWaveFunctions);
			  }

		}

       	template<unsigned int FEOrder>
		void kohnShamDFTOperatorClass<FEOrder>::HX(distributedCPUVec<double> & src,
							   std::vector<double>  & cellSrcWaveFunctionMatrix,
							   const unsigned int numberWaveFunctions,
							   const bool scaleFlag,
							   const double scalar,
                                                           const double scalarA,
                                                           const double scalarB,
							   distributedCPUVec<double> & dst,
							   std::vector<double> & cellDstWaveFunctionMatrix)
							   


		{
			const unsigned int numberDofs = src.local_size()/numberWaveFunctions;
			const unsigned int inc = 1;


			

			//
			//update slave nodes before doing element-level matrix-vec multiplication
			//
			dftPtr->constraintsNoneDataInfo.distribute(src,
								   numberWaveFunctions);

			//src.update_ghost_values();

			//
			//Hloc*M^{-1/2}*X
			//

		
			/*computeLocalHamiltonianTimesX(src,
						      cellSrcWaveFunctionMatrix,
						      numberWaveFunctions,
						      dst,
						      cellDstWaveFunctionMatrix,
						      scalar);
							      

			
			if(dftParameters::isPseudopotential && dftPtr->d_nonLocalAtomGlobalChargeIds.size() > 0)
			  {

			    computeNonLocalHamiltonianTimesX(src,
							     cellSrcWaveFunctionMatrix,
							     numberWaveFunctions,
							     dst,
							     cellDstWaveFunctionMatrix,
							     scalar);

							     }*/


		       	
			computeHamiltonianTimesX(src,
						 cellSrcWaveFunctionMatrix,
						 numberWaveFunctions,
						 dst,
						 cellDstWaveFunctionMatrix,
						 scalar,
                                                 scalarA,
                                                 scalarB,
                                                 scaleFlag);


			//
			//update master node contributions from its correponding slave nodes
			//
			dftPtr->constraintsNoneDataInfo.distribute_slave_to_master(dst,
										   numberWaveFunctions);


			src.zero_out_ghosts();
			dst.compress(VectorOperation::add);

			//
			//M^{-1/2}*H*M^{-1/2}*X
			//
			dftPtr->constraintsNoneDataInfo.set_zero(src,
								 numberWaveFunctions);
			  

		}
<<<<<<< HEAD
  

	template<unsigned int FEOrder,unsigned int FEOrderElectro>
		void kohnShamDFTOperatorClass<FEOrder,FEOrderElectro>::HX(distributedCPUVec<double> & src,
				const unsigned int numberWaveFunctions,
				distributedCPUVec<double> & dst)


		{
			const unsigned int numberDofs = src.local_size()/numberWaveFunctions;
			const unsigned int inc = 1;


			//
			//update slave nodes before doing element-level matrix-vec multiplication
			//
			dftPtr->constraintsNoneDataInfo.distribute(src,
					numberWaveFunctions);

			//src.update_ghost_values();

			//
			//Hloc*X
			//
#ifdef WITH_MKL
			if (dftParameters::useBatchGEMM && numberWaveFunctions<1000)
			{
				computeLocalHamiltonianTimesXBatchGEMM(src,
						numberWaveFunctions,
						dst);
			}
			else
				computeLocalHamiltonianTimesX(src,
						numberWaveFunctions,
						dst);
#else
			computeLocalHamiltonianTimesX(src,
					numberWaveFunctions,
					dst);
#endif

			//
			//required if its a pseudopotential calculation and number of nonlocal atoms are greater than zero
			//H^{nloc}*X
			if(dftParameters::isPseudopotential && dftPtr->d_nonLocalAtomGlobalChargeIds.size() > 0)
			{
#ifdef WITH_MKL
				if (dftParameters::useBatchGEMM && numberWaveFunctions<1000)
				{
					computeNonLocalHamiltonianTimesXBatchGEMM(src,
							numberWaveFunctions,
							dst);
				}
				else
					computeNonLocalHamiltonianTimesX(src,
							numberWaveFunctions,
							dst);
#else
				computeNonLocalHamiltonianTimesX(src,
						numberWaveFunctions,
						dst);
#endif
			}



			//
			//update master node contributions from its correponding slave nodes
			//
			dftPtr->constraintsNoneDataInfo.distribute_slave_to_master(dst,
					numberWaveFunctions);


			src.zero_out_ghosts();
			dst.compress(VectorOperation::add);


		}

	template<unsigned int FEOrder,unsigned int FEOrderElectro>
		void kohnShamDFTOperatorClass<FEOrder,FEOrderElectro>::MX(distributedCPUVec<double> & src,
				const unsigned int numberWaveFunctions,
				distributedCPUVec<double> & dst)


		{
			const unsigned int numberDofs = src.local_size()/numberWaveFunctions;
			const unsigned int inc = 1;


			//
			//update slave nodes before doing element-level matrix-vec multiplication
			//
			dftPtr->constraintsNoneDataInfo.distribute(src,
					numberWaveFunctions);


			//
			//Hloc*M^{-1/2}*X
			//

			/*#ifdef WITH_MKL
			  if (dftParameters::useBatchGEMM && numberWaveFunctions<1000)
			  {
			  computeLocalHamiltonianTimesXBatchGEMM(src,
			  numberWaveFunctions,
			  dst);
			  }
			  else
			  computeLocalHamiltonianTimesX(src,
			  numberWaveFunctions,
			  dst);
#else
computeLocalHamiltonianTimesX(src,
numberWaveFunctions,
dst);
#endif*/

			computeMassMatrixTimesX(src,
					numberWaveFunctions,
					dst);



			//
			//update master node contributions from its correponding slave nodes
			//
			dftPtr->constraintsNoneDataInfo.distribute_slave_to_master(dst,
					numberWaveFunctions);


			src.zero_out_ghosts();
			dst.compress(VectorOperation::add);

		}
  
=======
>>>>>>> 79b4dcea
#endif

  

  

	template<unsigned int FEOrder,unsigned int FEOrderElectro>
		void kohnShamDFTOperatorClass<FEOrder,FEOrderElectro>::XtHX(const std::vector<dataTypes::number> & X,
				const unsigned int numberWaveFunctions,
				std::vector<dataTypes::number> & ProjHam)
		{

			//
			//Get access to number of locally owned nodes on the current processor
			//
			const unsigned int numberDofs = X.size()/numberWaveFunctions;

			//
			//Resize ProjHam
			//
			ProjHam.clear();
			ProjHam.resize(numberWaveFunctions*numberWaveFunctions,0.0);

			//
			//create temporary array XTemp
			//
			distributedCPUVec<dataTypes::number> XTemp;
			reinit(numberWaveFunctions,
					XTemp,
					true);
			for(unsigned int iNode = 0; iNode<numberDofs; ++iNode)
				for(unsigned int iWave = 0; iWave < numberWaveFunctions; ++iWave)
					XTemp.local_element(iNode*numberWaveFunctions
							+iWave)
						=X[iNode*numberWaveFunctions+iWave];

			//
			//create temporary array Y
			//
			distributedCPUVec<dataTypes::number> Y;
			reinit(numberWaveFunctions,
					Y,
					true);

			Y=dataTypes::number(0);
			//
			//evaluate H times XTemp and store in Y
			//
			bool scaleFlag = false;
			double scalar = 1.0;
			HX(XTemp,
					numberWaveFunctions,
					scaleFlag,
					scalar,
					Y);

#ifdef USE_COMPLEX
			for(unsigned int i = 0; i < Y.local_size(); ++i)
				Y.local_element(i) = std::conj(Y.local_element(i));

			char transA  = 'N';
			char transB  = 'T';
			const std::complex<double> alpha = 1.0, beta  = 0.0;
			zgemm_(&transA, 
					&transB,
					&numberWaveFunctions,
					&numberWaveFunctions, 
					&numberDofs,
					&alpha,
					Y.begin(),
					&numberWaveFunctions,
					&X[0],
					&numberWaveFunctions,
					&beta,
					&ProjHam[0],
					&numberWaveFunctions);		
#else		
			char transA = 'N';
			char transB = 'T';
			const double alpha = 1.0, beta = 0.0;

			dgemm_(&transA,
					&transB,
					&numberWaveFunctions,
					&numberWaveFunctions,
					&numberDofs,
					&alpha,
					&X[0],
					&numberWaveFunctions,
					Y.begin(),
					&numberWaveFunctions,
					&beta,
					&ProjHam[0],
					&numberWaveFunctions);
#endif

			Y.reinit(0);

			Utilities::MPI::sum(ProjHam, mpi_communicator, ProjHam);

		}

	template<unsigned int FEOrder,unsigned int FEOrderElectro>
		void kohnShamDFTOperatorClass<FEOrder,FEOrderElectro>::XtHX(const std::vector<dataTypes::number> & X,
				const unsigned int numberWaveFunctions,
				const std::shared_ptr< const dealii::Utilities::MPI::ProcessGrid>  & processGrid,
				dealii::ScaLAPACKMatrix<dataTypes::number> & projHamPar)
		{
#ifdef USE_COMPLEX
			AssertThrow(false,dftUtils::ExcNotImplementedYet());
#else
			//
			//Get access to number of locally owned nodes on the current processor
			//
			const unsigned int numberDofs = X.size()/numberWaveFunctions;

			//create temporary arrays XBlock,Hx
			distributedCPUVec<dataTypes::number> XBlock,HXBlock;

			std::map<unsigned int, unsigned int> globalToLocalColumnIdMap;
			std::map<unsigned int, unsigned int> globalToLocalRowIdMap;
			linearAlgebraOperations::internal::createGlobalToLocalIdMapsScaLAPACKMat(processGrid,
					projHamPar,
					globalToLocalRowIdMap,
					globalToLocalColumnIdMap);
			//band group parallelization data structures
			const unsigned int numberBandGroups=
				dealii::Utilities::MPI::n_mpi_processes(dftPtr->interBandGroupComm);
			const unsigned int bandGroupTaskId = dealii::Utilities::MPI::this_mpi_process(dftPtr->interBandGroupComm);
			std::vector<unsigned int> bandGroupLowHighPlusOneIndices;
			dftUtils::createBandParallelizationIndices(dftPtr->interBandGroupComm,
					numberWaveFunctions,
					bandGroupLowHighPlusOneIndices);

			/*
			 * X^{T}*H*Xc is done in a blocked approach for memory optimization:
			 * Sum_{blocks} X^{T}*H*XcBlock. The result of each X^{T}*H*XcBlock
			 * has a much smaller memory compared to X^{T}*H*Xc.
			 * X^{T} (denoted by X in the code with column major format storage)
			 * is a matrix with size (N x MLoc).
			 * N is denoted by numberWaveFunctions in the code.
			 * MLoc, which is number of local dofs is denoted by numberDofs in the code.
			 * Xc denotes complex conjugate of X.
			 * XcBlock is a matrix of size (MLoc x B). B is the block size.
			 * A further optimization is done to reduce floating point operations:
			 * As X^{T}*H*Xc is a Hermitian matrix, it suffices to compute only the lower
			 * triangular part. To exploit this, we do
			 * X^{T}*H*Xc=Sum_{blocks} XTrunc^{T}*H*XcBlock
			 * where XTrunc^{T} is a (D x MLoc) sub matrix of X^{T} with the row indices
			 * ranging from the lowest global index of XcBlock (denoted by jvec in the code)
			 * to N. D=N-jvec.
			 * The parallel ScaLapack matrix projHamPar is directly filled from
			 * the XTrunc^{T}*H*XcBlock result
			 */

			const unsigned int vectorsBlockSize=std::min(dftParameters::wfcBlockSize,
					bandGroupLowHighPlusOneIndices[1]);

			std::vector<dataTypes::number> projHamBlock(numberWaveFunctions*vectorsBlockSize,0.0);

			if (dftParameters::verbosity>=4)
				dftUtils::printCurrentMemoryUsage(mpi_communicator,
						"Inside Blocked XtHX with parallel projected Ham matrix");

			for (unsigned int jvec = 0; jvec < numberWaveFunctions; jvec += vectorsBlockSize)
			{
				// Correct block dimensions if block "goes off edge of" the matrix
				const unsigned int B = std::min(vectorsBlockSize, numberWaveFunctions-jvec);
				if (jvec==0 || B!=vectorsBlockSize)
				{
					reinit(B,
							XBlock,
							true);
					HXBlock.reinit(XBlock);
				}

				if ((jvec+B)<=bandGroupLowHighPlusOneIndices[2*bandGroupTaskId+1] &&
						(jvec+B)>bandGroupLowHighPlusOneIndices[2*bandGroupTaskId])
				{
					XBlock=0;
					//fill XBlock^{T} from X:
					for(unsigned int iNode = 0; iNode<numberDofs; ++iNode)
						for(unsigned int iWave = 0; iWave < B; ++iWave)
							XBlock.local_element(iNode*B
									+iWave)
								=X[iNode*numberWaveFunctions+jvec+iWave];


					MPI_Barrier(getMPICommunicator());
					//evaluate H times XBlock^{T} and store in HXBlock^{T}
					HXBlock=0;
					const bool scaleFlag = false;
					const dataTypes::number scalar = 1.0;
						
          HX(XBlock,
						 B,
						 scaleFlag,
						 scalar,
						 HXBlock);

					MPI_Barrier(getMPICommunicator());

					const char transA = 'N';
					const char transB = 'T';

					const dataTypes::number alpha = 1.0,beta = 0.0;
					std::fill(projHamBlock.begin(),projHamBlock.end(),0.);

					const unsigned int D=numberWaveFunctions-jvec;

					// Comptute local XTrunc^{T}*HXcBlock.
					dgemm_(&transA,
							&transB,
							&D,
							&B,
							&numberDofs,
							&alpha,
							&X[0]+jvec,
							&numberWaveFunctions,
							HXBlock.begin(),
							&B,
							&beta,
							&projHamBlock[0],
							&D);

					MPI_Barrier(getMPICommunicator());
					// Sum local XTrunc^{T}*HXcBlock across domain decomposition processors
					MPI_Allreduce(MPI_IN_PLACE,
							&projHamBlock[0],
							D*B,
							dataTypes::mpi_type_id(&projHamBlock[0]),
							MPI_SUM,
							getMPICommunicator());

					//Copying only the lower triangular part to the ScaLAPACK projected Hamiltonian matrix
					if (processGrid->is_process_active())
						for (unsigned int j = 0; j <B; ++j)
							if(globalToLocalColumnIdMap.find(j+jvec)!=globalToLocalColumnIdMap.end())
							{
								const unsigned int localColumnId=globalToLocalColumnIdMap[j+jvec];
								for (unsigned int i = j+jvec; i <numberWaveFunctions; ++i)
								{
									std::map<unsigned int, unsigned int>::iterator it=
										globalToLocalRowIdMap.find(i);
									if (it!=globalToLocalRowIdMap.end())
										projHamPar.local_el(it->second,
												localColumnId)
											=projHamBlock[j*D+i-jvec];
								}
							}

				}//band parallelization

			}//block loop

			if (numberBandGroups>1)
			{
				MPI_Barrier(dftPtr->interBandGroupComm);
				linearAlgebraOperations::internal::sumAcrossInterCommScaLAPACKMat(processGrid,
						projHamPar,
						dftPtr->interBandGroupComm);
			}
#endif
		}

	template<unsigned int FEOrder,unsigned int FEOrderElectro>
		void kohnShamDFTOperatorClass<FEOrder,FEOrderElectro>::XtHXMixedPrec
		(const std::vector<dataTypes::number> & X,
		 const unsigned int N,
		 const unsigned int Ncore,
		 const std::shared_ptr< const dealii::Utilities::MPI::ProcessGrid>  & processGrid,
		 dealii::ScaLAPACKMatrix<dataTypes::number> & projHamPar)
		{
#ifdef USE_COMPLEX
			AssertThrow(false,dftUtils::ExcNotImplementedYet());
#else
			//
			//Get access to number of locally owned nodes on the current processor
			//
			const unsigned int numberDofs = X.size()/N;

			//create temporary arrays XBlock,Hx
			distributedCPUVec<dataTypes::number> XBlock,HXBlock;

			std::map<unsigned int, unsigned int> globalToLocalColumnIdMap;
			std::map<unsigned int, unsigned int> globalToLocalRowIdMap;
			linearAlgebraOperations::internal::createGlobalToLocalIdMapsScaLAPACKMat(processGrid,
					projHamPar,
					globalToLocalRowIdMap,
					globalToLocalColumnIdMap);
			//band group parallelization data structures
			const unsigned int numberBandGroups=
				dealii::Utilities::MPI::n_mpi_processes(dftPtr->interBandGroupComm);
			const unsigned int bandGroupTaskId = dealii::Utilities::MPI::this_mpi_process(dftPtr->interBandGroupComm);
			std::vector<unsigned int> bandGroupLowHighPlusOneIndices;
			dftUtils::createBandParallelizationIndices(dftPtr->interBandGroupComm,
					N,
					bandGroupLowHighPlusOneIndices);

			/*
			 * X^{T}*H*Xc is done in a blocked approach for memory optimization:
			 * Sum_{blocks} X^{T}*H*XcBlock. The result of each X^{T}*H*XcBlock
			 * has a much smaller memory compared to X^{T}*H*Xc.
			 * X^{T} (denoted by X in the code with column major format storage)
			 * is a matrix with size (N x MLoc).
			 * MLoc, which is number of local dofs is denoted by numberDofs in the code.
			 * Xc denotes complex conjugate of X.
			 * XcBlock is a matrix of size (MLoc x B). B is the block size.
			 * A further optimization is done to reduce floating point operations:
			 * As X^{T}*H*Xc is a Hermitian matrix, it suffices to compute only the lower
			 * triangular part. To exploit this, we do
			 * X^{T}*H*Xc=Sum_{blocks} XTrunc^{T}*H*XcBlock
			 * where XTrunc^{T} is a (D x MLoc) sub matrix of X^{T} with the row indices
			 * ranging from the lowest global index of XcBlock (denoted by jvec in the code)
			 * to N. D=N-jvec.
			 * The parallel ScaLapack matrix projHamPar is directly filled from
			 * the XTrunc^{T}*H*XcBlock result
			 */

			const unsigned int vectorsBlockSize=std::min(dftParameters::wfcBlockSize,
					bandGroupLowHighPlusOneIndices[1]);

			std::vector<dataTypes::numberLowPrec> projHamBlockSinglePrec(N*vectorsBlockSize,0.0);
			std::vector<dataTypes::number> projHamBlock(N*vectorsBlockSize,0.0);

			std::vector<dataTypes::numberLowPrec> HXBlockSinglePrec;

			std::vector<dataTypes::numberLowPrec> XSinglePrec(&X[0],&X[0]+X.size());

			if (dftParameters::verbosity>=4)
				dftUtils::printCurrentMemoryUsage(mpi_communicator,
						"Inside Blocked XtHX with parallel projected Ham matrix");

			for (unsigned int jvec = 0; jvec < N; jvec += vectorsBlockSize)
			{
				// Correct block dimensions if block "goes off edge of" the matrix
				const unsigned int B = std::min(vectorsBlockSize, N-jvec);
				if (jvec==0 || B!=vectorsBlockSize)
				{
					reinit(B,
							XBlock,
							true);
					HXBlock.reinit(XBlock);
					HXBlockSinglePrec.resize(B*numberDofs);
				}

				if ((jvec+B)<=bandGroupLowHighPlusOneIndices[2*bandGroupTaskId+1] &&
						(jvec+B)>bandGroupLowHighPlusOneIndices[2*bandGroupTaskId])
				{
					XBlock=0;
					//fill XBlock^{T} from X:
					for(unsigned int iNode = 0; iNode<numberDofs; ++iNode)
						for(unsigned int iWave = 0; iWave < B; ++iWave)
							XBlock.local_element(iNode*B
									+iWave)
								=X[iNode*N+jvec+iWave];


					MPI_Barrier(getMPICommunicator());
					//evaluate H times XBlock^{T} and store in HXBlock^{T}
					HXBlock=0;
					const bool scaleFlag = false;
					const dataTypes::number scalar = 1.0;
					
          HX(XBlock,
					   B,
						 scaleFlag,
						 scalar,
						 HXBlock);
					
          MPI_Barrier(getMPICommunicator());

					const char transA = 'N';
#ifdef USE_COMPLEX
					const char transB = 'C';
#else
					const char transB = 'T';
#endif
					const dataTypes::number alpha = 1.0,beta = 0.0;
					std::fill(projHamBlock.begin(),projHamBlock.end(),0.);

					if (jvec+B>Ncore)
					{

						const unsigned int D=N-jvec;

						// Comptute local XTrunc^{T}*HXcBlock.
						dgemm_(&transA,
								&transB,
								&D,
								&B,
								&numberDofs,
								&alpha,
								&X[0]+jvec,
								&N,
								HXBlock.begin(),
								&B,
								&beta,
								&projHamBlock[0],
								&D);

						MPI_Barrier(getMPICommunicator());
						// Sum local XTrunc^{T}*HXcBlock across domain decomposition processors
						MPI_Allreduce(MPI_IN_PLACE,
								&projHamBlock[0],
								D*B,
								dataTypes::mpi_type_id(&projHamBlock[0]),
								MPI_SUM,
								getMPICommunicator());


						//Copying only the lower triangular part to the ScaLAPACK projected Hamiltonian matrix
						if (processGrid->is_process_active())
							for (unsigned int j = 0; j <B; ++j)
								if(globalToLocalColumnIdMap.find(j+jvec)!=globalToLocalColumnIdMap.end())
								{
									const unsigned int localColumnId=globalToLocalColumnIdMap[j+jvec];
									for (unsigned int i = jvec+j; i <N; ++i)
									{
										std::map<unsigned int, unsigned int>::iterator it=
											globalToLocalRowIdMap.find(i);
										if (it!=globalToLocalRowIdMap.end())
											projHamPar.local_el(it->second,
													localColumnId)
												=projHamBlock[j*D+i-jvec];
									}
								}
					}
					else
					{

						const dataTypes::numberLowPrec alphaSinglePrec = 1.0,betaSinglePrec = 0.0;

						for(unsigned int i = 0; i<numberDofs*B; ++i)
							HXBlockSinglePrec[i]=HXBlock.local_element(i);

						const unsigned int D=N-jvec;

						sgemm_(&transA,
								&transB,
								&D,
								&B,
								&numberDofs,
								&alphaSinglePrec,
								&XSinglePrec[0]+jvec,
								&N,
								&HXBlockSinglePrec[0],
								&B,
								&betaSinglePrec,
								&projHamBlockSinglePrec[0],
								&D);

						MPI_Barrier(getMPICommunicator());
						MPI_Allreduce(MPI_IN_PLACE,
								&projHamBlockSinglePrec[0],
								D*B,
								dataTypes::mpi_type_id(&projHamBlockSinglePrec[0]),
								MPI_SUM,
								getMPICommunicator());


						if (processGrid->is_process_active())
							for (unsigned int j = 0; j <B; ++j)
								if(globalToLocalColumnIdMap.find(j+jvec)!=globalToLocalColumnIdMap.end())
								{
									const unsigned int localColumnId=globalToLocalColumnIdMap[j+jvec];
									for (unsigned int i = jvec+j; i <N; ++i)
									{
										std::map<unsigned int, unsigned int>::iterator it=
											globalToLocalRowIdMap.find(i);
										if (it!=globalToLocalRowIdMap.end())
											projHamPar.local_el(it->second,
													localColumnId)
												=projHamBlockSinglePrec[j*D+i-jvec];
									}
								}
					}


				}//band parallelization

			}//block loop

			if (numberBandGroups>1)
			{
				MPI_Barrier(dftPtr->interBandGroupComm);
				linearAlgebraOperations::internal::sumAcrossInterCommScaLAPACKMat(processGrid,
						projHamPar,
						dftPtr->interBandGroupComm);
			}
#endif
		}

	template<unsigned int FEOrder,unsigned int FEOrderElectro>
		void kohnShamDFTOperatorClass<FEOrder,FEOrderElectro>::computeVEffSpinPolarized(const std::map<dealii::CellId,std::vector<double> >* rhoValues,
				const std::map<dealii::CellId,std::vector<double> > & phiValues,
				const unsigned int spinIndex,
				const std::map<dealii::CellId,std::vector<double> > & externalPotCorrValues,
        const std::map<dealii::CellId,std::vector<double> > & rhoCoreValues,
        const unsigned int externalPotCorrQuadratureId)

		{
			const unsigned int n_cells = dftPtr->matrix_free_data.n_macro_cells();
			const unsigned int n_array_elements = VectorizedArray<double>::n_array_elements;
			const int numberQuadraturePoints = dftPtr->matrix_free_data.get_quadrature(0).size();
			vEff.reinit (n_cells, numberQuadraturePoints);
			typename dealii::DoFHandler<3>::active_cell_iterator cellPtr;

			//
			//loop over cell block
			//
			for (unsigned int cell = 0; cell < n_cells; ++cell)
			{
        std::vector<dealii::VectorizedArray<double> > tempPhi(numberQuadraturePoints,dealii::make_vectorized_array(0.0));          
				const unsigned int n_sub_cells=dftPtr->matrix_free_data.n_components_filled(cell);
				std::vector< std::vector<double>> tempRho(n_sub_cells);
				std::vector< std::vector<double>> tempPseudo(n_sub_cells);
				for (unsigned int v = 0; v < n_sub_cells; ++v)
				{
					cellPtr=dftPtr->matrix_free_data.get_cell_iterator(cell, v);
					tempRho[v]=(*rhoValues).find(cellPtr->id())->second;

          const std::vector<double> & temp=phiValues.find(cellPtr->id())->second;
          for (unsigned int q = 0; q < numberQuadraturePoints; ++q)
            tempPhi[q][v]=temp[q];           
				}

				for (unsigned int q = 0; q < numberQuadraturePoints; ++q)
				{
					//
					//loop over each cell
					//
					std::vector<double> densityValue(2*n_sub_cells), exchangePotentialVal(2*n_sub_cells), corrPotentialVal(2*n_sub_cells);
					for (unsigned int v = 0; v < n_sub_cells; ++v)
					{
						densityValue[2*v+1] =tempRho[v][2*q+1];
						densityValue[2*v] = tempRho[v][2*q];
					}

					xc_lda_vxc(&(dftPtr->funcX),n_sub_cells,&densityValue[0],&exchangePotentialVal[0]);
					xc_lda_vxc(&(dftPtr->funcC),n_sub_cells,&densityValue[0],&corrPotentialVal[0]);

					VectorizedArray<double>  exchangePotential, corrPotential;
					for (unsigned int v = 0; v < n_sub_cells; ++v)
					{
						exchangePotential[v]=exchangePotentialVal[2*v+spinIndex];
						corrPotential[v]=corrPotentialVal[2*v+spinIndex];
					}

					//
					//sum all to vEffective
					//
          vEff(cell,q)=tempPhi[q]+exchangePotential+corrPotential;
				}
			}

      if ((dftParameters::isPseudopotential || dftParameters::smearedNuclearCharges) && !d_isStiffnessMatrixExternalPotCorrComputed)
         computeVEffExternalPotCorr(externalPotCorrValues,externalPotCorrQuadratureId);      
		}

	template<unsigned int FEOrder,unsigned int FEOrderElectro>
		void kohnShamDFTOperatorClass<FEOrder,FEOrderElectro>::computeVEffSpinPolarized(const std::map<dealii::CellId,std::vector<double> >* rhoValues,
				const std::map<dealii::CellId,std::vector<double> >* gradRhoValues,
				const std::map<dealii::CellId,std::vector<double> > & phiValues,
				const unsigned int spinIndex,
				const std::map<dealii::CellId,std::vector<double> > & externalPotCorrValues,
        const std::map<dealii::CellId,std::vector<double> > & rhoCoreValues,
        const std::map<dealii::CellId,std::vector<double> > & gradRhoCoreValues,        
        const unsigned int externalPotCorrQuadratureId)
		{
			const unsigned int n_cells = dftPtr->matrix_free_data.n_macro_cells();
			const unsigned int n_array_elements = VectorizedArray<double>::n_array_elements;
			const int numberQuadraturePoints = dftPtr->matrix_free_data.get_quadrature(0).size();
			vEff.reinit (n_cells, numberQuadraturePoints);
			derExcWithSigmaTimesGradRho.reinit(TableIndices<2>(n_cells, numberQuadraturePoints));
			typename dealii::DoFHandler<3>::active_cell_iterator cellPtr;

			//
			//loop over cell block
			//
			for (unsigned int cell = 0; cell < n_cells; ++cell)
			{
        std::vector<dealii::VectorizedArray<double> > tempPhi(numberQuadraturePoints,dealii::make_vectorized_array(0.0));         
				const unsigned int n_sub_cells=dftPtr->matrix_free_data.n_components_filled(cell);
				std::vector< std::vector<double>> tempRho(n_sub_cells);
				std::vector< std::vector<double>> tempGradRho(n_sub_cells);
				std::vector< std::vector<double>> tempPseudo(n_sub_cells);
				for (unsigned int v = 0; v < n_sub_cells; ++v)
				{
					cellPtr=dftPtr->matrix_free_data.get_cell_iterator(cell, v);
					tempRho[v]=(*rhoValues).find(cellPtr->id())->second;
					tempGradRho[v]=(*gradRhoValues).find(cellPtr->id())->second;

          const std::vector<double> & temp=phiValues.find(cellPtr->id())->second;
          for (unsigned int q = 0; q < numberQuadraturePoints; ++q)
            tempPhi[q][v]=temp[q];          
				}

				for (unsigned int q = 0; q < numberQuadraturePoints; ++q)
				{
					//
					//loop over each cell
					//
					std::vector<double> densityValue(2*n_sub_cells), derExchEnergyWithDensityVal(2*n_sub_cells), derCorrEnergyWithDensityVal(2*n_sub_cells),
						derExchEnergyWithSigma(3*n_sub_cells), derCorrEnergyWithSigma(3*n_sub_cells), sigmaValue(3*n_sub_cells);
					for (unsigned int v = 0; v < n_sub_cells; ++v)
					{
						densityValue[2*v+1] = tempRho[v][2*q+1];
						densityValue[2*v] = tempRho[v][2*q];
						double gradRhoX1 = tempGradRho[v][6*q + 0];
						double gradRhoY1 = tempGradRho[v][6*q + 1];
						double gradRhoZ1 = tempGradRho[v][6*q + 2];
						double gradRhoX2 = tempGradRho[v][6*q + 3];
						double gradRhoY2 = tempGradRho[v][6*q + 4];
						double gradRhoZ2 = tempGradRho[v][6*q + 5];
						//
						sigmaValue[3*v+0] = gradRhoX1*gradRhoX1 + gradRhoY1*gradRhoY1 + gradRhoZ1*gradRhoZ1;
						sigmaValue[3*v+1] = gradRhoX1*gradRhoX2 + gradRhoY1*gradRhoY2 + gradRhoZ1*gradRhoZ2;
						sigmaValue[3*v+2] = gradRhoX2*gradRhoX2 + gradRhoY2*gradRhoY2 + gradRhoZ2*gradRhoZ2;

					}

					xc_gga_vxc(&(dftPtr->funcX),n_sub_cells,&densityValue[0],&sigmaValue[0],&derExchEnergyWithDensityVal[0],&derExchEnergyWithSigma[0]);
					xc_gga_vxc(&(dftPtr->funcC),n_sub_cells,&densityValue[0],&sigmaValue[0],&derCorrEnergyWithDensityVal[0],&derCorrEnergyWithSigma[0]);


					VectorizedArray<double>  derExchEnergyWithDensity, derCorrEnergyWithDensity, derExcWithSigmaTimesGradRhoX, derExcWithSigmaTimesGradRhoY, derExcWithSigmaTimesGradRhoZ;
					for (unsigned int v = 0; v < n_sub_cells; ++v)
					{
						derExchEnergyWithDensity[v]=derExchEnergyWithDensityVal[2*v+spinIndex];
						derCorrEnergyWithDensity[v]=derCorrEnergyWithDensityVal[2*v+spinIndex];
						double gradRhoX = tempGradRho[v][6*q + 0 + 3*spinIndex];
						double gradRhoY = tempGradRho[v][6*q + 1 + 3*spinIndex];
						double gradRhoZ = tempGradRho[v][6*q + 2 + 3*spinIndex];
						double gradRhoOtherX = tempGradRho[v][6*q + 0 + 3*(1-spinIndex)];
						double gradRhoOtherY = tempGradRho[v][6*q + 1 + 3*(1-spinIndex)];
						double gradRhoOtherZ = tempGradRho[v][6*q + 2 + 3*(1-spinIndex)];
						double term = derExchEnergyWithSigma[3*v+2*spinIndex]+derCorrEnergyWithSigma[3*v+2*spinIndex];
						double termOff = derExchEnergyWithSigma[3*v+1]+derCorrEnergyWithSigma[3*v+1];
						derExcWithSigmaTimesGradRhoX[v] = term*gradRhoX + 0.5*termOff*gradRhoOtherX;
						derExcWithSigmaTimesGradRhoY[v] = term*gradRhoY + 0.5*termOff*gradRhoOtherY;
						derExcWithSigmaTimesGradRhoZ[v] = term*gradRhoZ + 0.5*termOff*gradRhoOtherZ;
					}

					//
					//sum all to vEffective
					//
          vEff(cell,q)=tempPhi[q]+derExchEnergyWithDensity+derCorrEnergyWithDensity;
          derExcWithSigmaTimesGradRho(cell,q)[0] = derExcWithSigmaTimesGradRhoX;
          derExcWithSigmaTimesGradRho(cell,q)[1] = derExcWithSigmaTimesGradRhoY;
          derExcWithSigmaTimesGradRho(cell,q)[2] = derExcWithSigmaTimesGradRhoZ;
				}
			}

      if ((dftParameters::isPseudopotential || dftParameters::smearedNuclearCharges) && !d_isStiffnessMatrixExternalPotCorrComputed)
         computeVEffExternalPotCorr(externalPotCorrValues,externalPotCorrQuadratureId);
		}

	template<unsigned int FEOrder,unsigned int FEOrderElectro>
		void kohnShamDFTOperatorClass<FEOrder,FEOrderElectro>::computeVEffExternalPotCorr(const std::map<dealii::CellId,std::vector<double> > & externalPotCorrValues,
                                                                       const unsigned int externalPotCorrQuadratureId)
  {
      d_externalPotCorrQuadratureId=externalPotCorrQuadratureId;
			const unsigned int n_cells = dftPtr->matrix_free_data.n_macro_cells();
			const int numberQuadraturePoints = dftPtr->matrix_free_data.get_quadrature(externalPotCorrQuadratureId).size();
			d_vEffExternalPotCorr.reinit (n_cells, numberQuadraturePoints);
			typename dealii::DoFHandler<3>::active_cell_iterator cellPtr;

			//
			//loop over cell block
			//
			for (unsigned int cell = 0; cell < n_cells; ++cell)
			{
				const unsigned int n_sub_cells=dftPtr->matrix_free_data.n_components_filled(cell);
        std::vector< VectorizedArray<double>> tempVec(numberQuadraturePoints,make_vectorized_array(0.0));
				for (unsigned int v = 0; v < n_sub_cells; ++v)
				{
					cellPtr=dftPtr->matrix_free_data.get_cell_iterator(cell, v);
					const std::vector<double> & temp=externalPotCorrValues.find(cellPtr->id())->second;
          for (unsigned int q = 0; q < numberQuadraturePoints; ++q)
             tempVec[q][v]=temp[q];
				}      

				for (unsigned int q = 0; q < numberQuadraturePoints; ++q)
				{
           d_vEffExternalPotCorr(cell,q)=tempVec[q]; 
        }

      }
  }

#include "inst.cc"
}<|MERGE_RESOLUTION|>--- conflicted
+++ resolved
@@ -974,145 +974,6 @@
 			  
 
 		}
-<<<<<<< HEAD
-  
-
-	template<unsigned int FEOrder,unsigned int FEOrderElectro>
-		void kohnShamDFTOperatorClass<FEOrder,FEOrderElectro>::HX(distributedCPUVec<double> & src,
-				const unsigned int numberWaveFunctions,
-				distributedCPUVec<double> & dst)
-
-
-		{
-			const unsigned int numberDofs = src.local_size()/numberWaveFunctions;
-			const unsigned int inc = 1;
-
-
-			//
-			//update slave nodes before doing element-level matrix-vec multiplication
-			//
-			dftPtr->constraintsNoneDataInfo.distribute(src,
-					numberWaveFunctions);
-
-			//src.update_ghost_values();
-
-			//
-			//Hloc*X
-			//
-#ifdef WITH_MKL
-			if (dftParameters::useBatchGEMM && numberWaveFunctions<1000)
-			{
-				computeLocalHamiltonianTimesXBatchGEMM(src,
-						numberWaveFunctions,
-						dst);
-			}
-			else
-				computeLocalHamiltonianTimesX(src,
-						numberWaveFunctions,
-						dst);
-#else
-			computeLocalHamiltonianTimesX(src,
-					numberWaveFunctions,
-					dst);
-#endif
-
-			//
-			//required if its a pseudopotential calculation and number of nonlocal atoms are greater than zero
-			//H^{nloc}*X
-			if(dftParameters::isPseudopotential && dftPtr->d_nonLocalAtomGlobalChargeIds.size() > 0)
-			{
-#ifdef WITH_MKL
-				if (dftParameters::useBatchGEMM && numberWaveFunctions<1000)
-				{
-					computeNonLocalHamiltonianTimesXBatchGEMM(src,
-							numberWaveFunctions,
-							dst);
-				}
-				else
-					computeNonLocalHamiltonianTimesX(src,
-							numberWaveFunctions,
-							dst);
-#else
-				computeNonLocalHamiltonianTimesX(src,
-						numberWaveFunctions,
-						dst);
-#endif
-			}
-
-
-
-			//
-			//update master node contributions from its correponding slave nodes
-			//
-			dftPtr->constraintsNoneDataInfo.distribute_slave_to_master(dst,
-					numberWaveFunctions);
-
-
-			src.zero_out_ghosts();
-			dst.compress(VectorOperation::add);
-
-
-		}
-
-	template<unsigned int FEOrder,unsigned int FEOrderElectro>
-		void kohnShamDFTOperatorClass<FEOrder,FEOrderElectro>::MX(distributedCPUVec<double> & src,
-				const unsigned int numberWaveFunctions,
-				distributedCPUVec<double> & dst)
-
-
-		{
-			const unsigned int numberDofs = src.local_size()/numberWaveFunctions;
-			const unsigned int inc = 1;
-
-
-			//
-			//update slave nodes before doing element-level matrix-vec multiplication
-			//
-			dftPtr->constraintsNoneDataInfo.distribute(src,
-					numberWaveFunctions);
-
-
-			//
-			//Hloc*M^{-1/2}*X
-			//
-
-			/*#ifdef WITH_MKL
-			  if (dftParameters::useBatchGEMM && numberWaveFunctions<1000)
-			  {
-			  computeLocalHamiltonianTimesXBatchGEMM(src,
-			  numberWaveFunctions,
-			  dst);
-			  }
-			  else
-			  computeLocalHamiltonianTimesX(src,
-			  numberWaveFunctions,
-			  dst);
-#else
-computeLocalHamiltonianTimesX(src,
-numberWaveFunctions,
-dst);
-#endif*/
-
-			computeMassMatrixTimesX(src,
-					numberWaveFunctions,
-					dst);
-
-
-
-			//
-			//update master node contributions from its correponding slave nodes
-			//
-			dftPtr->constraintsNoneDataInfo.distribute_slave_to_master(dst,
-					numberWaveFunctions);
-
-
-			src.zero_out_ghosts();
-			dst.compress(VectorOperation::add);
-
-		}
-  
-=======
->>>>>>> 79b4dcea
 #endif
 
   
