--- conflicted
+++ resolved
@@ -344,72 +344,6 @@
 
 }
 
-<<<<<<< HEAD
-
-
-template<unsigned int FEOrder,unsigned int FEOrderElectro>
-void kohnShamDFTOperatorClass<FEOrder,FEOrderElectro>::computeMassMatrixTimesX(const distributedCPUVec<double> & src,
-		                                                               const unsigned int numberWaveFunctions,
-	                                                                       distributedCPUVec<double> & dst) const
-{
-	const unsigned int kpointSpinIndex=(1+dftParameters::spinPolarized)*d_kPointIndex+d_spinIndex;
-	//
-	//element level matrix-vector multiplications
-	//
-	const char transA = 'N',transB = 'N';
-	const double scalarCoeffAlpha = 1.0,scalarCoeffBeta = 0.0;
-	const unsigned int inc = 1;
-
-	std::vector<double> cellWaveFunctionMatrix(d_numberNodesPerElement*numberWaveFunctions,0.0);
-	std::vector<double> cellMassMatrixTimesWaveMatrix(d_numberNodesPerElement*numberWaveFunctions,0.0);
-
-	unsigned int iElem = 0;
-	for(unsigned int iMacroCell = 0; iMacroCell < d_numberMacroCells; ++iMacroCell)
-	{
-		for(unsigned int iCell = 0; iCell < d_macroCellSubCellMap[iMacroCell]; ++iCell)
-		{
-			for(unsigned int iNode = 0; iNode < d_numberNodesPerElement; ++iNode)
-			{
-				dealii::types::global_dof_index localNodeId = d_flattenedArrayMacroCellLocalProcIndexIdMap[iElem][iNode];
-				dcopy_(&numberWaveFunctions,
-				       src.begin()+localNodeId,
-				       &inc,
-				       &cellWaveFunctionMatrix[numberWaveFunctions*iNode],
-				       &inc);
-			}
-
-			dgemm_(&transA,
-			       &transB,
-			       &numberWaveFunctions,
-			       &d_numberNodesPerElement,
-			       &d_numberNodesPerElement,
-			       &scalarCoeffAlpha,
-			       &cellWaveFunctionMatrix[0],
-			       &numberWaveFunctions,
-			       &d_cellMassMatrix[iElem][0],
-			       &d_numberNodesPerElement,
-			       &scalarCoeffBeta,
-			       &cellMassMatrixTimesWaveMatrix[0],
-			       &numberWaveFunctions);
-
-			for(unsigned int iNode = 0; iNode < d_numberNodesPerElement; ++iNode)
-			{
-				dealii::types::global_dof_index localNodeId = d_flattenedArrayMacroCellLocalProcIndexIdMap[iElem][iNode];
-				daxpy_(&numberWaveFunctions,
-						&scalarCoeffAlpha,
-						&cellMassMatrixTimesWaveMatrix[numberWaveFunctions*iNode],
-						&inc,
-						dst.begin()+localNodeId,
-						&inc);
-			}
-
-			++iElem;
-		}//subcell loop
-	}//macrocell loop
-
-}
-=======
->>>>>>> 79b4dcea
 
 #ifdef WITH_MKL
 template<unsigned int FEOrder,unsigned int FEOrderElectro>
