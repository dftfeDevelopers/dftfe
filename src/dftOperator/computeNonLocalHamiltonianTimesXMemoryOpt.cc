--- conflicted
+++ resolved
@@ -201,21 +201,12 @@
 
 }
 #else
-<<<<<<< HEAD
-template<unsigned int FEOrder>
-void kohnShamDFTOperatorClass<FEOrder>::computeNonLocalHamiltonianTimesX(const distributedCPUVec<double> & src,
-									 const unsigned int numberWaveFunctions,
-									 distributedCPUVec<double>       & dst,
-									 const double scalar) const
-=======
 template<unsigned int FEOrder,unsigned int FEOrderElectro>
 void kohnShamDFTOperatorClass<FEOrder,FEOrderElectro>::computeNonLocalHamiltonianTimesX(const distributedCPUVec<double> & src,
-		const unsigned int numberWaveFunctions,
-		distributedCPUVec<double>       & dst) const
->>>>>>> c7ffe63d
+		                                                                        const unsigned int numberWaveFunctions,
+		                                                                        distributedCPUVec<double>       & dst,
+                                                                                        const double scalar) const
 {
-
-
 	std::map<unsigned int, std::vector<double> > projectorKetTimesVector;
 
 	//
