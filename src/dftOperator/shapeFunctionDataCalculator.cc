// ---------------------------------------------------------------------
//
// Copyright (c) 2017-2018 The Regents of the University of Michigan and DFT-FE
// authors.
//
// This file is part of the DFT-FE code.
//
// The DFT-FE code is free software; you can use it, redistribute
// it, and/or modify it under the terms of the GNU Lesser General
// Public License as published by the Free Software Foundation; either
// version 2.1 of the License, or (at your option) any later version.
// The full text of the license can be found in the file LICENSE at
// the top level of the DFT-FE udistribution.
//
// ---------------------------------------------------------------------
//
// @author  Phani Motamarri, Sambit Das
//


template <unsigned int FEOrder, unsigned int FEOrderElectro>
void
kohnShamDFTOperatorClass<FEOrder, FEOrderElectro>::
  preComputeShapeFunctionGradientIntegrals(const unsigned int lpspQuadratureId)
{
  //
  // get FE data
  //
  const unsigned int numberMacroCells =
    dftPtr->matrix_free_data.n_macro_cells();
  const unsigned int numberPhysicalCells =
    dftPtr->matrix_free_data.n_physical_cells();
  const Quadrature<3> &quadrature =
    dftPtr->matrix_free_data.get_quadrature(dftPtr->d_densityQuadratureId);
  FEValues<3> fe_values(dftPtr->matrix_free_data.get_dof_handler().get_fe(),
                        quadrature,
<<<<<<< HEAD
                        update_values | update_gradients| update_jacobians | update_JxW_values | update_inverse_jacobians);
=======
                        update_values | update_gradients);
>>>>>>> 9727d4cf
  const unsigned int numberDofsPerElement =
    dftPtr->matrix_free_data.get_dof_handler().get_fe().dofs_per_cell;
  const unsigned int numberQuadraturePoints = quadrature.size();

  QGauss<3>   quadraturePlusOne(FEOrder + 1);
  FEValues<3> fe_values_quadplusone(
    dftPtr->matrix_free_data.get_dof_handler().get_fe(),
    quadraturePlusOne,
    update_gradients | update_JxW_values);
  const unsigned int numberQuadraturePointsPlusOne = quadraturePlusOne.size();

  FEValues<3> fe_values_lpsp(
    dftPtr->matrix_free_data.get_dof_handler().get_fe(),
    dftPtr->matrix_free_data.get_quadrature(lpspQuadratureId),
    update_values);
  const unsigned int numberQuadraturePointsLpsp =
    dftPtr->matrix_free_data.get_quadrature(lpspQuadratureId).size();

  //
  // resize data members
  //
  unsigned int sizeNiNj = numberDofsPerElement*(numberDofsPerElement + 1)/2;
  d_NiNjLpspQuad.resize(sizeNiNj*numberQuadraturePointsLpsp,0.0);
  d_shapeFunctionData.resize(numberDofsPerElement*numberQuadraturePoints,0.0);
  d_cellShapeFunctionGradientIntegral.resize(numberPhysicalCells*sizeNiNj);

#ifdef USE_COMPLEX
  d_NiNjIntegral.resize(numberPhysicalCells*sizeNiNj);
  d_invJacJxW.resize(numberPhysicalCells*9*numberQuadraturePoints);
#endif

  //
  //some more data members, local variables
  //
  std::vector<double> shapeFunctionGradientValueRef;
 

   if(dftParameters::xcFamilyType == "GGA")
     {
       d_shapeFunctionGradientValueRefX.resize(numberQuadraturePoints * numberDofsPerElement, 0.0);
       d_shapeFunctionGradientValueRefY.resize(numberQuadraturePoints * numberDofsPerElement, 0.0);
       d_shapeFunctionGradientValueRefZ.resize(numberQuadraturePoints * numberDofsPerElement, 0.0);
     }

#ifdef USE_COMPLEX
  if(dftParameters::xcFamilyType != "GGA")
    {
      d_shapeFunctionGradientValueRefX.resize(numberQuadraturePoints * numberDofsPerElement, 0.0);
      d_shapeFunctionGradientValueRefY.resize(numberQuadraturePoints * numberDofsPerElement, 0.0);
      d_shapeFunctionGradientValueRefZ.resize(numberQuadraturePoints * numberDofsPerElement, 0.0);
    }
#endif
      
 

  typename dealii::DoFHandler<3>::active_cell_iterator cellPtr;

  //
  // compute cell-level shapefunctiongradientintegral generator by going over
  // dealii macrocells which allows efficient integration of cell-level matrix
  // integrals using dealii vectorized arrays
  unsigned int iElemCount = 0;
  for(int iMacroCell = 0; iMacroCell < numberMacroCells; ++iMacroCell)
    {
<<<<<<< HEAD
=======
      dealii::AlignedVector<VectorizedArray<double>> &shapeFunctionGradients =
        d_cellShapeFunctionGradientIntegral[iMacroCell];
      shapeFunctionGradients.resize(numberDofsPerElement *
                                    numberDofsPerElement);
>>>>>>> 9727d4cf

      unsigned int n_sub_cells =
        dftPtr->matrix_free_data.n_components_filled(iMacroCell);
     

      for(unsigned int iCell = 0; iCell < n_sub_cells; ++iCell)
        {
          cellPtr = dftPtr->matrix_free_data.get_cell_iterator(
            iMacroCell, iCell, dftPtr->d_densityDofHandlerIndex);
          fe_values_quadplusone.reinit(cellPtr);

#ifdef USE_COMPLEX
	  fe_values.reinit(cellPtr);
           const std::vector<DerivativeForm<1, 3, 3>> &inverseJacobians =
              fe_values.get_inverse_jacobians();
#endif

          unsigned int count = 0;
          for(unsigned int iNode = 0; iNode < numberDofsPerElement; ++iNode)
            {
              for(unsigned int jNode = iNode; jNode < numberDofsPerElement;
                   ++jNode)
                {
                  double shapeFunctionGradientValue = 0.0;

                  for(unsigned int q_point = 0;
                       q_point < numberQuadraturePointsPlusOne;
                       ++q_point)
		    {
		      shapeFunctionGradientValue +=
			(fe_values_quadplusone.shape_grad(iNode, q_point) *
			 fe_values_quadplusone.shape_grad(jNode, q_point)) *
			fe_values_quadplusone.JxW(q_point);
		    }
	
                  d_cellShapeFunctionGradientIntegral[sizeNiNj*iElemCount + count]
                                         = shapeFunctionGradientValue;
#ifdef USE_COMPLEX
		  double shapeFunctionValue = 0.0;
		  for(unsigned int q_point = 0;
		      q_point < numberQuadraturePoints;
		      ++q_point)
		    {
		      shapeFunctionValue += (fe_values.shape_value(iNode, q_point) * fe_values.shape_value(jNode,q_point))*fe_values.JxW(q_point);
		    }
		  
		  d_NiNjIntegral[sizeNiNj*iElemCount + count] = shapeFunctionValue; 
#endif
		  
                  count += 1;
                } // j node loop

            } // i node loop


#ifdef USE_COMPLEX	  
	  for(unsigned int q = 0; q < numberQuadraturePoints; ++q)
	    {
	      unsigned int count = 0;
	      for(unsigned int iDim = 0; iDim < 3; ++iDim)
		{
		  for(unsigned int jDim = 0; jDim < 3; ++jDim)
		    {
		      d_invJacJxW[numberPhysicalCells*(9*q+count) + iElemCount] = inverseJacobians[q][iDim][jDim]*fe_values.JxW(q);
		      count += 1;
		    }
		   
		}
	      
	    }
#endif      

	  

          if (iMacroCell == 0 && iCell == 0)
            {
              fe_values.reinit(cellPtr);
              fe_values_lpsp.reinit(cellPtr);
	      
              if(dftParameters::xcFamilyType == "GGA")
		{
                  const std::vector<dealii::DerivativeForm<1, 3, 3>> &jacobians =
		    fe_values.get_jacobians();
        

		  for(unsigned int q_point = 0; q_point < numberQuadraturePoints; ++q_point)
		    {
		      for(unsigned int iNode = 0; iNode < numberDofsPerElement; ++iNode)
			{
			  const dealii::Tensor<1, 3, double> &shape_grad_real = fe_values.shape_grad(iNode, q_point);
			  const dealii::Tensor<1, 3, double> &shape_grad_reference =
			    apply_transformation(jacobians[q_point].transpose(),
						 shape_grad_real);

			  d_shapeFunctionGradientValueRefX[numberDofsPerElement*q_point + iNode] = shape_grad_reference[0];
			  d_shapeFunctionGradientValueRefY[numberDofsPerElement*q_point + iNode] = shape_grad_reference[1];
			  d_shapeFunctionGradientValueRefZ[numberDofsPerElement*q_point + iNode] = shape_grad_reference[2];

			}
		    }

		}

#ifdef USE_COMPLEX 
            if(dftParameters::xcFamilyType != "GGA")
                { 
                  const std::vector<dealii::DerivativeForm<1, 3, 3>> &jacobians =
                  fe_values.get_jacobians();
                  for(unsigned int q_point = 0; q_point < numberQuadraturePoints; ++q_point)
                  { 
                    for(unsigned int iNode = 0; iNode < numberDofsPerElement; ++iNode)
                      { 
                        const dealii::Tensor<1, 3, double> &shape_grad_real = fe_values.shape_grad(iNode, q_point);
                        const dealii::Tensor<1, 3, double> &shape_grad_reference =
                        apply_transformation(jacobians[q_point].transpose(),
                                             shape_grad_real);
                        
                        d_shapeFunctionGradientValueRefX[numberDofsPerElement*q_point + iNode] = shape_grad_reference[0];
                        d_shapeFunctionGradientValueRefY[numberDofsPerElement*q_point + iNode] = shape_grad_reference[1];                    
                        d_shapeFunctionGradientValueRefZ[numberDofsPerElement*q_point + iNode] = shape_grad_reference[2];                
                      }
                  }
                } 
#endif

              for(unsigned int q_point = 0; q_point < numberQuadraturePointsLpsp; ++q_point)
		{
		  unsigned int count = 0;
		  for(unsigned int iNode = 0; iNode < numberDofsPerElement; ++iNode)
		    {
                      for(unsigned int jNode = iNode; jNode < numberDofsPerElement; ++jNode)
			{
                          d_NiNjLpspQuad[sizeNiNj*q_point + count] = fe_values_lpsp.shape_value(iNode,q_point)*fe_values_lpsp.shape_value(jNode,q_point);
			  count+=1;

			}
		    }
		}

             

	      for(unsigned int q_point = 0; q_point < numberQuadraturePoints; ++q_point)
                { 
		  for(unsigned int iNode = 0; iNode < numberDofsPerElement; ++iNode)
                    { 
		      d_shapeFunctionData[numberDofsPerElement*q_point + iNode] = fe_values.shape_value(iNode,q_point);
                    }
		}

	      unsigned int numBlocks = FEOrder + 1;
	      unsigned int numberEntriesEachBlock = sizeNiNj/numBlocks;
	      unsigned int count = 0;
	      unsigned int blockCount = 0;
	      unsigned int indexCount = 0;
	      d_blockiNodeIndex.resize(sizeNiNj);
	      d_blockjNodeIndex.resize(sizeNiNj);

	      for(unsigned int iNode = 0; iNode < numberDofsPerElement; ++iNode)
		{
		  for(unsigned int jNode = iNode; jNode < numberDofsPerElement; ++jNode)
		    {
		      d_blockiNodeIndex[numberEntriesEachBlock*blockCount+indexCount] = iNode;
		      d_blockjNodeIndex[numberEntriesEachBlock*blockCount+indexCount] = jNode;
		      count += 1;
		      indexCount += 1;
		      if(count%numberEntriesEachBlock == 0)
			{
			  blockCount += 1;
                          indexCount = 0;
			}
			
		    }
		}
	      

            }

          iElemCount++;

        } // icell loop

    } // macrocell loop

  //
  // Fill FE datastructures required for density computation from wavefunctions
  //
  d_densityGaussQuadShapeFunctionValues.clear();
  d_densityGaussQuadShapeFunctionGradientValues.clear();

  d_densityGaussQuadShapeFunctionValues.resize(numberQuadraturePoints *
                                                 numberDofsPerElement,
                                               0.0);
  d_densityGaussQuadShapeFunctionGradientValues.resize(
    numberPhysicalCells * numberQuadraturePoints * 3 * numberDofsPerElement,
    0.0);

  cellPtr =
    dftPtr->matrix_free_data.get_dof_handler(dftPtr->d_densityDofHandlerIndex)
      .begin_active();
  typename dealii::DoFHandler<3>::active_cell_iterator endcPtr =
    dftPtr->matrix_free_data.get_dof_handler(dftPtr->d_densityDofHandlerIndex)
      .end();

  unsigned int iElem = 0;
  for (; cellPtr != endcPtr; ++cellPtr)
    if (cellPtr->is_locally_owned())
      {
        fe_values.reinit(cellPtr);

        for (unsigned int q_point = 0; q_point < numberQuadraturePoints;
             ++q_point)
          for (unsigned int iNode = 0; iNode < numberDofsPerElement; ++iNode)
            {
              const dealii::Tensor<1, 3, double> &shape_grad =
                fe_values.shape_grad(iNode, q_point);

              d_densityGaussQuadShapeFunctionGradientValues
                [iElem * numberQuadraturePoints * 3 * numberDofsPerElement +
                 q_point * 3 * numberDofsPerElement + iNode] = shape_grad[0];
            }

        for (unsigned int q_point = 0; q_point < numberQuadraturePoints;
             ++q_point)
          for (unsigned int iNode = 0; iNode < numberDofsPerElement; ++iNode)
            {
              const dealii::Tensor<1, 3, double> &shape_grad =
                fe_values.shape_grad(iNode, q_point);

              d_densityGaussQuadShapeFunctionGradientValues
                [iElem * numberQuadraturePoints * 3 * numberDofsPerElement +
                 q_point * 3 * numberDofsPerElement + numberDofsPerElement +
                 iNode] = shape_grad[1];
            }

        for (unsigned int q_point = 0; q_point < numberQuadraturePoints;
             ++q_point)
          for (unsigned int iNode = 0; iNode < numberDofsPerElement; ++iNode)
            {
              const dealii::Tensor<1, 3, double> &shape_grad =
                fe_values.shape_grad(iNode, q_point);

              d_densityGaussQuadShapeFunctionGradientValues
                [iElem * numberQuadraturePoints * 3 * numberDofsPerElement +
                 q_point * 3 * numberDofsPerElement + 2 * numberDofsPerElement +
                 iNode] = shape_grad[2];
            }


        if (iElem == 0)
          {
            for (unsigned int iNode = 0; iNode < numberDofsPerElement; ++iNode)
              for (unsigned int q_point = 0; q_point < numberQuadraturePoints;
                   ++q_point)
                {
                  const double val = fe_values.shape_value(iNode, q_point);
                  d_densityGaussQuadShapeFunctionValues[q_point *
                                                          numberDofsPerElement +
                                                        iNode] = val;
                }
          }

        iElem++;
      }


  QGaussLobatto<3> quadratureGl(C_rhoNodalPolyOrder<FEOrder, FEOrderElectro>() +
                                1);
  FEValues<3>      fe_valuesGl(dftPtr->matrix_free_data
                            .get_dof_handler(dftPtr->d_densityDofHandlerIndex)
                            .get_fe(),
                          quadratureGl,
                          update_values);
  const unsigned int numberQuadraturePointsGl = quadratureGl.size();

  //
  // resize data members
  //
  d_densityGlQuadShapeFunctionValues.clear();
  d_densityGlQuadShapeFunctionValues.resize(numberQuadraturePointsGl *
                                              numberDofsPerElement,
                                            0.0);

  cellPtr =
    dftPtr->matrix_free_data.get_dof_handler(dftPtr->d_densityDofHandlerIndex)
      .begin_active();
  fe_valuesGl.reinit(cellPtr);

  for (unsigned int iNode = 0; iNode < numberDofsPerElement; ++iNode)
    for (unsigned int q_point = 0; q_point < numberQuadraturePointsGl;
         ++q_point)
      {
        const double val = fe_valuesGl.shape_value(iNode, q_point);
        d_densityGlQuadShapeFunctionValues[q_point * numberDofsPerElement +
                                           iNode] = val;
      }
}<|MERGE_RESOLUTION|>--- conflicted
+++ resolved
@@ -34,11 +34,8 @@
     dftPtr->matrix_free_data.get_quadrature(dftPtr->d_densityQuadratureId);
   FEValues<3> fe_values(dftPtr->matrix_free_data.get_dof_handler().get_fe(),
                         quadrature,
-<<<<<<< HEAD
                         update_values | update_gradients| update_jacobians | update_JxW_values | update_inverse_jacobians);
-=======
-                        update_values | update_gradients);
->>>>>>> 9727d4cf
+
   const unsigned int numberDofsPerElement =
     dftPtr->matrix_free_data.get_dof_handler().get_fe().dofs_per_cell;
   const unsigned int numberQuadraturePoints = quadrature.size();
@@ -103,13 +100,6 @@
   unsigned int iElemCount = 0;
   for(int iMacroCell = 0; iMacroCell < numberMacroCells; ++iMacroCell)
     {
-<<<<<<< HEAD
-=======
-      dealii::AlignedVector<VectorizedArray<double>> &shapeFunctionGradients =
-        d_cellShapeFunctionGradientIntegral[iMacroCell];
-      shapeFunctionGradients.resize(numberDofsPerElement *
-                                    numberDofsPerElement);
->>>>>>> 9727d4cf
 
       unsigned int n_sub_cells =
         dftPtr->matrix_free_data.n_components_filled(iMacroCell);
