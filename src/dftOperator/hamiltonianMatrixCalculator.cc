// ---------------------------------------------------------------------
//
// Copyright (c) 2017-2018 The Regents of the University of Michigan and DFT-FE
// authors.
//
// This file is part of the DFT-FE code.
//
// The DFT-FE code is free software; you can use it, redistribute
// it, and/or modify it under the terms of the GNU Lesser General
// Public License as published by the Free Software Foundation; either
// version 2.1 of the License, or (at your option) any later version.
// The full text of the license can be found in the file LICENSE at
// the top level of the DFT-FE distribution.
//
// ---------------------------------------------------------------------
//
// @author  Phani Motamarri
//



template <unsigned int FEOrder, unsigned int FEOrderElectro>
void
kohnShamDFTOperatorClass<FEOrder, FEOrderElectro>::computeHamiltonianMatrix(
  const unsigned int kPointIndex,
  const unsigned int spinIndex)
{
  dealii::TimerOutput computingTimerStandard(
    mpi_communicator,
    pcout,
    dftParameters::reproducible_output || dftParameters::verbosity < 1 ?
      dealii::TimerOutput::never :
      dealii::TimerOutput::every_call,
    dealii::TimerOutput::wall_times);

  computingTimerStandard.enter_section(
    "Elemental Hamiltonian matrix computation on CPU");

  //
  // Get the number of locally owned cells
  //
  const unsigned int numberMacroCells =
    dftPtr->matrix_free_data.n_macro_cells();
  const unsigned int totalLocallyOwnedCells =
    dftPtr->matrix_free_data.n_physical_cells();
  const unsigned int kpointSpinIndex =
    (1 + dftParameters::spinPolarized) * kPointIndex + spinIndex;

  //inputs to blas
  const char transA = 'N',transB = 'N';
  const char transA1 = 'N',transB1 = 'T';
  const double alpha = 1.0;
  const double beta = 1.0;
  const unsigned int inc = 1;
  const unsigned int numberNodesPerElementSquare = d_numberNodesPerElement*d_numberNodesPerElement;
  const unsigned int sizeNiNj = d_numberNodesPerElement*(d_numberNodesPerElement + 1)/2;
  const unsigned int fullSizeNiNj = d_numberNodesPerElement*d_numberNodesPerElement;

  if ((dftParameters::isPseudopotential ||
       dftParameters::smearedNuclearCharges) &&
      !d_isStiffnessMatrixExternalPotCorrComputed)
    {
      const unsigned int numberDofsPerElement =
        dftPtr->matrix_free_data
          .get_dof_handler(dftPtr->d_densityDofHandlerIndex)
          .get_fe()
          .dofs_per_cell;
      d_cellHamiltonianMatrixExternalPotCorr.clear();
      d_cellHamiltonianMatrixExternalPotCorr.resize(sizeNiNj*totalLocallyOwnedCells);

      FEEvaluation<3,
                   FEOrder,
                   C_num1DQuadLPSP<FEOrder>() * C_numCopies1DQuadLPSP(),
                   1,
                   double>
	           fe_eval(dftPtr->matrix_free_data, 0, d_externalPotCorrQuadratureId);
      
      const unsigned int numberQuadraturePoints = fe_eval.n_q_points;
      typename dealii::DoFHandler<3>::active_cell_iterator cellPtr;

      AssertThrow(
        dftPtr->matrix_free_data.get_quadrature(d_externalPotCorrQuadratureId)
            .size() == numberQuadraturePoints,
        dealii::ExcMessage(
          "DFT-FE Error: mismatch in quadrature rule usage in computeHamiltonianMatrix."));

<<<<<<< HEAD
 
      dgemm_(&transA,
	     &transB,
	     &sizeNiNj,//M
	     &totalLocallyOwnedCells,//N
	     &numberQuadraturePoints,//K
	     &alpha,
	     &d_NiNjLpspQuad[0],
	     &sizeNiNj,
	     &d_vEffExternalPotCorrJxW[0],
	     &numberQuadraturePoints,
	     &beta,
	     &d_cellHamiltonianMatrixExternalPotCorr[0],
	     &sizeNiNj);
=======
      unsigned int                                   iElem = 0;
      VectorizedArray<double>                        temp;
      dealii::AlignedVector<VectorizedArray<double>> elementHamiltonianMatrix;
      elementHamiltonianMatrix.resize(numberDofsPerElement *
                                      numberDofsPerElement);

      for (unsigned int iMacroCell = 0; iMacroCell < numberMacroCells;
           ++iMacroCell)
        {
          fe_eval.reinit(iMacroCell);
          const unsigned int n_sub_cells =
            dftPtr->matrix_free_data.n_components_filled(iMacroCell);
>>>>>>> 9727d4cf

      d_isStiffnessMatrixExternalPotCorrComputed = true;
      
    }

  
  //
  // Resize the cell-level hamiltonian  matrix
  //
  d_cellHamiltonianMatrix[kpointSpinIndex].clear();
  d_cellHamiltonianMatrix[kpointSpinIndex].resize(totalLocallyOwnedCells);

  //
  // Get some FE related Data
  //
  const Quadrature<3> &quadrature =
    dftPtr->matrix_free_data.get_quadrature(dftPtr->d_densityQuadratureId);
  
  FEEvaluation<3,
               FEOrder,
               C_num1DQuad<C_rhoNodalPolyOrder<FEOrder, FEOrderElectro>()>(),
               1,
               double>
    fe_eval(dftPtr->matrix_free_data, 0, 0);
  
  FEValues<3> fe_values(dftPtr->matrix_free_data.get_dof_handler(dftPtr->d_densityDofHandlerIndex).get_fe(),
                        quadrature,
                        update_gradients);
  
  const unsigned int numberDofsPerElement =
    dftPtr->matrix_free_data.get_dof_handler(dftPtr->d_densityDofHandlerIndex).get_fe().dofs_per_cell;
  
  const unsigned int numberQuadraturePoints = quadrature.size();
  const unsigned int numberQuadraturePointsTimesThree = 3*numberQuadraturePoints;
  const unsigned int numberQuadraturePointsTimesNine = 9*numberQuadraturePoints;

  //
  //create temp storage for stiffness matrix across all cells
  //
  unsigned int numBlocks = FEOrder + 1;
  unsigned int numberEntriesEachBlock = sizeNiNj/numBlocks;
  unsigned int count = 0;
  unsigned int blockCount = 0;
  unsigned int indexCount = 0;
  unsigned int flag = 0;
  
  std::vector<double> cellHamiltonianMatrix(totalLocallyOwnedCells*sizeNiNj,0.0);
  std::vector<double> NiNj_currentBlock(numberEntriesEachBlock*numberQuadraturePoints,0.0);
 
 while(blockCount < numBlocks)
{ 
  for(unsigned int q_point = 0; q_point < numberQuadraturePoints; ++q_point)
    {
      flag = 0;
      for(unsigned int iNode = d_blockiNodeIndex[numberEntriesEachBlock*blockCount]; iNode < numberDofsPerElement; ++iNode)
	{
	  double shapeI = d_shapeFunctionData[numberDofsPerElement*q_point + iNode];
	  for(unsigned int jNode = d_blockjNodeIndex[numberEntriesEachBlock*blockCount+indexCount]; jNode < numberDofsPerElement; ++jNode)
	    {
	      double shapeJ = d_shapeFunctionData[numberDofsPerElement*q_point + jNode];
	      NiNj_currentBlock[numberEntriesEachBlock*q_point + indexCount] = shapeI*shapeJ;
	      indexCount += 1;
	      if(indexCount%numberEntriesEachBlock == 0)
		{
		  flag = 1;
		  indexCount = 0;
		  break;
		}
	    }//jNode
	  if(flag == 1)
	    {
	      if(q_point == (numberQuadraturePoints - 1))
		{
		  dgemm_(&transA1,
			 &transB1,
			 &totalLocallyOwnedCells,//M
			 &numberEntriesEachBlock,//N
			 &numberQuadraturePoints,//K
			 &alpha,
			 &d_vEffJxW[0],
			 &totalLocallyOwnedCells,
			 &NiNj_currentBlock[0],
			 &numberEntriesEachBlock,
			 &beta,
			 &cellHamiltonianMatrix[totalLocallyOwnedCells*numberEntriesEachBlock*blockCount],
			 &totalLocallyOwnedCells);
		      
		  blockCount += 1;

		}
	      break;
	    }
	}//iNode
    }
 }
     

 


  if(dftParameters::xcFamilyType == "GGA")
    {
      std::vector<double> gradNiNjPlusgradNjNi_currentBlock(numberEntriesEachBlock*3*numberQuadraturePoints,0.0);
      blockCount = 0;
      indexCount = 0;
      while(blockCount < numBlocks)
	{
	   for(unsigned int q_point = 0; q_point < numberQuadraturePoints; ++q_point)
	     {
	       flag = 0;
	       for(unsigned int iNode = d_blockiNodeIndex[numberEntriesEachBlock*blockCount]; iNode < numberDofsPerElement; ++iNode)
		 {
		   double shapeGradXRefINode = d_shapeFunctionGradientValueRefX[numberDofsPerElement*q_point + iNode];
		   double shapeGradYRefINode = d_shapeFunctionGradientValueRefY[numberDofsPerElement*q_point + iNode];
		   double shapeGradZRefINode = d_shapeFunctionGradientValueRefZ[numberDofsPerElement*q_point + iNode];
		   double shapeI = d_shapeFunctionData[numberDofsPerElement*q_point + iNode];
		    for(unsigned int jNode = d_blockjNodeIndex[numberEntriesEachBlock*blockCount+indexCount]; jNode < numberDofsPerElement; ++jNode)
		      {
			double shapeJ = d_shapeFunctionData[numberDofsPerElement*q_point + jNode];
			gradNiNjPlusgradNjNi_currentBlock[3*numberEntriesEachBlock*q_point + indexCount] = shapeGradXRefINode*shapeJ + shapeI*d_shapeFunctionGradientValueRefX[numberDofsPerElement*q_point + jNode];
			gradNiNjPlusgradNjNi_currentBlock[3*numberEntriesEachBlock*q_point + numberEntriesEachBlock + indexCount] = shapeGradYRefINode*shapeJ + shapeI*d_shapeFunctionGradientValueRefY[numberDofsPerElement*q_point + jNode];
			gradNiNjPlusgradNjNi_currentBlock[3*numberEntriesEachBlock*q_point + 2*numberEntriesEachBlock + indexCount] = shapeGradZRefINode*shapeJ + shapeI*d_shapeFunctionGradientValueRefZ[numberDofsPerElement*q_point + jNode];
			indexCount += 1;
			if(indexCount%numberEntriesEachBlock == 0)
			  {
			    flag = 1;
			    indexCount = 0;
			    break;
			  }
		      }//jnode
		    if(flag == 1)
		      {
			if(q_point == (numberQuadraturePoints - 1))
			  {
			    dgemm_(&transA1,
				   &transB1,
				   &totalLocallyOwnedCells,//M
				   &numberEntriesEachBlock,//N
				   &numberQuadraturePointsTimesThree,//K
				   &alpha,
				   &d_invJacderExcWithSigmaTimesGradRhoJxW[0],
				   &totalLocallyOwnedCells,
				   &gradNiNjPlusgradNjNi_currentBlock[0],
				   &numberEntriesEachBlock,
				   &beta,
				   &cellHamiltonianMatrix[totalLocallyOwnedCells*numberEntriesEachBlock*blockCount],
				   &totalLocallyOwnedCells);
			    
			    blockCount += 1;
			  }
			break;
		      }
		 }//iNode
	     }
	}
      
    }
  
  typename dealii::DoFHandler<3>::active_cell_iterator cellPtr;

  //
  // access the kPoint coordinates
  //
#ifdef USE_COMPLEX
   std::vector<double> kPointCoors(3,0.0);
  kPointCoors[0] = dftPtr->d_kPointCoordinates[3*kPointIndex + 0];
  kPointCoors[1] = dftPtr->d_kPointCoordinates[3*kPointIndex + 1];
  kPointCoors[2] = dftPtr->d_kPointCoordinates[3*kPointIndex + 2];

  double kSquareTimesHalf = 0.5*(kPointCoors[0]*kPointCoors[0] + kPointCoors[1]*kPointCoors[1] + kPointCoors[2]*kPointCoors[2]);

  std::vector<double> kPointTimesGradNiNj_currentBlock(numberEntriesEachBlock*9*numberQuadraturePoints,0.0);
  std::vector<double> shapeGradRefINode(3,0.0);
  std::vector<double> elementHamiltonianMatrixImag(totalLocallyOwnedCells*sizeNiNj,0.0);
  unsigned int numberEntriesEachBlockComplex = fullSizeNiNj/numBlocks;
 
  
  blockCount = 0;
  indexCount = 0;
  unsigned int dimCount = 0;
  while(blockCount < numBlocks)
    {
      for(unsigned int q_point = 0; q_point < numberQuadraturePoints; ++q_point)
	{
          flag = 0;
	  for(unsigned int iNode = d_blockiNodeIndex[numberEntriesEachBlock*blockCount]; iNode < numberDofsPerElement; ++iNode)
	    {
	      shapeGradRefINode[0] = d_shapeFunctionGradientValueRefX[numberDofsPerElement*q_point + iNode];
	      shapeGradRefINode[1] = d_shapeFunctionGradientValueRefY[numberDofsPerElement*q_point + iNode];
	      shapeGradRefINode[2] = d_shapeFunctionGradientValueRefZ[numberDofsPerElement*q_point + iNode];
	      
	      for(unsigned int jNode = d_blockjNodeIndex[numberEntriesEachBlock*blockCount+indexCount]; jNode < numberDofsPerElement; ++jNode)
		{
		    double shapeJ = d_shapeFunctionData[numberDofsPerElement*q_point + jNode];
		    dimCount = 0;
		    for(unsigned int iDim = 0; iDim < 3; ++iDim)
		      {
			for(unsigned int jDim = 0; jDim < 3; ++jDim)
			  {
			    kPointTimesGradNiNj_currentBlock[9*numberEntriesEachBlock*q_point + dimCount*numberEntriesEachBlock + indexCount] = -kPointCoors[iDim]*shapeGradRefINode[jDim]*shapeJ;
			    dimCount += 1;
			  }
		      }
		    indexCount += 1;
		    if(indexCount%numberEntriesEachBlock == 0)
		      {
			flag = 1;
			indexCount = 0;
			break;
		      }
		}//jNode
	      if(flag == 1)
		{
		  if(q_point == (numberQuadraturePoints - 1))
		    {
		      //dgemm
		      dgemm_(&transA1,
			     &transB1,
			     &totalLocallyOwnedCells,//M
			     &numberEntriesEachBlock,//N
			     &numberQuadraturePointsTimesNine,
			     &alpha,
			     &d_invJacJxW[0],
			     &totalLocallyOwnedCells,
			     &kPointTimesGradNiNj_currentBlock[0],
			     &numberEntriesEachBlock,
			     &beta,
			     &elementHamiltonianMatrixImag[totalLocallyOwnedCells*numberEntriesEachBlock*blockCount],
			     &totalLocallyOwnedCells);
                      blockCount += 1;                    
		    }
		  break;
		}
	    }//iNode
	}
    }
#endif

  //
  // compute cell-level stiffness matrix by going over dealii macrocells
  // which allows efficient integration of cell-level stiffness matrix integrals
  // using dealii vectorized arrays
<<<<<<< HEAD
  unsigned int iElem = 0;
=======
  unsigned int                                   iElem = 0;
  dealii::AlignedVector<VectorizedArray<double>> elementHamiltonianMatrix;
  elementHamiltonianMatrix.resize(numberDofsPerElement * numberDofsPerElement);
>>>>>>> 9727d4cf
  for (unsigned int iMacroCell = 0; iMacroCell < numberMacroCells; ++iMacroCell)
    {
      //fe_eval.reinit(iMacroCell);
      const unsigned int n_sub_cells =
        dftPtr->matrix_free_data.n_components_filled(iMacroCell);

<<<<<<< HEAD
=======
      dealii::AlignedVector<Tensor<1, 3, VectorizedArray<double>>>
        nonCachedShapeGrad;

      nonCachedShapeGrad.resize(numberDofsPerElement * numberQuadraturePoints);
      for (unsigned int iCell = 0; iCell < n_sub_cells; ++iCell)
        {
          cellPtr = dftPtr->matrix_free_data.get_cell_iterator(
            iMacroCell, iCell, dftPtr->d_densityDofHandlerIndex);
          fe_values.reinit(cellPtr);

          for (unsigned int iNode = 0; iNode < numberDofsPerElement; ++iNode)
            for (unsigned int q_point = 0; q_point < numberQuadraturePoints;
                 ++q_point)
              {
                const Tensor<1, 3, double> tempGrad =
                  fe_values.shape_grad(iNode, q_point);
                for (unsigned int idim = 0; idim < 3; ++idim)
                  nonCachedShapeGrad[iNode * numberQuadraturePoints + q_point]
                                    [idim][iCell] = tempGrad[idim];
              }
        }

      dealii::AlignedVector<VectorizedArray<double>>
        shapeGradDotDerExcWithSigmaTimesGradRho;

      if (dftParameters::xcFamilyType == "GGA")
        {
          shapeGradDotDerExcWithSigmaTimesGradRho.resize(
            numberDofsPerElement * numberQuadraturePoints);
          for (unsigned int iNode = 0; iNode < numberDofsPerElement; ++iNode)
            for (unsigned int q_point = 0; q_point < numberQuadraturePoints;
                 ++q_point)
              shapeGradDotDerExcWithSigmaTimesGradRho[iNode *
                                                        numberQuadraturePoints +
                                                      q_point] =
                make_vectorized_array(2.0) *
                scalar_product(
                  derExcWithSigmaTimesGradRho(iMacroCell, q_point),
                  nonCachedShapeGrad[iNode * numberQuadraturePoints + q_point]);
        }

      for (unsigned int iNode = 0; iNode < numberDofsPerElement; ++iNode)
        {
          for (unsigned int jNode = iNode; jNode < numberDofsPerElement;
               ++jNode)
            {
              for (unsigned int q_point = 0; q_point < numberQuadraturePoints;
                   ++q_point)
                {
                  const VectorizedArray<double> shapei = make_vectorized_array(
                    d_shapeFunctionValue[numberQuadraturePoints * iNode +
                                         q_point]);
                  const VectorizedArray<double> shapej = make_vectorized_array(
                    d_shapeFunctionValue[numberQuadraturePoints * jNode +
                                         q_point]);
#ifdef USE_COMPLEX
                  VectorizedArray<double> temp =
                    (vEff(iMacroCell, q_point) + halfkSquare) * shapei * shapej;
#else
                  VectorizedArray<double> temp =
                    vEff(iMacroCell, q_point) * shapei * shapej;
#endif

                  if (dftParameters::xcFamilyType == "GGA")
                    {
                      temp += shapeGradDotDerExcWithSigmaTimesGradRho
                                  [iNode * numberQuadraturePoints + q_point] *
                                shapej +
                              shapeGradDotDerExcWithSigmaTimesGradRho
                                  [jNode * numberQuadraturePoints + q_point] *
                                shapei;
                    }

                  fe_eval.submit_value(temp, q_point);
                }

              elementHamiltonianMatrix[numberDofsPerElement * iNode + jNode] =
                make_vectorized_array(0.5) *
                  d_cellShapeFunctionGradientIntegral
                    [iMacroCell][numberDofsPerElement * iNode + jNode] +
                fe_eval.integrate_value();

            } // jNode loop

        } // iNode loop

#ifdef USE_COMPLEX
      dealii::AlignedVector<VectorizedArray<double>>
        elementHamiltonianMatrixImag;
      elementHamiltonianMatrixImag.resize(numberDofsPerElement *
                                          numberDofsPerElement);
      //
      for (unsigned int iNode = 0; iNode < numberDofsPerElement; ++iNode)
        for (unsigned int jNode = iNode; jNode < numberDofsPerElement; ++jNode)
          {
            for (unsigned int q_point = 0; q_point < numberQuadraturePoints;
                 ++q_point)
              {
                const VectorizedArray<double> temp =
                  scalar_product(
                    nonCachedShapeGrad[iNode * numberQuadraturePoints +
                                       q_point],
                    -kPointCoors) *
                  make_vectorized_array(
                    d_shapeFunctionValue[numberQuadraturePoints * jNode +
                                         q_point]);

                fe_eval.submit_value(temp, q_point);
              }

            elementHamiltonianMatrixImag[numberDofsPerElement * iNode + jNode] =
              fe_eval.integrate_value();

          } // jNode loop
#endif
>>>>>>> 9727d4cf

      for (unsigned int iSubCell = 0; iSubCell < n_sub_cells; ++iSubCell)
        {
          // FIXME: Use functions like mkl_malloc for 64 byte memory alignment.
          d_cellHamiltonianMatrix[kpointSpinIndex][iElem].resize(
								 numberDofsPerElement * numberDofsPerElement, 0.0);
          unsigned int count = 0;
          for (unsigned int iNode = 0; iNode < numberDofsPerElement; ++iNode)
            {
              for (unsigned int jNode = iNode; jNode < numberDofsPerElement;
                   ++jNode)
                {
#ifdef USE_COMPLEX
 		  d_cellHamiltonianMatrix[kpointSpinIndex][iElem][numberDofsPerElement*iNode + jNode].real(cellHamiltonianMatrix[totalLocallyOwnedCells*count +
																 iElem]+0.5*d_cellShapeFunctionGradientIntegral[sizeNiNj*iElem + count]+kSquareTimesHalf*d_NiNjIntegral[sizeNiNj*iElem + count]);

		   d_cellHamiltonianMatrix[kpointSpinIndex][iElem]
		    [numberDofsPerElement * iNode + jNode]
		     .imag(elementHamiltonianMatrixImag[totalLocallyOwnedCells*count + iElem]);

#else
                  d_cellHamiltonianMatrix
                    [kpointSpinIndex][iElem]
                    [numberDofsPerElement * iNode + jNode] =cellHamiltonianMatrix[totalLocallyOwnedCells*count +
		    iElem]+0.5*d_cellShapeFunctionGradientIntegral[sizeNiNj*iElem + count];
		
#endif
		  count+=1;
                }
            }

          if (dftParameters::isPseudopotential ||
              dftParameters::smearedNuclearCharges)
{
            unsigned int count = 0;
            for (unsigned int iNode = 0; iNode < numberDofsPerElement; ++iNode)
              for (unsigned int jNode = iNode; jNode < numberDofsPerElement;
                   ++jNode)
                {
#ifdef USE_COMPLEX
		  d_cellHamiltonianMatrix[kpointSpinIndex][iElem][numberDofsPerElement*iNode + jNode]+=dataTypes::number(d_cellHamiltonianMatrixExternalPotCorr[sizeNiNj*iElem + count],0.0);
		  
#else
                 d_cellHamiltonianMatrix[kpointSpinIndex][iElem][numberDofsPerElement*iNode + jNode] += d_cellHamiltonianMatrixExternalPotCorr[sizeNiNj*iElem + count];
		  
		  
#endif
                 count += 1;
                }
}

#ifdef USE_COMPLEX
          for (unsigned int iNode = 0; iNode < numberDofsPerElement; ++iNode)
            for (unsigned int jNode = 0; jNode < iNode; ++jNode)
              d_cellHamiltonianMatrix
                [kpointSpinIndex][iElem][numberDofsPerElement * iNode + jNode] =
                  std::conj(
                    d_cellHamiltonianMatrix[kpointSpinIndex][iElem]
                                           [numberDofsPerElement * jNode +
                                            iNode]);
#else
          for (unsigned int iNode = 0; iNode < numberDofsPerElement; ++iNode)
            for (unsigned int jNode = 0; jNode < iNode; ++jNode)
              d_cellHamiltonianMatrix
                [kpointSpinIndex][iElem][numberDofsPerElement * iNode + jNode] =
                  d_cellHamiltonianMatrix[kpointSpinIndex][iElem]
                                         [numberDofsPerElement * jNode + iNode];
#endif

          iElem += 1;
        }



    } // macrocell loop

  computingTimerStandard.exit_section(
    "Elemental Hamiltonian matrix computation on CPU");
}


template <unsigned int FEOrder, unsigned int FEOrderElectro>
void
kohnShamDFTOperatorClass<FEOrder, FEOrderElectro>::computeKineticMatrix()
{
  //
  // Get the number of locally owned cells
  //
  const unsigned int numberMacroCells =
    dftPtr->matrix_free_data.n_macro_cells();
  const unsigned int totalLocallyOwnedCells =
    dftPtr->matrix_free_data.n_physical_cells();

  //
  // Resize the cell-level hamiltonian  matrix
  //
  d_cellHamiltonianMatrix[0].clear();
  d_cellHamiltonianMatrix[0].resize(totalLocallyOwnedCells);

  //
  // Get some FE related Data
  //
  const Quadrature<3> &quadrature =
    dftPtr->matrix_free_data.get_quadrature(dftPtr->d_densityQuadratureId);
  FEEvaluation<3,
               FEOrder,
               C_num1DQuad<C_rhoNodalPolyOrder<FEOrder, FEOrderElectro>()>(),
               1,
               double>
                     fe_eval(dftPtr->matrix_free_data, 0, 0);
  FEValues<3>        fe_values(dftPtr->matrix_free_data
                          .get_dof_handler(dftPtr->d_densityDofHandlerIndex)
                          .get_fe(),
                        quadrature,
                        update_gradients);
  const unsigned int numberDofsPerElement =
    dftPtr->matrix_free_data.get_dof_handler(dftPtr->d_densityDofHandlerIndex)
      .get_fe()
      .dofs_per_cell;


  //
  // compute cell-level stiffness matrix by going over dealii macrocells
  // which allows efficient integration of cell-level stiffness matrix integrals
  // using dealii vectorized arrays
  unsigned int iElem = 0;
  for (unsigned int iMacroCell = 0; iMacroCell < numberMacroCells; ++iMacroCell)
    {
      dealii::AlignedVector<VectorizedArray<double>> elementHamiltonianMatrix;
      elementHamiltonianMatrix.resize(numberDofsPerElement *
                                      numberDofsPerElement);
      fe_eval.reinit(iMacroCell);
      const unsigned int n_sub_cells =
        dftPtr->matrix_free_data.n_components_filled(iMacroCell);

      for (unsigned int iNode = 0; iNode < numberDofsPerElement; ++iNode)
        {
          for (unsigned int jNode = 0; jNode < numberDofsPerElement; ++jNode)
            {
              elementHamiltonianMatrix[numberDofsPerElement * iNode + jNode] =
                d_cellShapeFunctionGradientIntegral[numberDofsPerElement*numberDofsPerElement*iElem + numberDofsPerElement*iNode + jNode];

            } // jNode loop

        } // iNode loop


      for (unsigned int iSubCell = 0; iSubCell < n_sub_cells; ++iSubCell)
        {
          // FIXME: Use functions like mkl_malloc for 64 byte memory alignment.
          d_cellHamiltonianMatrix[0][iElem].resize(numberDofsPerElement *
                                                     numberDofsPerElement,
                                                   0.0);

          for (unsigned int iNode = 0; iNode < numberDofsPerElement; ++iNode)
            {
              for (unsigned int jNode = 0; jNode < numberDofsPerElement;
                   ++jNode)
                {
                  d_cellHamiltonianMatrix[0][iElem][numberDofsPerElement *
                                                      iNode +
                                                    jNode] =
                    elementHamiltonianMatrix[numberDofsPerElement * iNode +
                                             jNode][iSubCell];
                }
            }

          iElem += 1;
        }

    } // macrocell loop
}<|MERGE_RESOLUTION|>--- conflicted
+++ resolved
@@ -84,8 +84,6 @@
         dealii::ExcMessage(
           "DFT-FE Error: mismatch in quadrature rule usage in computeHamiltonianMatrix."));
 
-<<<<<<< HEAD
- 
       dgemm_(&transA,
 	     &transB,
 	     &sizeNiNj,//M
@@ -99,20 +97,6 @@
 	     &beta,
 	     &d_cellHamiltonianMatrixExternalPotCorr[0],
 	     &sizeNiNj);
-=======
-      unsigned int                                   iElem = 0;
-      VectorizedArray<double>                        temp;
-      dealii::AlignedVector<VectorizedArray<double>> elementHamiltonianMatrix;
-      elementHamiltonianMatrix.resize(numberDofsPerElement *
-                                      numberDofsPerElement);
-
-      for (unsigned int iMacroCell = 0; iMacroCell < numberMacroCells;
-           ++iMacroCell)
-        {
-          fe_eval.reinit(iMacroCell);
-          const unsigned int n_sub_cells =
-            dftPtr->matrix_free_data.n_components_filled(iMacroCell);
->>>>>>> 9727d4cf
 
       d_isStiffnessMatrixExternalPotCorrComputed = true;
       
@@ -355,137 +339,12 @@
   // compute cell-level stiffness matrix by going over dealii macrocells
   // which allows efficient integration of cell-level stiffness matrix integrals
   // using dealii vectorized arrays
-<<<<<<< HEAD
   unsigned int iElem = 0;
-=======
-  unsigned int                                   iElem = 0;
-  dealii::AlignedVector<VectorizedArray<double>> elementHamiltonianMatrix;
-  elementHamiltonianMatrix.resize(numberDofsPerElement * numberDofsPerElement);
->>>>>>> 9727d4cf
   for (unsigned int iMacroCell = 0; iMacroCell < numberMacroCells; ++iMacroCell)
     {
       //fe_eval.reinit(iMacroCell);
       const unsigned int n_sub_cells =
         dftPtr->matrix_free_data.n_components_filled(iMacroCell);
-
-<<<<<<< HEAD
-=======
-      dealii::AlignedVector<Tensor<1, 3, VectorizedArray<double>>>
-        nonCachedShapeGrad;
-
-      nonCachedShapeGrad.resize(numberDofsPerElement * numberQuadraturePoints);
-      for (unsigned int iCell = 0; iCell < n_sub_cells; ++iCell)
-        {
-          cellPtr = dftPtr->matrix_free_data.get_cell_iterator(
-            iMacroCell, iCell, dftPtr->d_densityDofHandlerIndex);
-          fe_values.reinit(cellPtr);
-
-          for (unsigned int iNode = 0; iNode < numberDofsPerElement; ++iNode)
-            for (unsigned int q_point = 0; q_point < numberQuadraturePoints;
-                 ++q_point)
-              {
-                const Tensor<1, 3, double> tempGrad =
-                  fe_values.shape_grad(iNode, q_point);
-                for (unsigned int idim = 0; idim < 3; ++idim)
-                  nonCachedShapeGrad[iNode * numberQuadraturePoints + q_point]
-                                    [idim][iCell] = tempGrad[idim];
-              }
-        }
-
-      dealii::AlignedVector<VectorizedArray<double>>
-        shapeGradDotDerExcWithSigmaTimesGradRho;
-
-      if (dftParameters::xcFamilyType == "GGA")
-        {
-          shapeGradDotDerExcWithSigmaTimesGradRho.resize(
-            numberDofsPerElement * numberQuadraturePoints);
-          for (unsigned int iNode = 0; iNode < numberDofsPerElement; ++iNode)
-            for (unsigned int q_point = 0; q_point < numberQuadraturePoints;
-                 ++q_point)
-              shapeGradDotDerExcWithSigmaTimesGradRho[iNode *
-                                                        numberQuadraturePoints +
-                                                      q_point] =
-                make_vectorized_array(2.0) *
-                scalar_product(
-                  derExcWithSigmaTimesGradRho(iMacroCell, q_point),
-                  nonCachedShapeGrad[iNode * numberQuadraturePoints + q_point]);
-        }
-
-      for (unsigned int iNode = 0; iNode < numberDofsPerElement; ++iNode)
-        {
-          for (unsigned int jNode = iNode; jNode < numberDofsPerElement;
-               ++jNode)
-            {
-              for (unsigned int q_point = 0; q_point < numberQuadraturePoints;
-                   ++q_point)
-                {
-                  const VectorizedArray<double> shapei = make_vectorized_array(
-                    d_shapeFunctionValue[numberQuadraturePoints * iNode +
-                                         q_point]);
-                  const VectorizedArray<double> shapej = make_vectorized_array(
-                    d_shapeFunctionValue[numberQuadraturePoints * jNode +
-                                         q_point]);
-#ifdef USE_COMPLEX
-                  VectorizedArray<double> temp =
-                    (vEff(iMacroCell, q_point) + halfkSquare) * shapei * shapej;
-#else
-                  VectorizedArray<double> temp =
-                    vEff(iMacroCell, q_point) * shapei * shapej;
-#endif
-
-                  if (dftParameters::xcFamilyType == "GGA")
-                    {
-                      temp += shapeGradDotDerExcWithSigmaTimesGradRho
-                                  [iNode * numberQuadraturePoints + q_point] *
-                                shapej +
-                              shapeGradDotDerExcWithSigmaTimesGradRho
-                                  [jNode * numberQuadraturePoints + q_point] *
-                                shapei;
-                    }
-
-                  fe_eval.submit_value(temp, q_point);
-                }
-
-              elementHamiltonianMatrix[numberDofsPerElement * iNode + jNode] =
-                make_vectorized_array(0.5) *
-                  d_cellShapeFunctionGradientIntegral
-                    [iMacroCell][numberDofsPerElement * iNode + jNode] +
-                fe_eval.integrate_value();
-
-            } // jNode loop
-
-        } // iNode loop
-
-#ifdef USE_COMPLEX
-      dealii::AlignedVector<VectorizedArray<double>>
-        elementHamiltonianMatrixImag;
-      elementHamiltonianMatrixImag.resize(numberDofsPerElement *
-                                          numberDofsPerElement);
-      //
-      for (unsigned int iNode = 0; iNode < numberDofsPerElement; ++iNode)
-        for (unsigned int jNode = iNode; jNode < numberDofsPerElement; ++jNode)
-          {
-            for (unsigned int q_point = 0; q_point < numberQuadraturePoints;
-                 ++q_point)
-              {
-                const VectorizedArray<double> temp =
-                  scalar_product(
-                    nonCachedShapeGrad[iNode * numberQuadraturePoints +
-                                       q_point],
-                    -kPointCoors) *
-                  make_vectorized_array(
-                    d_shapeFunctionValue[numberQuadraturePoints * jNode +
-                                         q_point]);
-
-                fe_eval.submit_value(temp, q_point);
-              }
-
-            elementHamiltonianMatrixImag[numberDofsPerElement * iNode + jNode] =
-              fe_eval.integrate_value();
-
-          } // jNode loop
-#endif
->>>>>>> 9727d4cf
 
       for (unsigned int iSubCell = 0; iSubCell < n_sub_cells; ++iSubCell)
         {
