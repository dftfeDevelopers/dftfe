--- conflicted
+++ resolved
@@ -264,8 +264,6 @@
 
 	}//macrocell loop
 
-<<<<<<< HEAD
-	
 
 	if(dftParameters::cellLevelMassMatrixScaling)
 	  {
@@ -306,9 +304,7 @@
 	cpu_time = MPI_Wtime() - cpu_time;
 	if (dftParameters::verbosity>=2)
 		pcout<<"Time for elemental Hamiltonian matrix computation on CPU: "<<cpu_time<<std::endl;
-=======
   computingTimerStandard.exit_section("Elemental Hamiltonian matrix computation on CPU");
->>>>>>> 79b4dcea
 }
 
 
