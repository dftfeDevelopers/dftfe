// ---------------------------------------------------------------------
//
// Copyright (c) 2017-2022 The Regents of the University of Michigan and DFT-FE
// authors.
//
// This file is part of the DFT-FE code.
//
// The DFT-FE code is free software; you can use it, redistribute
// it, and/or modify it under the terms of the GNU Lesser General
// Public License as published by the Free Software Foundation; either
// version 2.1 of the License, or (at your option) any later version.
// The full text of the license can be found in the file LICENSE at
// the top level of the DFT-FE distribution.
//
// ---------------------------------------------------------------------
//
// @author Phani Motamarri, Sambit Das
//


/** @file matrixVectorProductImplementations.cc
 *  @brief Contains linear algebra operations
 *
 */


template <unsigned int FEOrder, unsigned int FEOrderElectro>
void
kohnShamDFTOperatorCUDAClass<FEOrder, FEOrderElectro>::
  computeLocalHamiltonianTimesX(
    const dataTypes::numberGPU *src,
    const unsigned int          numberWaveFunctions,
    dataTypes::numberGPU *      dst,
    const bool                  onlyHPrimePartForFirstOrderDensityMatResponse)
{
  const unsigned int kpointSpinIndex =
    (1 + dftPtr->d_dftParamsPtr->spinPolarized) * d_kPointIndex + d_spinIndex;
  const unsigned int totalLocallyOwnedCells =
    dftPtr->matrix_free_data.n_physical_cells();

  copyCUDAKernel<<<(numberWaveFunctions + 255) / 256 * totalLocallyOwnedCells *
                     d_numberNodesPerElement,
                   256>>>(numberWaveFunctions,
                          totalLocallyOwnedCells * d_numberNodesPerElement,
                          src,
                          reinterpret_cast<dataTypes::numberGPU *>(
                            thrust::raw_pointer_cast(
                              &d_cellWaveFunctionMatrix[0])),
                          thrust::raw_pointer_cast(
                            &d_flattenedArrayCellLocalProcIndexIdMapDevice[0]));


  const dataTypes::number scalarCoeffAlpha = dataTypes::number(1.0),
                          scalarCoeffBeta  = dataTypes::number(0.0);
  const unsigned int strideA = d_numberNodesPerElement * numberWaveFunctions;
  const unsigned int strideB =
    d_numberNodesPerElement * d_numberNodesPerElement;
  const unsigned int strideC = d_numberNodesPerElement * numberWaveFunctions;


  cublasXgemmStridedBatched(
    d_cublasHandle,
    CUBLAS_OP_N,
    std::is_same<dataTypes::number, std::complex<double>>::value ? CUBLAS_OP_T :
                                                                   CUBLAS_OP_N,
    numberWaveFunctions,
    d_numberNodesPerElement,
    d_numberNodesPerElement,
    reinterpret_cast<const dataTypes::numberGPU *>(&scalarCoeffAlpha),
    reinterpret_cast<const dataTypes::numberGPU *>(
      thrust::raw_pointer_cast(&d_cellWaveFunctionMatrix[0])),
    numberWaveFunctions,
    strideA,
    reinterpret_cast<const dataTypes::numberGPU *>(thrust::raw_pointer_cast(
      &d_cellHamiltonianMatrixFlattenedDevice[d_numLocallyOwnedCells *
                                              d_numberNodesPerElement *
                                              d_numberNodesPerElement *
                                              kpointSpinIndex])),
    d_numberNodesPerElement,
    strideB,
    reinterpret_cast<const dataTypes::numberGPU *>(&scalarCoeffBeta),
    reinterpret_cast<dataTypes::numberGPU *>(
      thrust::raw_pointer_cast(&d_cellHamMatrixTimesWaveMatrix[0])),
    numberWaveFunctions,
    strideC,
    totalLocallyOwnedCells);


<<<<<<< HEAD
  if (!(dftParameters::isPseudopotential &&
        dftPtr->d_nonLocalAtomGlobalChargeIds.size() > 0) ||
      onlyHPrimePartForFirstOrderDensityMatResponse)
=======
  if (!(dftPtr->d_dftParamsPtr->isPseudopotential &&
        dftPtr->d_nonLocalAtomGlobalChargeIds.size() > 0))
>>>>>>> df2aee3a
    {
      if (std::is_same<dataTypes::number, std::complex<double>>::value)
        {
          cudaUtils::copyComplexArrToRealArrsGPU(
            (d_parallelChebyBlockVectorDevice.locallyOwnedFlattenedSize() +
             d_parallelChebyBlockVectorDevice.ghostFlattenedSize()),
            dst,
            thrust::raw_pointer_cast(&d_tempRealVec[0]),
            thrust::raw_pointer_cast(&d_tempImagVec[0]));


          daxpyAtomicAddKernel<<<(numberWaveFunctions + 255) / 256 *
                                   d_numLocallyOwnedCells *
                                   d_numberNodesPerElement,
                                 256>>>(
            numberWaveFunctions,
            d_numLocallyOwnedCells * d_numberNodesPerElement,
            reinterpret_cast<const dataTypes::numberGPU *>(
              thrust::raw_pointer_cast(&d_cellHamMatrixTimesWaveMatrix[0])),
            thrust::raw_pointer_cast(&d_tempRealVec[0]),
            thrust::raw_pointer_cast(&d_tempImagVec[0]),
            thrust::raw_pointer_cast(
              &d_flattenedArrayCellLocalProcIndexIdMapDevice[0]));

          cudaUtils::copyRealArrsToComplexArrGPU(
            (d_parallelChebyBlockVectorDevice.locallyOwnedFlattenedSize() +
             d_parallelChebyBlockVectorDevice.ghostFlattenedSize()),
            thrust::raw_pointer_cast(&d_tempRealVec[0]),
            thrust::raw_pointer_cast(&d_tempImagVec[0]),
            dst);
        }
      else
        daxpyAtomicAddKernel<<<(numberWaveFunctions + 255) / 256 *
                                 d_numLocallyOwnedCells *
                                 d_numberNodesPerElement,
                               256>>>(
          numberWaveFunctions,
          d_numLocallyOwnedCells * d_numberNodesPerElement,
          reinterpret_cast<const dataTypes::numberGPU *>(
            thrust::raw_pointer_cast(&d_cellHamMatrixTimesWaveMatrix[0])),
          dst,
          thrust::raw_pointer_cast(
            &d_flattenedArrayCellLocalProcIndexIdMapDevice[0]));
    }
}<|MERGE_RESOLUTION|>--- conflicted
+++ resolved
@@ -86,14 +86,9 @@
     totalLocallyOwnedCells);
 
 
-<<<<<<< HEAD
-  if (!(dftParameters::isPseudopotential &&
-        dftPtr->d_nonLocalAtomGlobalChargeIds.size() > 0) ||
+  if (!(dftPtr->d_dftParamsPtr->isPseudopotential &&
+        dftPtr->d_nonLocalAtomGlobalChargeIds.size() > 0)  ||
       onlyHPrimePartForFirstOrderDensityMatResponse)
-=======
-  if (!(dftPtr->d_dftParamsPtr->isPseudopotential &&
-        dftPtr->d_nonLocalAtomGlobalChargeIds.size() > 0))
->>>>>>> df2aee3a
     {
       if (std::is_same<dataTypes::number, std::complex<double>>::value)
         {
