--- conflicted
+++ resolved
@@ -144,7 +144,7 @@
 	//
 	//create custom partitioned dealii array by storing wave functions at a given node contiguously
 	//
-#ifdef ENABLE_PERIODIC_BC
+#ifdef USE_COMPLEX
 	unsigned int localVectorSize = eigenVectors[0].local_size()/2;
 	dealii::parallel::distributed::Vector<std::complex<double> > eigenVectorsFlattenedArray;
 
@@ -173,7 +173,7 @@
 	      {
 		unsigned int flattenedArrayGlobalIndex = (totalNumberWaveFunctions*(iNode + (operatorMatrix.getMatrixFreeData()->get_vector_partitioner()->local_range()).first) + iWave);
 		unsigned int flattenedArrayLocalIndex = flattenedArrayGlobalIndex - eigenVectorsFlattenedArray.get_partitioner()->local_range().first;
-#ifdef ENABLE_PERIODIC_BC
+#ifdef USE_COMPLEX
 		eigenVectorsFlattenedArray.local_element(flattenedArrayLocalIndex).real(eigenVectors[iWave].local_element((*operatorMatrix.getLocalProcDofIndicesReal())[iNode]));
 		eigenVectorsFlattenedArray.local_element(flattenedArrayLocalIndex).imag(eigenVectors[iWave].local_element((*operatorMatrix.getLocalProcDofIndicesImag())[iNode]));
 #else
@@ -216,34 +216,12 @@
 	    //
 	    //create custom partitioned dealii array by storing wavefunctions(no need to createDealii vector if block size does not change)
 	    //
-<<<<<<< HEAD
 	  
-=======
-#ifdef USE_COMPLEX
-	    unsigned int localVectorSize = eigenVectors[0].local_size()/2;
-	    dealii::parallel::distributed::Vector<std::complex<double> > eigenVectorsFlattenedArray;
-
-	    vectorTools::createDealiiVector<std::complex<double> >(operatorMatrix.getMatrixFreeData()->get_vector_partitioner(),
-								   operatorMatrix.getMPICommunicator(),
-								   operatorMatrix.getMatrixFreeData()->get_dof_handler().n_dofs(),
-								   numberWaveFunctionsPerCurrentBlock,
-								   eigenVectorsFlattenedArray);
-#else
-	    unsigned int localVectorSize = eigenVectors[0].local_size();
-	    dealii::parallel::distributed::Vector<double> eigenVectorsFlattenedArray;
-	    vectorTools::createDealiiVector<double>(operatorMatrix.getMatrixFreeData()->get_vector_partitioner(),
-						    operatorMatrix.getMPICommunicator(),
-						    operatorMatrix.getMatrixFreeData()->get_dof_handler().n_dofs(),
-						    numberWaveFunctionsPerCurrentBlock,
-						    eigenVectorsFlattenedArray);
-#endif
->>>>>>> 93ccb176
 
 	    if(totalNumberBlocks > 1)
 	      {
-<<<<<<< HEAD
-
-#ifdef ENABLE_PERIODIC_BC
+
+#ifdef USE_COMPLEX
 		unsigned int localVectorSize = eigenVectors[0].local_size()/2;
 		dealii::parallel::distributed::Vector<std::complex<double> > eigenVectorsFlattenedArrayBlock;
 		vectorTools::createDealiiVector<std::complex<double> >(operatorMatrix.getMatrixFreeData()->get_vector_partitioner(),
@@ -251,15 +229,6 @@
 								       operatorMatrix.getMatrixFreeData()->get_dof_handler().n_dofs(),
 								       numberWaveFunctionsPerCurrentBlock,
 								       eigenVectorsFlattenedArrayBlock);
-=======
-		for (unsigned int iWave = 0; iWave < numberWaveFunctionsPerCurrentBlock; ++iWave)
-		  {
-		    unsigned int flattenedArrayGlobalIndex = (numberWaveFunctionsPerCurrentBlock*(iNode + (operatorMatrix.getMatrixFreeData()->get_vector_partitioner()->local_range()).first) + iWave);
-		    unsigned int flattenedArrayLocalIndex = flattenedArrayGlobalIndex - eigenVectorsFlattenedArray.get_partitioner()->local_range().first;
-#ifdef USE_COMPLEX
-		    eigenVectorsFlattenedArray.local_element(flattenedArrayLocalIndex).real(eigenVectors[iWave+lowIndex].local_element((*operatorMatrix.getLocalProcDofIndicesReal())[iNode]));
-		    eigenVectorsFlattenedArray.local_element(flattenedArrayLocalIndex).imag(eigenVectors[iWave+lowIndex].local_element((*operatorMatrix.getLocalProcDofIndicesImag())[iNode]));
->>>>>>> 93ccb176
 #else
 		unsigned int localVectorSize = eigenVectors[0].local_size();
 		dealii::parallel::distributed::Vector<double> eigenVectorsFlattenedArrayBlock;
@@ -380,25 +349,13 @@
 	  {
 	    for(unsigned int iWave = 0; iWave < totalNumberWaveFunctions; ++iWave)
 	      {
-<<<<<<< HEAD
 		unsigned int flattenedArrayGlobalIndex = (totalNumberWaveFunctions*(iNode + (operatorMatrix.getMatrixFreeData()->get_vector_partitioner()->local_range()).first) + iWave);
 		unsigned int flattenedArrayLocalIndex = flattenedArrayGlobalIndex - eigenVectorsFlattenedArray.get_partitioner()->local_range().first;
-#ifdef ENABLE_PERIODIC_BC	
+#ifdef USE_COMPLEX	
 		eigenVectors[iWave].local_element((*operatorMatrix.getLocalProcDofIndicesReal())[iNode]) = eigenVectorsFlattenedArray.local_element(flattenedArrayLocalIndex).real();
 		eigenVectors[iWave].local_element((*operatorMatrix.getLocalProcDofIndicesImag())[iNode]) = eigenVectorsFlattenedArray.local_element(flattenedArrayLocalIndex).imag();
 #else		
 		eigenVectors[iWave].local_element(iNode) = eigenVectorsFlattenedArray.local_element(flattenedArrayLocalIndex);
-=======
-		for(unsigned int iWave = 0; iWave < numberWaveFunctionsPerCurrentBlock; ++iWave)
-		  {
-		    unsigned int flattenedArrayGlobalIndex = (numberWaveFunctionsPerCurrentBlock*(iNode + (operatorMatrix.getMatrixFreeData()->get_vector_partitioner()->local_range()).first) + iWave);
-		    unsigned int flattenedArrayLocalIndex = flattenedArrayGlobalIndex - eigenVectorsFlattenedArray.get_partitioner()->local_range().first;
-#ifdef USE_COMPLEX	
-		    eigenVectors[iWave+lowIndex].local_element((*operatorMatrix.getLocalProcDofIndicesReal())[iNode]) = eigenVectorsFlattenedArray.local_element(flattenedArrayLocalIndex).real();
-		    eigenVectors[iWave+lowIndex].local_element((*operatorMatrix.getLocalProcDofIndicesImag())[iNode]) = eigenVectorsFlattenedArray.local_element(flattenedArrayLocalIndex).imag();
-#else
-		    eigenVectors[iWave+lowIndex].local_element(iNode) = eigenVectorsFlattenedArray.local_element(flattenedArrayLocalIndex);
->>>>>>> 93ccb176
 #endif
 	      }
 	  }
