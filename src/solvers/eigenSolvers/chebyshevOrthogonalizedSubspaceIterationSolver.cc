--- conflicted
+++ resolved
@@ -144,26 +144,22 @@
 	//
 	//create custom partitioned dealii array by storing wave functions at a given node contiguously
 	//
-	computing_timer.enter_section("Custom Partitioned Array Creation"); 
+	computing_timer.enter_section("Custom Partitioned Array Creation");
 #ifdef USE_COMPLEX
-	unsigned int localVectorSize = eigenVectors[0].local_size()/2;
+	const unsigned int localVectorSize = eigenVectors[0].local_size()/2;
 	dealii::parallel::distributed::Vector<std::complex<double> > eigenVectorsFlattenedArray;
 
 	vectorTools::createDealiiVector<std::complex<double> >(operatorMatrix.getMatrixFreeData()->get_vector_partitioner(),
-							       operatorMatrix.getMPICommunicator(),
-							       operatorMatrix.getMatrixFreeData()->get_dof_handler().n_dofs(),
 							       totalNumberWaveFunctions,
 							       eigenVectorsFlattenedArray);
 #else
-	unsigned int localVectorSize = eigenVectors[0].local_size();
+	const unsigned int localVectorSize = eigenVectors[0].local_size();
 	dealii::parallel::distributed::Vector<double> eigenVectorsFlattenedArray;
 	vectorTools::createDealiiVector<double>(operatorMatrix.getMatrixFreeData()->get_vector_partitioner(),
-						operatorMatrix.getMPICommunicator(),
-						operatorMatrix.getMatrixFreeData()->get_dof_handler().n_dofs(),
 						totalNumberWaveFunctions,
 						eigenVectorsFlattenedArray);
 #endif
-	computing_timer.exit_section("Custom Partitioned Array Creation"); 
+	computing_timer.exit_section("Custom Partitioned Array Creation");
 
 	//
 	//copy the data from eigenVectors to eigenVectorsFlattened
@@ -223,37 +219,18 @@
 	      {
 
 #ifdef USE_COMPLEX
-<<<<<<< HEAD
-		unsigned int localVectorSize = eigenVectors[0].local_size()/2;
+		const unsigned int localVectorSize = eigenVectors[0].local_size()/2;
 		dealii::parallel::distributed::Vector<std::complex<double> > eigenVectorsFlattenedArrayBlock;
+
 		vectorTools::createDealiiVector<std::complex<double> >(operatorMatrix.getMatrixFreeData()->get_vector_partitioner(),
-								       operatorMatrix.getMPICommunicator(),
-								       operatorMatrix.getMatrixFreeData()->get_dof_handler().n_dofs(),
 								       numberWaveFunctionsPerCurrentBlock,
 								       eigenVectorsFlattenedArrayBlock);
 #else
-		unsigned int localVectorSize = eigenVectors[0].local_size();
+		const unsigned int localVectorSize = eigenVectors[0].local_size();
 		dealii::parallel::distributed::Vector<double> eigenVectorsFlattenedArrayBlock;
 		vectorTools::createDealiiVector<double>(operatorMatrix.getMatrixFreeData()->get_vector_partitioner(),
-							operatorMatrix.getMPICommunicator(),
-							operatorMatrix.getMatrixFreeData()->get_dof_handler().n_dofs(),
 							numberWaveFunctionsPerCurrentBlock,
 							eigenVectorsFlattenedArrayBlock);
-
-=======
-	    unsigned int localVectorSize = eigenVectors[0].local_size()/2;
-	    dealii::parallel::distributed::Vector<std::complex<double> > eigenVectorsFlattenedArray;
-
-	    vectorTools::createDealiiVector<std::complex<double> >(operatorMatrix.getMatrixFreeData()->get_vector_partitioner(),
-								   numberWaveFunctionsPerCurrentBlock,
-								   eigenVectorsFlattenedArray);
-#else
-	    unsigned int localVectorSize = eigenVectors[0].local_size();
-	    dealii::parallel::distributed::Vector<double> eigenVectorsFlattenedArray;
-	    vectorTools::createDealiiVector<double>(operatorMatrix.getMatrixFreeData()->get_vector_partitioner(),
-						    numberWaveFunctionsPerCurrentBlock,
-						    eigenVectorsFlattenedArray);
->>>>>>> 188b7548
 #endif
 
 		//
