// ---------------------------------------------------------------------
//
// Copyright (c) 2017-2018 The Regents of the University of Michigan and DFT-FE authors.
//
// This file is part of the DFT-FE code.
//
// The DFT-FE code is free software; you can use it, redistribute
// it, and/or modify it under the terms of the GNU Lesser General
// Public License as published by the Free Software Foundation; either
// version 2.1 of the License, or (at your option) any later version.
// The full text of the license can be found in the file LICENSE at
// the top level of the DFT-FE distribution.
//
// ---------------------------------------------------------------------
//
// @author Phani Motamarri, Sambit Das

#include <chebyshevOrthogonalizedSubspaceIterationSolver.h>
#include <linearAlgebraOperations.h>
#include <vectorUtilities.h>
#include <dftUtils.h>


namespace dftfe{

  namespace internal
  {

<<<<<<< HEAD
    unsigned int setChebyshevOrder(const unsigned int upperBoundUnwantedSpectrum)
    {
      unsigned int chebyshevOrder;
      if(upperBoundUnwantedSpectrum <= 500)
	chebyshevOrder = 30;
      else if(upperBoundUnwantedSpectrum > 500  && upperBoundUnwantedSpectrum <= 1000)
	chebyshevOrder = 40;
      else if(upperBoundUnwantedSpectrum > 1000 && upperBoundUnwantedSpectrum <= 2000)
	chebyshevOrder = 50;
      else if(upperBoundUnwantedSpectrum > 2000 && upperBoundUnwantedSpectrum <= 3000)
	chebyshevOrder = 60;
      else if(upperBoundUnwantedSpectrum > 3000 && upperBoundUnwantedSpectrum <= 5000)
	chebyshevOrder = 75;
      else if(upperBoundUnwantedSpectrum > 5000 && upperBoundUnwantedSpectrum <= 9000)
	chebyshevOrder = 90;
      else if(upperBoundUnwantedSpectrum > 9000 && upperBoundUnwantedSpectrum <= 14000)
	chebyshevOrder = 140;
      else if(upperBoundUnwantedSpectrum > 14000 && upperBoundUnwantedSpectrum <= 20000)
	chebyshevOrder = 160;
      else if(upperBoundUnwantedSpectrum > 20000 && upperBoundUnwantedSpectrum <= 30000)
	chebyshevOrder = 210;
      else if(upperBoundUnwantedSpectrum > 30000 && upperBoundUnwantedSpectrum <= 50000)
	chebyshevOrder = 300;
      else if(upperBoundUnwantedSpectrum > 50000 && upperBoundUnwantedSpectrum <= 80000)
	chebyshevOrder = 450;
      else if(upperBoundUnwantedSpectrum > 80000 && upperBoundUnwantedSpectrum <= 1e5)
	chebyshevOrder = 550;
      else if(upperBoundUnwantedSpectrum > 1e5 && upperBoundUnwantedSpectrum <= 2e5)
	chebyshevOrder = 700;
      else if(upperBoundUnwantedSpectrum > 2e5 && upperBoundUnwantedSpectrum <= 5e5)
	chebyshevOrder = 1000;
      else if(upperBoundUnwantedSpectrum > 5e5)
	chebyshevOrder = 1250;

      return chebyshevOrder;
    }
=======
      unsigned int setChebyshevOrder(const unsigned int upperBoundUnwantedSpectrum)
      {
	unsigned int chebyshevOrder;
	if(upperBoundUnwantedSpectrum <= 500)
	  chebyshevOrder = 30;
	else if(upperBoundUnwantedSpectrum > 500  && upperBoundUnwantedSpectrum <= 1000)
	  chebyshevOrder = 40;
	else if(upperBoundUnwantedSpectrum > 1000 && upperBoundUnwantedSpectrum <= 2000)
	  chebyshevOrder = 60;
	else if(upperBoundUnwantedSpectrum > 2000 && upperBoundUnwantedSpectrum <= 3000)
	  chebyshevOrder = 70;
	else if(upperBoundUnwantedSpectrum > 3000 && upperBoundUnwantedSpectrum <= 5000)
	  chebyshevOrder = 80;
	else if(upperBoundUnwantedSpectrum > 5000 && upperBoundUnwantedSpectrum <= 9000)
	  chebyshevOrder = 90;
	else if(upperBoundUnwantedSpectrum > 9000 && upperBoundUnwantedSpectrum <= 14000)
	  chebyshevOrder = 140;
	else if(upperBoundUnwantedSpectrum > 14000 && upperBoundUnwantedSpectrum <= 20000)
	  chebyshevOrder = 160;
	else if(upperBoundUnwantedSpectrum > 20000 && upperBoundUnwantedSpectrum <= 30000)
	  chebyshevOrder = 210;
	else if(upperBoundUnwantedSpectrum > 30000 && upperBoundUnwantedSpectrum <= 50000)
	  chebyshevOrder = 300;
	else if(upperBoundUnwantedSpectrum > 50000 && upperBoundUnwantedSpectrum <= 80000)
	  chebyshevOrder = 450;
	else if(upperBoundUnwantedSpectrum > 80000 && upperBoundUnwantedSpectrum <= 1e5)
	  chebyshevOrder = 550;
	else if(upperBoundUnwantedSpectrum > 1e5 && upperBoundUnwantedSpectrum <= 2e5)
	  chebyshevOrder = 700;
	else if(upperBoundUnwantedSpectrum > 2e5 && upperBoundUnwantedSpectrum <= 5e5)
	  chebyshevOrder = 1000;
	else if(upperBoundUnwantedSpectrum > 5e5)
	  chebyshevOrder = 1250;

	return chebyshevOrder;
      }
>>>>>>> a28d3ce0
  }

  //
  // Constructor.
  //
  chebyshevOrthogonalizedSubspaceIterationSolver::chebyshevOrthogonalizedSubspaceIterationSolver
  (const MPI_Comm &mpi_comm,
   double lowerBoundWantedSpectrum,
   double lowerBoundUnWantedSpectrum):
    d_lowerBoundWantedSpectrum(lowerBoundWantedSpectrum),
    d_lowerBoundUnWantedSpectrum(lowerBoundUnWantedSpectrum),
    pcout(std::cout, (dealii::Utilities::MPI::this_mpi_process(MPI_COMM_WORLD) == 0)),
    computing_timer(mpi_comm,
	            pcout,
		    dftParameters::reproducible_output ||
		    dftParameters::verbosity<4? dealii::TimerOutput::never : dealii::TimerOutput::summary,
		    dealii::TimerOutput::wall_times)
  {

  }

  //
  // Destructor.
  //
  chebyshevOrthogonalizedSubspaceIterationSolver::~chebyshevOrthogonalizedSubspaceIterationSolver()
  {

    //
    //
    //
    return;

  }

  //
  //reinitialize spectrum bounds
  //
  void
  chebyshevOrthogonalizedSubspaceIterationSolver::reinitSpectrumBounds(double lowerBoundWantedSpectrum,
								       double lowerBoundUnWantedSpectrum)
  {
    d_lowerBoundWantedSpectrum = lowerBoundWantedSpectrum;
    d_lowerBoundUnWantedSpectrum = lowerBoundUnWantedSpectrum;
  }


  //
  //reinitialize spectrum bounds
  //
  void
  chebyshevOrthogonalizedSubspaceIterationSolver::reinitProjHamSpectrumBounds(double lowerBoundCoreSpectrum,
									      double lowerBoundValenceSpectrum,
									      double upperBoundValenceSpectrum)
  {
    d_lowerBoundCoreSpectrum    = lowerBoundCoreSpectrum;
    d_lowerBoundValenceSpectrum = lowerBoundValenceSpectrum;
    d_upperBoundValenceSpectrum = upperBoundValenceSpectrum;
  }

  //
  // solve
  //
  eigenSolverClass::ReturnValueType
  chebyshevOrthogonalizedSubspaceIterationSolver::solve(operatorDFTClass  & operatorMatrix,
							std::vector<dataTypes::number> & eigenVectorsFlattened,
							std::vector<dataTypes::number> & eigenVectorsRotFracDensityFlattened,
							vectorType  & tempEigenVec,
							const unsigned int totalNumberWaveFunctions,
							std::vector<double>        & eigenValues,
							std::vector<double>        & residualNorms,
							const MPI_Comm &interBandGroupComm,
							const bool useMixedPrec,
							const bool useInnerChebySpectrumSplit)
  {


    if (dftParameters::verbosity>=4)
      dftUtils::printCurrentMemoryUsage(operatorMatrix.getMPICommunicator(),
					"Before Lanczos k-step upper Bound");

    computing_timer.enter_section("Lanczos k-step Upper Bound");
    operatorMatrix.reinit(1);
    const double upperBoundUnwantedSpectrum = linearAlgebraOperations::lanczosUpperBoundEigenSpectrum(operatorMatrix,
												      tempEigenVec);
    computing_timer.exit_section("Lanczos k-step Upper Bound");

    unsigned int chebyshevOrder = dftParameters::chebyshevOrder;

    //
    //set Chebyshev order
    //
    if(chebyshevOrder == 0)
      chebyshevOrder=internal::setChebyshevOrder(upperBoundUnwantedSpectrum);

    if (dftParameters::lowerBoundUnwantedFracUpper>1e-6)
      d_lowerBoundUnWantedSpectrum=dftParameters::lowerBoundUnwantedFracUpper*upperBoundUnwantedSpectrum;
    //
    //output statements
    //
    if (dftParameters::verbosity>=2)
      {
	char buffer[100];

	sprintf(buffer, "%s:%18.10e\n", "upper bound of unwanted spectrum", upperBoundUnwantedSpectrum);
	pcout << buffer;
	sprintf(buffer, "%s:%18.10e\n", "lower bound of unwanted spectrum", d_lowerBoundUnWantedSpectrum);
	pcout << buffer;
	sprintf(buffer, "%s: %u\n\n", "Chebyshev polynomial degree", chebyshevOrder);
	pcout << buffer;
      }


    //
    //Set the constraints to zero
    //
    //operatorMatrix.getOverloadedConstraintMatrix()->set_zero(eigenVectorsFlattened,
    //	                                                    totalNumberWaveFunctions);


    if (dftParameters::verbosity>=4)
      dftUtils::printCurrentMemoryUsage(operatorMatrix.getMPICommunicator(),
					"Before starting chebyshev filtering");

    const unsigned int localVectorSize = eigenVectorsFlattened.size()/totalNumberWaveFunctions;


    //band group parallelization data structures
    const unsigned int numberBandGroups=
      dealii::Utilities::MPI::n_mpi_processes(interBandGroupComm);
    const unsigned int bandGroupTaskId = dealii::Utilities::MPI::this_mpi_process(interBandGroupComm);
    std::vector<unsigned int> bandGroupLowHighPlusOneIndices;
    dftUtils::createBandParallelizationIndices(interBandGroupComm,
					       totalNumberWaveFunctions,
					       bandGroupLowHighPlusOneIndices);
    const unsigned int totalNumberBlocks=std::ceil((double)totalNumberWaveFunctions/(double)dftParameters::chebyWfcBlockSize);
    const unsigned int vectorsBlockSize=std::min(dftParameters::chebyWfcBlockSize,
	                                         bandGroupLowHighPlusOneIndices[1]);


    //
    //allocate storage for eigenVectorsFlattenedArray for multiple blocks
    //
    dealii::parallel::distributed::Vector<dataTypes::number> eigenVectorsFlattenedArrayBlock;
    operatorMatrix.reinit(vectorsBlockSize,
			  eigenVectorsFlattenedArrayBlock,
			  true);

    for (unsigned int jvec = 0; jvec < totalNumberWaveFunctions; jvec += vectorsBlockSize)
      {

	// Correct block dimensions if block "goes off edge of" the matrix
	const unsigned int BVec = std::min(vectorsBlockSize, totalNumberWaveFunctions-jvec);

	if ((jvec+BVec)<=bandGroupLowHighPlusOneIndices[2*bandGroupTaskId+1] &&
	    (jvec+BVec)>bandGroupLowHighPlusOneIndices[2*bandGroupTaskId])
	  {
	    //create custom partitioned dealii array
	    if (BVec!=vectorsBlockSize)
	      operatorMatrix.reinit(BVec,
				    eigenVectorsFlattenedArrayBlock,
				    true);

	    //fill the eigenVectorsFlattenedArrayBlock from eigenVectorsFlattenedArray
	    computing_timer.enter_section("Copy from full to block flattened array");
	    for(unsigned int iNode = 0; iNode < localVectorSize; ++iNode)
	      for(unsigned int iWave = 0; iWave < BVec; ++iWave)
		eigenVectorsFlattenedArrayBlock.local_element(iNode*BVec+iWave)
		  =eigenVectorsFlattened[iNode*totalNumberWaveFunctions+jvec+iWave];

	    computing_timer.exit_section("Copy from full to block flattened array");

	    //
	    //call Chebyshev filtering function only for the current block to be filtered
	    //and does in-place filtering
	    computing_timer.enter_section("Chebyshev filtering opt");
	    if (jvec+BVec<dftParameters::numAdaptiveFilterStates)
	      {
		const double chebyshevOrd=(double)chebyshevOrder;
		const double adaptiveOrder=0.5*chebyshevOrd
		  +jvec*0.3*chebyshevOrd/dftParameters::numAdaptiveFilterStates;
		linearAlgebraOperations::chebyshevFilter(operatorMatrix,
							 eigenVectorsFlattenedArrayBlock,
							 BVec,
							 std::ceil(adaptiveOrder),
							 d_lowerBoundUnWantedSpectrum,
							 upperBoundUnwantedSpectrum,
							 d_lowerBoundWantedSpectrum,
							 dftParameters::useMixedPrecCheby && useMixedPrec?
							 true:false);
	      }
	    else
	      linearAlgebraOperations::chebyshevFilter(operatorMatrix,
						       eigenVectorsFlattenedArrayBlock,
						       BVec,
						       chebyshevOrder,
						       d_lowerBoundUnWantedSpectrum,
						       upperBoundUnwantedSpectrum,
						       d_lowerBoundWantedSpectrum,
						       dftParameters::useMixedPrecCheby && useMixedPrec?
						       true:false);
	    computing_timer.exit_section("Chebyshev filtering opt");

	    if (dftParameters::verbosity>=4)
	      dftUtils::printCurrentMemoryUsage(operatorMatrix.getMPICommunicator(),
						"During blocked chebyshev filtering");

	    //copy the eigenVectorsFlattenedArrayBlock into eigenVectorsFlattenedArray after filtering
	    computing_timer.enter_section("Copy from block to full flattened array");
	    for(unsigned int iNode = 0; iNode < localVectorSize; ++iNode)
	      for(unsigned int iWave = 0; iWave < BVec; ++iWave)
		eigenVectorsFlattened[iNode*totalNumberWaveFunctions+jvec+iWave]
		  = eigenVectorsFlattenedArrayBlock.local_element(iNode*BVec+iWave);

	    computing_timer.exit_section("Copy from block to full flattened array");
	  }
	else
	  {
	    //set to zero wavefunctions which wont go through chebyshev filtering inside a given band group
	    for(unsigned int iNode = 0; iNode < localVectorSize; ++iNode)
	      for(unsigned int iWave = 0; iWave < BVec; ++iWave)
		eigenVectorsFlattened[iNode*totalNumberWaveFunctions+jvec+iWave]
		  = dataTypes::number(0.0);

	  }
      }//block loop

    eigenVectorsFlattenedArrayBlock.reinit(0);

    if (numberBandGroups>1)
      {
	computing_timer.enter_section("MPI All Reduce wavefunctions across all band groups");
        MPI_Barrier(interBandGroupComm);
	const unsigned int blockSize=dftParameters::mpiAllReduceMessageBlockSizeMB*1e+6/sizeof(dataTypes::number);
        for (unsigned int i=0; i<totalNumberWaveFunctions*localVectorSize;i+=blockSize)
	  {
            const unsigned int currentBlockSize=std::min(blockSize,totalNumberWaveFunctions*localVectorSize-i);
	    MPI_Allreduce(MPI_IN_PLACE,
			  &eigenVectorsFlattened[0]+i,
			  currentBlockSize,
			  dataTypes::mpi_type_id(&eigenVectorsFlattened[0]),
			  MPI_SUM,
			  interBandGroupComm);
	  }

	computing_timer.exit_section("MPI All Reduce wavefunctions across all band groups");
      }


    if(dftParameters::verbosity >= 4)
      pcout<<"ChebyShev Filtering Done: "<<std::endl;


    if(dftParameters::orthogType.compare("LW") == 0)
      {
	computing_timer.enter_section("Lowden Orthogn Opt");
	const unsigned int flag = linearAlgebraOperations::lowdenOrthogonalization(eigenVectorsFlattened,
										   totalNumberWaveFunctions,
										   operatorMatrix.getMPICommunicator());

	if (flag==1)
	  {
	    if(dftParameters::verbosity >= 1)
	      pcout<<"Switching to Gram-Schimdt orthogonalization as Lowden orthogonalization was not successful"<<std::endl;

	    computing_timer.enter_section("Gram-Schmidt Orthogn Opt");
	    linearAlgebraOperations::gramSchmidtOrthogonalization(eigenVectorsFlattened,
								  totalNumberWaveFunctions,
								  operatorMatrix.getMPICommunicator());
	    computing_timer.exit_section("Gram-Schmidt Orthogn Opt");
	  }
	computing_timer.exit_section("Lowden Orthogn Opt");
      }
    else if (dftParameters::orthogType.compare("PGS") == 0)
      {
	computing_timer.enter_section("Pseudo-Gram-Schmidt");
	const unsigned int flag=linearAlgebraOperations::pseudoGramSchmidtOrthogonalization
	  (eigenVectorsFlattened,
	   totalNumberWaveFunctions,
	   interBandGroupComm,
	   operatorMatrix.getMPICommunicator(),
	   useMixedPrec);

	if (flag==1)
	  {
	    if(dftParameters::verbosity >= 1)
	      pcout<<"Switching to Gram-Schimdt orthogonalization as Pseudo-Gram-Schimdt orthogonalization was not successful"<<std::endl;

	    computing_timer.enter_section("Gram-Schmidt Orthogn Opt");
	    linearAlgebraOperations::gramSchmidtOrthogonalization(eigenVectorsFlattened,
								  totalNumberWaveFunctions,
								  operatorMatrix.getMPICommunicator());
	    computing_timer.exit_section("Gram-Schmidt Orthogn Opt");
	  }
	computing_timer.exit_section("Pseudo-Gram-Schmidt");
      }
    else if (dftParameters::orthogType.compare("GS") == 0)
      {
	computing_timer.enter_section("Gram-Schmidt Orthogn Opt");
	linearAlgebraOperations::gramSchmidtOrthogonalization(eigenVectorsFlattened,
							      totalNumberWaveFunctions,
							      operatorMatrix.getMPICommunicator());
	computing_timer.exit_section("Gram-Schmidt Orthogn Opt");
      }

    if(dftParameters::verbosity >= 4)
      pcout<<"Orthogonalization Done: "<<std::endl;

    computing_timer.enter_section("Rayleigh-Ritz proj Opt");

    std::vector<dataTypes::number> eigenVectorsFlattenedRR;

    if (eigenValues.size()!=totalNumberWaveFunctions)
      {
	if(useInnerChebySpectrumSplit)
	  {
	    linearAlgebraOperations::rayleighRitzSpectrumSplitInnerCheb(operatorMatrix,
									eigenVectorsFlattened,
									eigenVectorsRotFracDensityFlattened,
									d_lowerBoundCoreSpectrum,
									d_lowerBoundValenceSpectrum,
									d_upperBoundValenceSpectrum,
									totalNumberWaveFunctions,
									totalNumberWaveFunctions-eigenValues.size(),
									interBandGroupComm,
									operatorMatrix.getMPICommunicator(),
									useMixedPrec,
									eigenValues);
	  }
	else
	  {
	    linearAlgebraOperations::rayleighRitzSpectrumSplitDirect(operatorMatrix,
								     eigenVectorsFlattened,
								     eigenVectorsRotFracDensityFlattened,
								     totalNumberWaveFunctions,
								     totalNumberWaveFunctions-eigenValues.size(),
								     interBandGroupComm,
								     operatorMatrix.getMPICommunicator(),
								     useMixedPrec,
								     eigenValues);
	  }


	eigenVectorsFlattenedRR.resize(eigenValues.size()*localVectorSize,dataTypes::number(0.0));
	for(unsigned int iNode = 0; iNode < localVectorSize; ++iNode)
	  for(unsigned int iWave = 0; iWave < eigenValues.size(); ++iWave)
	    eigenVectorsFlattenedRR[iNode*eigenValues.size()
				    +iWave]
	      =eigenVectorsFlattened[iNode*totalNumberWaveFunctions+
				     (totalNumberWaveFunctions-eigenValues.size())+iWave];


	std::vector<double> eigenValuesTemp(eigenValues.size());
	linearAlgebraOperations::rayleighRitz(operatorMatrix,
					      eigenVectorsFlattenedRR,
					      eigenValues.size(),
					      interBandGroupComm,
					      operatorMatrix.getMPICommunicator(),
					      eigenValuesTemp);


	for(unsigned int iNode = 0; iNode < localVectorSize; ++iNode)
	  for(unsigned int iWave = 0; iWave < eigenValues.size(); ++iWave)
	    eigenVectorsFlattened[iNode*totalNumberWaveFunctions+
				  (totalNumberWaveFunctions-eigenValues.size())+iWave]
	      =eigenVectorsFlattenedRR[iNode*eigenValues.size()
				       +iWave];

      }
    else
      {


	linearAlgebraOperations::rayleighRitz(operatorMatrix,
					      eigenVectorsFlattened,
					      totalNumberWaveFunctions,
					      interBandGroupComm,
					      operatorMatrix.getMPICommunicator(),
					      eigenValues);
      }


    computing_timer.exit_section("Rayleigh-Ritz proj Opt");

    if(dftParameters::verbosity >= 4)
      {
	pcout<<"Rayleigh-Ritz Done: "<<std::endl;
	pcout<<std::endl;
      }

    computing_timer.enter_section("eigen vectors residuals opt");


    if (eigenValues.size()!=totalNumberWaveFunctions)
      {
        linearAlgebraOperations::computeEigenResidualNorm(operatorMatrix,
							  eigenVectorsFlattenedRR,
							  eigenValues,
							  operatorMatrix.getMPICommunicator(),
							  residualNorms);
      }
    else
      linearAlgebraOperations::computeEigenResidualNorm(operatorMatrix,
      						        eigenVectorsFlattened,
      						        eigenValues,
							operatorMatrix.getMPICommunicator(),
      						        residualNorms);
    computing_timer.exit_section("eigen vectors residuals opt");

    if(dftParameters::verbosity >= 4)
      {
	pcout<<"EigenVector Residual Computation Done: "<<std::endl;
	pcout<<std::endl;
      }

    if (dftParameters::verbosity>=4)
      dftUtils::printCurrentMemoryUsage(operatorMatrix.getMPICommunicator(),
					"After all steps of subspace iteration");

    return;

  }


  //
  // solve
  //
  eigenSolverClass::ReturnValueType
  chebyshevOrthogonalizedSubspaceIterationSolver::solve(operatorDFTClass           & operatorMatrix,
							std::vector<vectorType>    & eigenVectors,
							std::vector<double>        & eigenValues,
							std::vector<double>        & residualNorms)
  {


    computing_timer.enter_section("Lanczos k-step Upper Bound");
    operatorMatrix.reinit(1);
    double upperBoundUnwantedSpectrum = linearAlgebraOperations::lanczosUpperBoundEigenSpectrum(operatorMatrix,
												eigenVectors[0]);

    computing_timer.exit_section("Lanczos k-step Upper Bound");

    unsigned int chebyshevOrder = dftParameters::chebyshevOrder;

    const unsigned int totalNumberWaveFunctions = eigenVectors.size();

    //set Chebyshev order
    if(chebyshevOrder == 0)
      chebyshevOrder=internal::setChebyshevOrder(upperBoundUnwantedSpectrum);

    //
    //output statements
    //
    if (dftParameters::verbosity>=2)
      {
	char buffer[100];

	sprintf(buffer, "%s:%18.10e\n", "upper bound of unwanted spectrum", upperBoundUnwantedSpectrum);
	pcout << buffer;
	sprintf(buffer, "%s:%18.10e\n", "lower bound of unwanted spectrum", d_lowerBoundUnWantedSpectrum);
	pcout << buffer;
	sprintf(buffer, "%s: %u\n\n", "Chebyshev polynomial degree", chebyshevOrder);
	pcout << buffer;
      }


    //
    //Set the constraints to zero
    //
    for(unsigned int i = 0; i < totalNumberWaveFunctions; ++i)
      operatorMatrix.getConstraintMatrixEigen()->set_zero(eigenVectors[i]);


    if(dftParameters::verbosity >= 4)
      {
	PetscLogDouble bytes;
	PetscMemoryGetCurrentUsage(&bytes);
	FILE *dummy;
	unsigned int this_mpi_process = dealii::Utilities::MPI::this_mpi_process(operatorMatrix.getMPICommunicator());
	PetscSynchronizedPrintf(operatorMatrix.getMPICommunicator(),"[%d] Memory Usage before starting eigen solution  %e\n",this_mpi_process,bytes);
	PetscSynchronizedFlush(operatorMatrix.getMPICommunicator(),dummy);
      }

    operatorMatrix.reinit(totalNumberWaveFunctions);

    //
    //call chebyshev filtering routine
    //
    computing_timer.enter_section("Chebyshev filtering");

    linearAlgebraOperations::chebyshevFilter(operatorMatrix,
					     eigenVectors,
					     chebyshevOrder,
					     d_lowerBoundUnWantedSpectrum,
					     upperBoundUnwantedSpectrum,
					     d_lowerBoundWantedSpectrum);

    computing_timer.exit_section("Chebyshev filtering");


    computing_timer.enter_section("Gram-Schmidt Orthogonalization");

    linearAlgebraOperations::gramSchmidtOrthogonalization(operatorMatrix,
							  eigenVectors);


    computing_timer.exit_section("Gram-Schmidt Orthogonalization");


    computing_timer.enter_section("Rayleigh Ritz Projection");

    linearAlgebraOperations::rayleighRitz(operatorMatrix,
					  eigenVectors,
					  eigenValues);

    computing_timer.exit_section("Rayleigh Ritz Projection");


    computing_timer.enter_section("compute eigen vectors residuals");
    //linearAlgebraOperations::computeEigenResidualNorm(operatorMatrix,
    //						      eigenVectors,
    //						      eigenValues,
    //						      residualNorms);
    computing_timer.exit_section("compute eigen vectors residuals");

    return;

  }

}<|MERGE_RESOLUTION|>--- conflicted
+++ resolved
@@ -25,45 +25,6 @@
 
   namespace internal
   {
-
-<<<<<<< HEAD
-    unsigned int setChebyshevOrder(const unsigned int upperBoundUnwantedSpectrum)
-    {
-      unsigned int chebyshevOrder;
-      if(upperBoundUnwantedSpectrum <= 500)
-	chebyshevOrder = 30;
-      else if(upperBoundUnwantedSpectrum > 500  && upperBoundUnwantedSpectrum <= 1000)
-	chebyshevOrder = 40;
-      else if(upperBoundUnwantedSpectrum > 1000 && upperBoundUnwantedSpectrum <= 2000)
-	chebyshevOrder = 50;
-      else if(upperBoundUnwantedSpectrum > 2000 && upperBoundUnwantedSpectrum <= 3000)
-	chebyshevOrder = 60;
-      else if(upperBoundUnwantedSpectrum > 3000 && upperBoundUnwantedSpectrum <= 5000)
-	chebyshevOrder = 75;
-      else if(upperBoundUnwantedSpectrum > 5000 && upperBoundUnwantedSpectrum <= 9000)
-	chebyshevOrder = 90;
-      else if(upperBoundUnwantedSpectrum > 9000 && upperBoundUnwantedSpectrum <= 14000)
-	chebyshevOrder = 140;
-      else if(upperBoundUnwantedSpectrum > 14000 && upperBoundUnwantedSpectrum <= 20000)
-	chebyshevOrder = 160;
-      else if(upperBoundUnwantedSpectrum > 20000 && upperBoundUnwantedSpectrum <= 30000)
-	chebyshevOrder = 210;
-      else if(upperBoundUnwantedSpectrum > 30000 && upperBoundUnwantedSpectrum <= 50000)
-	chebyshevOrder = 300;
-      else if(upperBoundUnwantedSpectrum > 50000 && upperBoundUnwantedSpectrum <= 80000)
-	chebyshevOrder = 450;
-      else if(upperBoundUnwantedSpectrum > 80000 && upperBoundUnwantedSpectrum <= 1e5)
-	chebyshevOrder = 550;
-      else if(upperBoundUnwantedSpectrum > 1e5 && upperBoundUnwantedSpectrum <= 2e5)
-	chebyshevOrder = 700;
-      else if(upperBoundUnwantedSpectrum > 2e5 && upperBoundUnwantedSpectrum <= 5e5)
-	chebyshevOrder = 1000;
-      else if(upperBoundUnwantedSpectrum > 5e5)
-	chebyshevOrder = 1250;
-
-      return chebyshevOrder;
-    }
-=======
       unsigned int setChebyshevOrder(const unsigned int upperBoundUnwantedSpectrum)
       {
 	unsigned int chebyshevOrder;
@@ -100,7 +61,6 @@
 
 	return chebyshevOrder;
       }
->>>>>>> a28d3ce0
   }
 
   //
