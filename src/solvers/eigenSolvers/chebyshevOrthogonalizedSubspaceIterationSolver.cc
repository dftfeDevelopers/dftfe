--- conflicted
+++ resolved
@@ -227,14 +227,9 @@
 						        std::ceil(adaptiveOrder),
 						        d_lowerBoundUnWantedSpectrum,
 						        upperBoundUnwantedSpectrum,
-<<<<<<< HEAD
-						        d_lowerBoundWantedSpectrum);
-	    }
-=======
 						        d_lowerBoundWantedSpectrum,
 							dftParameters::useMixedPrecCheby && useMixedPrec?
 							true:false);
->>>>>>> fc3bfd0d
 	    else
 	       linearAlgebraOperations::chebyshevFilter(operatorMatrix,
 						     eigenVectorsFlattenedArrayBlock,
