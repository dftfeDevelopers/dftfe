// ---------------------------------------------------------------------
//
// Copyright (c) 2017-2022 The Regents of the University of Michigan and DFT-FE
// authors.
//
// This file is part of the DFT-FE code.
//
// The DFT-FE code is free software; you can use it, redistribute
// it, and/or modify it under the terms of the GNU Lesser General
// Public License as published by the Free Software Foundation; either
// version 2.1 of the License, or (at your option) any later version.
// The full text of the license can be found in the file LICENSE at
// the top level of the DFT-FE distribution.
//
// ---------------------------------------------------------------------
//
// @author Sambit Das
//

#include <dealiiLinearSolver.h>

namespace dftfe
{
  // constructor
  dealiiLinearSolver::dealiiLinearSolver(const MPI_Comm & mpi_comm_parent,
                                         const MPI_Comm & mpi_comm_domain,
                                         const solverType type)
    : d_mpiCommParent(mpi_comm_parent)
    , mpi_communicator(mpi_comm_domain)
    , d_type(type)
    , n_mpi_processes(dealii::Utilities::MPI::n_mpi_processes(mpi_comm_domain))
    , this_mpi_process(
        dealii::Utilities::MPI::this_mpi_process(mpi_comm_domain))
    , pcout(std::cout,
            (dealii::Utilities::MPI::this_mpi_process(mpi_comm_parent) == 0))
  {}


  // solve
  void
  dealiiLinearSolver::solve(dealiiLinearSolverProblem &problem,
                            const double               tolerance,
                            const unsigned int         maxNumberIterations,
                            const int                  debugLevel,
                            bool                       useAbsoluteTolerance,
                            bool                       distributeFlag)
  {
    int this_process;
    MPI_Comm_rank(mpi_communicator, &this_process);
    MPI_Barrier(mpi_communicator);
    double start_time = MPI_Wtime();
    double time;

    // compute RHS
    distributedCPUVec<double> rhs;
    problem.computeRhs(rhs);
    const double rhsL2Norm = rhs.l2_norm();
    MPI_Barrier(mpi_communicator);
    time = MPI_Wtime();

    if (debugLevel >= 4)
      pcout << "Time for compute rhs: " << time - start_time << std::endl;

    bool conv = false; // false : converged; true : converged

    distributedCPUVec<double> &x = problem.getX();

    double res = 0.0, initial_res = 0.0;
    int    it = 0;

    try
      {
        x.update_ghost_values();

        if (d_type == CG)
          {
            // resize the vectors, but do not set the values since they'd be
            // overwritten soon anyway.
            gvec.reinit(x, true);
            dvec.reinit(x, true);
            hvec.reinit(x, true);

            gvec.zero_out_ghosts();
            dvec.zero_out_ghosts();
            hvec.zero_out_ghosts();

            double gh        = 0.0;
            double beta      = 0.0;
            double alpha     = 0.0;
            double old_alpha = 0.0;
            double omega     = 0.3;

            // compute residual. if vector is zero, then short-circuit the full
            // computation
            if (!x.all_zero())
              {
                problem.vmult(gvec, x);
                gvec.add(-1., rhs);
              }
            else
              {
                // gvec.equ(-1., rhs);
                for (unsigned int i = 0; i < gvec.local_size(); i++)
                  gvec.local_element(i) = -rhs.local_element(i);
              }

            res = gvec.l2_norm();

            initial_res = res;
<<<<<<< HEAD

            if (res < absTolerance)
              conv = true;
=======
            if (useAbsoluteTolerance)
              {
                if (res < tolerance)
                  conv = true;
              }
            else
              {
                if ((res / rhsL2Norm) < tolerance)
                  conv = true;
              }


>>>>>>> 24ebf564
            if (conv)
              return;

            while ((!conv) && (it < maxNumberIterations))
              {
                it++;
                old_alpha = alpha;

                if (it > 1)
                  {
                    problem.precondition_Jacobi(hvec, gvec, omega);
                    beta = gh;
                    AssertThrow(std::abs(beta) != 0.,
                                dealii::ExcMessage("Division by zero\n"));
                    gh   = gvec * hvec;
                    beta = gh / beta;
                    dvec.sadd(beta, -1., hvec);
                  }
                else
                  {
                    problem.precondition_Jacobi(hvec, gvec, omega);
                    dvec.equ(-1., hvec);
                    gh = gvec * hvec;
                  }

                problem.vmult(hvec, dvec);
                alpha = dvec * hvec;
                AssertThrow(std::abs(alpha) != 0.,
                            dealii::ExcMessage("Division by zero\n"));
                alpha = gh / alpha;

                for (unsigned int i = 0; i < x.local_size(); i++)
                  x.local_element(i) += alpha * dvec.local_element(i);
                // x.add(alpha, dvec);

                res = std::sqrt(std::abs(gvec.add_and_dot(alpha, hvec, gvec)));

                if (useAbsoluteTolerance)
                  {
                    if (res < tolerance)
                      conv = true;
                  }
                else
                  {
                    if ((res / rhsL2Norm) < tolerance)
                      conv = true;
                  }
              }
            if (!conv)
              {
                AssertThrow(false,
                            dealii::ExcMessage(
                              "DFT-FE Error: Solver did not converge\n"));
              }
          }
        else if (d_type == GMRES)
          {
            AssertThrow(false,
                        dealii::ExcMessage("DFT-FE Error: Not implemented"));
          }

        if (distributeFlag)
          problem.distributeX();

        x.update_ghost_values();
      }
    catch (...)
      {
        AssertThrow(
          false,
          dealii::ExcMessage(
            "DFT-FE Error: Poisson solver did not converge as per set tolerances. consider increasing MAXIMUM ITERATIONS in Poisson problem parameters. In rare cases for all-electron problems this can also occur due to a known parallel constraints issue in dealii library. Try using set CONSTRAINTS FROM SERIAL DOFHANDLER=true under the Boundary conditions subsection."));
        pcout
          << "\nWarning: solver did not converge as per set tolerances. consider increasing maxLinearSolverIterations or decreasing relLinearSolverTolerance.\n";
        pcout << "Current abs. residual: " << res << std::endl;
      }

    if (debugLevel >= 2)
      {
        pcout << std::endl;
        pcout << "initial abs. residual: " << initial_res
              << " , current abs. residual: " << res
              << " , current rel. residual: " << res / rhsL2Norm << " "
              << " , nsteps: " << it << " , tolerance criterion:  " << tolerance
              << "\n\n";
      }

    MPI_Barrier(mpi_communicator);
    time = MPI_Wtime() - time;

    if (debugLevel >= 4)
      pcout << "Time for Poisson/Helmholtz problem CG iterations: " << time
            << std::endl;
  }
} // namespace dftfe<|MERGE_RESOLUTION|>--- conflicted
+++ resolved
@@ -107,11 +107,6 @@
             res = gvec.l2_norm();
 
             initial_res = res;
-<<<<<<< HEAD
-
-            if (res < absTolerance)
-              conv = true;
-=======
             if (useAbsoluteTolerance)
               {
                 if (res < tolerance)
@@ -123,8 +118,6 @@
                   conv = true;
               }
 
-
->>>>>>> 24ebf564
             if (conv)
               return;
 
