// ---------------------------------------------------------------------
//
// Copyright (c) 2017-2022 The Regents of the University of Michigan and DFT-FE
// authors.
//
// This file is part of the DFT-FE code.
//
// The DFT-FE code is free software; you can use it, redistribute
// it, and/or modify it under the terms of the GNU Lesser General
// Public License as published by the Free Software Foundation; either
// version 2.1 of the License, or (at your option) any later version.
// The full text of the license can be found in the file LICENSE at
// the top level of the DFT-FE distribution.
//
// ---------------------------------------------------------------------
//
// @author Sambit Das
//

#include <cgPRPNonLinearSolver.h>
#include <BFGSNonLinearSolver.h>
#include <dft.h>
#include <dftUtils.h>
#include <fileReaders.h>
#include <force.h>
#include <geoOptCell.h>
#include <geoOptIon.h>

namespace dftfe
{
  //
  // constructor
  //
  template <unsigned int FEOrder, unsigned int FEOrderElectro>
  geoOptCell<FEOrder, FEOrderElectro>::geoOptCell(
    dftClass<FEOrder, FEOrderElectro> *_dftPtr,
    const MPI_Comm &                   mpi_comm_parent)
    : dftPtr(_dftPtr)
    , mpi_communicator(mpi_comm_parent)
    , n_mpi_processes(Utilities::MPI::n_mpi_processes(mpi_comm_parent))
    , this_mpi_process(Utilities::MPI::this_mpi_process(mpi_comm_parent))
    , pcout(std::cout,
            (Utilities::MPI::this_mpi_process(mpi_comm_parent) == 0 &&
             !_dftPtr->getParametersObject().reproducible_output))
  {}

  //
  //
  template <unsigned int FEOrder, unsigned int FEOrderElectro>
  void
  geoOptCell<FEOrder, FEOrderElectro>::init()
  {
    // initialize d_strainEpsilon to identity
    d_strainEpsilon = 0;
    for (unsigned int i = 0; i < 3; ++i)
      d_strainEpsilon[i][i] = 1.0;

    d_domainVolumeInitial = dftPtr->d_domainVolume;

    // strain tensor is a symmetric second order with six independent components
    d_relaxationFlags.clear();
    d_relaxationFlags.resize(6, 0);

    if (dftPtr->getParametersObject().cellConstraintType ==
        1) //(isotropic shape fixed isotropic volume optimization)
      {
        d_relaxationFlags[0] = 1; //(epsilon_11+epsilon22+epsilon_33)/3
      }
    else if (dftPtr->getParametersObject().cellConstraintType ==
             2) //(volume fixed shape optimization)
      {
        d_relaxationFlags[1] = 1; // epsilon_12
        d_relaxationFlags[2] = 1; // epsilon_13
        d_relaxationFlags[4] = 1; // epsilon_23
      }
    else if (dftPtr->getParametersObject().cellConstraintType ==
             3) // (relax only cell component v1_x)
      {
        d_relaxationFlags[0] = 1; // epsilon_11
      }
    else if (dftPtr->getParametersObject().cellConstraintType ==
             4) // (relax only cell component v2_y)
      {
        d_relaxationFlags[3] = 1; // epsilon_22
      }
    else if (dftPtr->getParametersObject().cellConstraintType ==
             5) // (relax only cell component v3_z)
      {
        d_relaxationFlags[5] = 1; // epsilon_33
      }
    else if (dftPtr->getParametersObject().cellConstraintType ==
             6) // (relax only cell components v2_y and v3_z)
      {
        d_relaxationFlags[3] = 1; // epsilon_22
        d_relaxationFlags[5] = 1; // epsilon_33
      }
    else if (dftPtr->getParametersObject().cellConstraintType ==
             7) // (relax only cell components v1_x and v3_z)
      {
        d_relaxationFlags[0] = 1; // epsilon_11
        d_relaxationFlags[5] = 1; // epsilon_33
      }
    else if (dftPtr->getParametersObject().cellConstraintType ==
             8) // (relax only cell components v1_x and v2_y)
      {
        d_relaxationFlags[0] = 1; // epsilon_11
        d_relaxationFlags[3] = 1; // epsilon_22
      }
    else if (dftPtr->getParametersObject().cellConstraintType ==
             9) //(relax v1_x, v2_y and v3_z)
      {
        d_relaxationFlags[0] = 1; // epsilon_11
        d_relaxationFlags[3] = 1; // epsilon_22
        d_relaxationFlags[5] = 1; // epsilon_33
      }
    else if (dftPtr->getParametersObject().cellConstraintType ==
             10) //(2D only x and y components relaxed)
      {
        d_relaxationFlags[0] = 1; // epsilon_11
        d_relaxationFlags[1] = 1; // epsilon_12
        d_relaxationFlags[3] = 1; // epsilon_22
      }
    else if (dftPtr->getParametersObject().cellConstraintType ==
             11) //(2D only x and y shape components- inplane area fixed)
      {
        d_relaxationFlags[1] = 1; // epsilon_12
      }
    else if (dftPtr->getParametersObject().cellConstraintType ==
             12) // (all cell components relaxed)
      {
        // all six epsilon components
        d_relaxationFlags[0] = 1;
        d_relaxationFlags[1] = 1;
        d_relaxationFlags[2] = 1;
        d_relaxationFlags[3] = 1;
        d_relaxationFlags[4] = 1;
        d_relaxationFlags[5] = 1;
      }
    else if (dftPtr->getParametersObject().cellConstraintType ==
             13) //(automatically decides constraints based on boundary
                 // conditions)
      {
        d_relaxationFlags[0] = 1;
        d_relaxationFlags[1] = 1;
        d_relaxationFlags[2] = 1;
        d_relaxationFlags[3] = 1;
        d_relaxationFlags[4] = 1;
        d_relaxationFlags[5] = 1;

        if (!dftPtr->getParametersObject().periodicX)
          {
            d_relaxationFlags[0] = 0; // epsilon_11
            d_relaxationFlags[1] = 0; // epsilon_12
            d_relaxationFlags[2] = 0; // epsilon_13
          }

        if (!dftPtr->getParametersObject().periodicY)
          {
            d_relaxationFlags[1] = 0; // epsilon_12
            d_relaxationFlags[3] = 0; // epsilon_22
            d_relaxationFlags[4] = 0; // epsilon_23
          }

        if (!dftPtr->getParametersObject().periodicZ)
          {
            d_relaxationFlags[2] = 0; // epsilon_13
            d_relaxationFlags[4] = 0; // epsilon_23
            d_relaxationFlags[5] = 0; // epislon_33
          }
      }
    else
      {
        AssertThrow(
          false,
          ExcMessage(
            "The given value for CELL CONSTRAINT TYPE doesn't match with any available options (1-13)."));
      }

    if (dftPtr->getParametersObject().verbosity >= 2)
      {
        pcout << " --------------Cell relaxation flags----------------"
              << std::endl;
        pcout << " [0,0] " << d_relaxationFlags[0] << ", [0,1] "
              << d_relaxationFlags[1] << " [0,2] " << d_relaxationFlags[2]
              << ", [1,1] " << d_relaxationFlags[3] << ", [1,2] "
              << d_relaxationFlags[4] << ", [2,2] " << d_relaxationFlags[5]
              << std::endl;
        pcout << " --------------------------------------------------"
              << std::endl;
      }
  }

  template <unsigned int FEOrder, unsigned int FEOrderElectro>
  int
  geoOptCell<FEOrder, FEOrderElectro>::run()
  {
    const double       tol     = dftPtr->getParametersObject().stressRelaxTol;
    const unsigned int maxIter = 300;
    const double       lineSearchTol =
      tol * 2.0; // Dummy parameter for CGPRP, the actual stopping criteria are
                 // the Wolfe conditions and maxLineSearchIter
    const double       lineSearchDampingParameter = 0.5;
    const double       maxUpdateInAnyComponent    = 0.2;
    const unsigned int maxLineSearchIter =
      dftPtr->getParametersObject().maxLineSearchIterCGPRP;
    const unsigned int debugLevel =
      Utilities::MPI::this_mpi_process(mpi_communicator) == 0 ?
        dftPtr->getParametersObject().verbosity :
        0;

    d_totalUpdateCalls = 0;
    cgPRPNonLinearSolver cgSolver(tol,
                                  maxIter,
                                  debugLevel,
                                  mpi_communicator,
                                  lineSearchTol,
                                  maxLineSearchIter,
                                  lineSearchDampingParameter,
                                  maxUpdateInAnyComponent);

<<<<<<< HEAD
    BFGSNonLinearSolver bfgsSolver(
      tol, maxIter, debugLevel, mpi_communicator, 0.5, 0.02, 1e-8);

    if (dftParameters::chkType >= 1 && dftParameters::restartFromChk)
=======
    if (dftPtr->getParametersObject().chkType >= 1 &&
        dftPtr->getParametersObject().restartFromChk)
>>>>>>> e6fb5835
      pcout
        << " Re starting Cell stress relaxation using nonlinear CG solver... "
        << std::endl;
    else
      pcout << " Starting Cell stress relaxation using nonlinear CG solver... "
            << std::endl;
    if (dftPtr->getParametersObject().verbosity >= 2)
      {
        pcout << "   ---Non-linear CG Parameters--------------  " << std::endl;
        pcout << "      stopping tol: " << tol << std::endl;
        pcout << "      maxIter: " << maxIter << std::endl;
        pcout << "      lineSearch tol: " << lineSearchTol << std::endl;
        pcout << "      lineSearch maxIter: " << maxLineSearchIter << std::endl;
        pcout << "      lineSearch damping parameter: "
              << lineSearchDampingParameter << std::endl;
        pcout << "   ------------------------------  " << std::endl;
      }

    if (getNumberUnknowns() > 0)
      {
        nonLinearSolver::ReturnValueType cgReturn = nonLinearSolver::FAILURE;

<<<<<<< HEAD
        if (dftParameters::chkType >= 1 && dftParameters::restartFromChk &&
            dftParameters::cellOptSolver == "CGPRP")
          cgReturn =
            cgSolver.solve(*this, std::string("cellRelaxCG.chk"), true);
        else if (dftParameters::chkType >= 1 &&
                 !dftParameters::restartFromChk &&
                 dftParameters::cellOptSolver == "CGPRP")
=======
        if (dftPtr->getParametersObject().chkType >= 1 &&
            dftPtr->getParametersObject().restartFromChk)
          cgReturn =
            cgSolver.solve(*this, std::string("cellRelaxCG.chk"), true);
        else if (dftPtr->getParametersObject().chkType >= 1 &&
                 !dftPtr->getParametersObject().restartFromChk)
>>>>>>> e6fb5835
          cgReturn = cgSolver.solve(*this, std::string("cellRelaxCG.chk"));
        else if (dftParameters::cellOptSolver == "CGPRP")
          cgReturn = cgSolver.solve(*this);
        else
          cgReturn = bfgsSolver.solve(*this);
        if (cgReturn == nonLinearSolver::SUCCESS)
          {
            pcout
              << " ...Cell stress relaxation completed as maximum stress magnitude is less than STRESS TOL: "
              << dftPtr->getParametersObject().stressRelaxTol
              << ", total number of cell geometry updates: "
              << d_totalUpdateCalls << std::endl;

            pcout
              << "-------------------------------Final Relaxed structure-----------------------------"
              << std::endl;
            pcout
              << "-----------------------------------------------------------------------------------"
              << std::endl;
            pcout
              << "-----------Simulation Domain bounding vectors (lattice vectors in fully periodic case)-------------"
              << std::endl;
            for (int i = 0; i < dftPtr->d_domainBoundingVectors.size(); ++i)
              {
                pcout << "v" << i + 1 << " : "
                      << dftPtr->d_domainBoundingVectors[i][0] << " "
                      << dftPtr->d_domainBoundingVectors[i][1] << " "
                      << dftPtr->d_domainBoundingVectors[i][2] << std::endl;
              }
            pcout
              << "-----------------------------------------------------------------------------------------"
              << std::endl;

            if (dftPtr->getParametersObject().periodicX ||
                dftPtr->getParametersObject().periodicY ||
                dftPtr->getParametersObject().periodicZ)
              {
                pcout
                  << "------------------Fractional coordinates of atoms--------------------"
                  << std::endl;
                for (unsigned int i = 0; i < dftPtr->atomLocations.size(); ++i)
                  pcout << "AtomId " << i << ":  "
                        << dftPtr->atomLocationsFractional[i][2] << " "
                        << dftPtr->atomLocationsFractional[i][3] << " "
                        << dftPtr->atomLocationsFractional[i][4] << "\n";
                pcout
                  << "-----------------------------------------------------------------------------------------"
                  << std::endl;
              }
            else
              {
                //
                // print cartesian coordinates
                //
                pcout
                  << "------------Cartesian coordinates of atoms (origin at center of domain)------------------"
                  << std::endl;
                for (unsigned int i = 0; i < dftPtr->atomLocations.size(); ++i)
                  {
                    pcout << "AtomId " << i << ":  "
                          << dftPtr->atomLocations[i][2] << " "
                          << dftPtr->atomLocations[i][3] << " "
                          << dftPtr->atomLocations[i][4] << "\n";
                  }
                pcout
                  << "-----------------------------------------------------------------------------------------"
                  << std::endl;
              }
            pcout
              << "-----------------------------------------------------------------------------------"
              << std::endl;

            dftPtr->writeDomainAndAtomCoordinates();
          }
        else if (cgReturn == nonLinearSolver::MAX_ITER_REACHED)
          {
            pcout << " ...Maximum iterations reached " << std::endl;
          }
        else if (cgReturn == nonLinearSolver::FAILURE)
          {
            pcout << " ...Cell stress relaxation failed " << std::endl;
          }
      }

    return d_totalUpdateCalls;
  }


  template <unsigned int FEOrder, unsigned int FEOrderElectro>
  unsigned int
  geoOptCell<FEOrder, FEOrderElectro>::getNumberUnknowns() const
  {
    return std::accumulate(d_relaxationFlags.begin(),
                           d_relaxationFlags.end(),
                           0);
  }

  template <unsigned int FEOrder, unsigned int FEOrderElectro>
  void
  geoOptCell<FEOrder, FEOrderElectro>::value(std::vector<double> &functionValue)
  {
    // AssertThrow(false,dftUtils::ExcNotImplementedYet());
    functionValue.clear();
    functionValue.push_back(dftPtr->d_groundStateEnergy);
  }

  template <unsigned int FEOrder, unsigned int FEOrderElectro>
  void
  geoOptCell<FEOrder, FEOrderElectro>::gradient(std::vector<double> &gradient)
  {
    gradient.clear();
    const Tensor<2, 3, double> tempGradient =
      (dftPtr->d_domainVolume / d_domainVolumeInitial) *
      (dftPtr->forcePtr->getStress() * invert(d_strainEpsilon));

    if (d_relaxationFlags[0] == 1)
      gradient.push_back(tempGradient[0][0]);
    if (d_relaxationFlags[1] == 1)
      gradient.push_back(tempGradient[0][1]);
    if (d_relaxationFlags[2] == 1)
      gradient.push_back(tempGradient[0][2]);
    if (d_relaxationFlags[3] == 1)
      gradient.push_back(tempGradient[1][1]);
    if (d_relaxationFlags[4] == 1)
      gradient.push_back(tempGradient[1][2]);
    if (d_relaxationFlags[5] == 1)
      gradient.push_back(tempGradient[2][2]);

    if (dftPtr->getParametersObject().cellConstraintType ==
        1) // isotropic (shape fixed isotropic volume optimization)
      {
        gradient[0] =
          (tempGradient[0][0] + tempGradient[1][1] + tempGradient[2][2]) / 3.0;
      }
  }


  template <unsigned int FEOrder, unsigned int FEOrderElectro>
  void
  geoOptCell<FEOrder, FEOrderElectro>::precondition(
    std::vector<double> &      s,
    const std::vector<double> &gradient) const
  {
    s.resize(getNumberUnknowns() * getNumberUnknowns(), 0.0);
    for (auto i = 0; i < getNumberUnknowns(); ++i)
      {
        s[i + i * getNumberUnknowns()] = 1.0;
      }
  }

  template <unsigned int FEOrder, unsigned int FEOrderElectro>
  void
  geoOptCell<FEOrder, FEOrderElectro>::update(
    const std::vector<double> &solution,
    const bool                 computeStress,
    const bool                 useSingleAtomSolutionsInitialGuess)
  {
    std::vector<double> bcastSolution(solution.size());
    for (unsigned int i = 0; i < solution.size(); ++i)
      {
        bcastSolution[i] = solution[i];
      }

    // for synchronization
    MPI_Bcast(&(bcastSolution[0]),
              bcastSolution.size(),
              MPI_DOUBLE,
              0,
              mpi_communicator);

    Tensor<2, 3, double> strainEpsilonNew = d_strainEpsilon;

    unsigned int count = 0;
    if (d_relaxationFlags[0] == 1)
      {
        strainEpsilonNew[0][0] += bcastSolution[count];
        count++;
      }
    if (d_relaxationFlags[1] == 1)
      {
        strainEpsilonNew[0][1] += bcastSolution[count];
        strainEpsilonNew[1][0] += bcastSolution[count];
        count++;
      }
    if (d_relaxationFlags[2] == 1)
      {
        strainEpsilonNew[0][2] += bcastSolution[count];
        strainEpsilonNew[2][0] += bcastSolution[count];
        count++;
      }
    if (d_relaxationFlags[3] == 1)
      {
        strainEpsilonNew[1][1] += bcastSolution[count];
        count++;
      }
    if (d_relaxationFlags[4] == 1)
      {
        strainEpsilonNew[1][2] += bcastSolution[count];
        strainEpsilonNew[2][1] += bcastSolution[count];
        count++;
      }
    if (d_relaxationFlags[5] == 1)
      {
        strainEpsilonNew[2][2] += bcastSolution[count];
        count++;
      }


    if (dftPtr->getParametersObject().cellConstraintType ==
        1) // isotropic (shape fixed isotropic volume optimization)
      {
        strainEpsilonNew[1][1] = strainEpsilonNew[0][0];
        strainEpsilonNew[2][2] = strainEpsilonNew[0][0];
      }

    // To transform the domain under the strain we have to first do a inverse
    // transformation to bring the domain back to the unstrained state.
    Tensor<2, 3, double> deformationGradient =
      strainEpsilonNew * invert(d_strainEpsilon);
    d_strainEpsilon = strainEpsilonNew;

    // deform fem mesh and reinit
    d_totalUpdateCalls += 1;
    dftPtr->deformDomain(deformationGradient);


    dftPtr->solve(true, computeStress);
  }

  template <unsigned int FEOrder, unsigned int FEOrderElectro>
  void
  geoOptCell<FEOrder, FEOrderElectro>::save()
  {
    dftPtr->writeDomainAndAtomCoordinates();
  }

  template <unsigned int FEOrder, unsigned int FEOrderElectro>
  const MPI_Comm &
  geoOptCell<FEOrder, FEOrderElectro>::getMPICommunicator()
  {
    return mpi_communicator;
  }

  template <unsigned int FEOrder, unsigned int FEOrderElectro>
  void
  geoOptCell<FEOrder, FEOrderElectro>::solution(std::vector<double> &solution)
  {
    AssertThrow(false, dftUtils::ExcNotImplementedYet());
  }

  template <unsigned int FEOrder, unsigned int FEOrderElectro>
  std::vector<unsigned int>
  geoOptCell<FEOrder, FEOrderElectro>::getUnknownCountFlag() const
  {
    AssertThrow(false, dftUtils::ExcNotImplementedYet());
  }

#include "geoOptCell.inst.cc"
} // namespace dftfe<|MERGE_RESOLUTION|>--- conflicted
+++ resolved
@@ -218,15 +218,12 @@
                                   lineSearchDampingParameter,
                                   maxUpdateInAnyComponent);
 
-<<<<<<< HEAD
     BFGSNonLinearSolver bfgsSolver(
       tol, maxIter, debugLevel, mpi_communicator, 0.5, 0.02, 1e-8);
 
     if (dftParameters::chkType >= 1 && dftParameters::restartFromChk)
-=======
     if (dftPtr->getParametersObject().chkType >= 1 &&
         dftPtr->getParametersObject().restartFromChk)
->>>>>>> e6fb5835
       pcout
         << " Re starting Cell stress relaxation using nonlinear CG solver... "
         << std::endl;
@@ -249,7 +246,6 @@
       {
         nonLinearSolver::ReturnValueType cgReturn = nonLinearSolver::FAILURE;
 
-<<<<<<< HEAD
         if (dftParameters::chkType >= 1 && dftParameters::restartFromChk &&
             dftParameters::cellOptSolver == "CGPRP")
           cgReturn =
@@ -257,14 +253,12 @@
         else if (dftParameters::chkType >= 1 &&
                  !dftParameters::restartFromChk &&
                  dftParameters::cellOptSolver == "CGPRP")
-=======
         if (dftPtr->getParametersObject().chkType >= 1 &&
             dftPtr->getParametersObject().restartFromChk)
           cgReturn =
             cgSolver.solve(*this, std::string("cellRelaxCG.chk"), true);
         else if (dftPtr->getParametersObject().chkType >= 1 &&
                  !dftPtr->getParametersObject().restartFromChk)
->>>>>>> e6fb5835
           cgReturn = cgSolver.solve(*this, std::string("cellRelaxCG.chk"));
         else if (dftParameters::cellOptSolver == "CGPRP")
           cgReturn = cgSolver.solve(*this);
