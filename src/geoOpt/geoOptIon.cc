--- conflicted
+++ resolved
@@ -94,12 +94,10 @@
    const int maxLineSearchIter=10;
    int debugLevel=this_mpi_process==0?1:0;
    int maxRestarts=2; int restartCount=0;
-<<<<<<< HEAD
-   cgPRPNonLinearSolver cgSolver(tol,maxIter,debugLevel, mpi_communicator, lineSearchTol, maxLineSearchIter);
-=======
+
    d_totalUpdateCalls=0;
-   cgPRPNonLinearSolver cgSolver(tol,maxIter,debugLevel,lineSearchTol,maxLineSearchIter);
->>>>>>> 1a785c87
+   cgPRPNonLinearSolver cgSolver(tol,maxIter,debugLevel,mpi_communicator, lineSearchTol,maxLineSearchIter);
+
    if (this_mpi_process==0)
    {
        std::cout<<" Starting CG Ion Relaxation... "<<std::endl;
