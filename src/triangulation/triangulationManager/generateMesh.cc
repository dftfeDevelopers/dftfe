// ---------------------------------------------------------------------
//
// Copyright (c) 2017-2018 The Regents of the University of Michigan and DFT-FE authors.
//
// This file is part of the DFT-FE code.
//
// The DFT-FE code is free software; you can use it, redistribute
// it, and/or modify it under the terms of the GNU Lesser General
// Public License as published by the Free Software Foundation; either
// version 2.1 of the License, or (at your option) any later version.
// The full text of the license can be found in the file LICENSE at
// the top level of the DFT-FE distribution.
//
// ---------------------------------------------------------------------
//

namespace dftfe {

  struct quadData
  {
    double density;
  };

  namespace internal
  {
    void checkTriangulationEqualityAcrossProcessorPools
    (const parallel::distributed::Triangulation<3>& parallelTriangulation,
     const unsigned int numLocallyOwnedCells,
     const MPI_Comm & interpool_comm)
    {

      const unsigned int numberGlobalCellsParallelMinPools =
	Utilities::MPI::min(parallelTriangulation.n_global_active_cells(), interpool_comm);
      const unsigned int numberGlobalCellsParallelMaxPools =
	Utilities::MPI::max(parallelTriangulation.n_global_active_cells(), interpool_comm);
      AssertThrow(numberGlobalCellsParallelMinPools==numberGlobalCellsParallelMaxPools,ExcMessage("Number of global cells are different across pools."));

      const unsigned int numberLocalCellsMinPools =
	Utilities::MPI::min(numLocallyOwnedCells, interpool_comm);
      const unsigned int numberLocalCellsMaxPools =
	Utilities::MPI::max(numLocallyOwnedCells, interpool_comm);
      AssertThrow(numberLocalCellsMinPools==numberLocalCellsMaxPools,ExcMessage("Number of local cells are different across pools or in other words the physical partitions don't have the same ordering across pools."));
    }
  }

  void triangulationManager::generateCoarseMesh(parallel::distributed::Triangulation<3>& parallelTriangulation)
  {
    //
    //compute magnitudes of domainBounding Vectors
    //
    const double domainBoundingVectorMag1 = sqrt(d_domainBoundingVectors[0][0]*d_domainBoundingVectors[0][0] + d_domainBoundingVectors[0][1]*d_domainBoundingVectors[0][1] +  d_domainBoundingVectors[0][2]*d_domainBoundingVectors[0][2]);
    const double domainBoundingVectorMag2 = sqrt(d_domainBoundingVectors[1][0]*d_domainBoundingVectors[1][0] + d_domainBoundingVectors[1][1]*d_domainBoundingVectors[1][1] +  d_domainBoundingVectors[1][2]*d_domainBoundingVectors[1][2]);
    const double domainBoundingVectorMag3 = sqrt(d_domainBoundingVectors[2][0]*d_domainBoundingVectors[2][0] + d_domainBoundingVectors[2][1]*d_domainBoundingVectors[2][1] +  d_domainBoundingVectors[2][2]*d_domainBoundingVectors[2][2]);

    unsigned int subdivisions[3];subdivisions[0]=1.0;subdivisions[1]=1.0;subdivisions[2]=1.0;



    std::vector<double> numberIntervalsEachDirection;
    numberIntervalsEachDirection.push_back(domainBoundingVectorMag1/dftParameters::meshSizeOuterDomain);
    numberIntervalsEachDirection.push_back(domainBoundingVectorMag2/dftParameters::meshSizeOuterDomain);
    numberIntervalsEachDirection.push_back(domainBoundingVectorMag3/dftParameters::meshSizeOuterDomain);


    Point<3> vector1(d_domainBoundingVectors[0][0],d_domainBoundingVectors[0][1],d_domainBoundingVectors[0][2]);
    Point<3> vector2(d_domainBoundingVectors[1][0],d_domainBoundingVectors[1][1],d_domainBoundingVectors[1][2]);
    Point<3> vector3(d_domainBoundingVectors[2][0],d_domainBoundingVectors[2][1],d_domainBoundingVectors[2][2]);

    //
    //Generate coarse mesh
    //
    Point<3> basisVectors[3] = {vector1,vector2,vector3};


    for (unsigned int i=0; i<3;i++)
      {
	const double temp = numberIntervalsEachDirection[i]-std::floor(numberIntervalsEachDirection[i]);
	if(temp >= 0.5)
	  subdivisions[i] = std::ceil(numberIntervalsEachDirection[i]);
	else
	  subdivisions[i] = std::floor(numberIntervalsEachDirection[i]);
      }


    GridGenerator::subdivided_parallelepiped<3>(parallelTriangulation,
						subdivisions,
						basisVectors);

    //
    //Translate the main grid so that midpoint is at center
    //
    const Point<3> translation = 0.5*(vector1+vector2+vector3);
    GridTools::shift(-translation,parallelTriangulation);

    //
    //collect periodic faces of the first level mesh to set up periodic boundary conditions later
    //
    meshGenUtils::markPeriodicFacesNonOrthogonal(parallelTriangulation,d_domainBoundingVectors);

    if (dftParameters::verbosity>=4)
      pcout<<std::endl<< "Coarse triangulation number of elements: "<< parallelTriangulation.n_global_active_cells()<<std::endl;
  }

  void triangulationManager::refinementAlgorithmA(parallel::distributed::Triangulation<3>   & parallelTriangulation,
						  parallel::distributed::Triangulation<3>   & electrostaticsTriangulationRho,
						  parallel::distributed::Triangulation<3>   & electrostaticsTriangulationDisp,
                                                  parallel::distributed::Triangulation<3>   & electrostaticsTriangulationForce,
						  const bool                                  generateElectrostaticsTria,
						  std::vector<unsigned int>                 & locallyOwnedCellsRefineFlags,
						  std::map<dealii::CellId,unsigned int>     & cellIdToCellRefineFlagMapLocal)
  {
    //
    //compute magnitudes of domainBounding Vectors
    //
    const double domainBoundingVectorMag1 = sqrt(d_domainBoundingVectors[0][0]*d_domainBoundingVectors[0][0] + d_domainBoundingVectors[0][1]*d_domainBoundingVectors[0][1] +  d_domainBoundingVectors[0][2]*d_domainBoundingVectors[0][2]);
    const double domainBoundingVectorMag2 = sqrt(d_domainBoundingVectors[1][0]*d_domainBoundingVectors[1][0] + d_domainBoundingVectors[1][1]*d_domainBoundingVectors[1][1] +  d_domainBoundingVectors[1][2]*d_domainBoundingVectors[1][2]);
    const double domainBoundingVectorMag3 = sqrt(d_domainBoundingVectors[2][0]*d_domainBoundingVectors[2][0] + d_domainBoundingVectors[2][1]*d_domainBoundingVectors[2][1] +  d_domainBoundingVectors[2][2]*d_domainBoundingVectors[2][2]);

    locallyOwnedCellsRefineFlags.clear();
    cellIdToCellRefineFlagMapLocal.clear();
    typename parallel::distributed::Triangulation<3>::active_cell_iterator cell, endc, cellElectroRho, cellElectroDisp, cellElectroForce;
    cell = parallelTriangulation.begin_active();
    endc = parallelTriangulation.end();

    if(generateElectrostaticsTria)
      {
	cellElectroRho = electrostaticsTriangulationRho.begin_active();
	cellElectroDisp = electrostaticsTriangulationDisp.begin_active();
	cellElectroForce = electrostaticsTriangulationForce.begin_active();
      }

    //
    //
    //
    for(;cell != endc; ++cell)
      {
      if(cell->is_locally_owned())
	{
	  const dealii::Point<3> center(cell->center());
	  double currentMeshSize = cell->minimum_vertex_distance();

	  //
	  //compute projection of the vector joining the center of domain and centroid of cell onto
	  //each of the domain bounding vectors
	  //
	  double projComponent_1 = (center[0]*d_domainBoundingVectors[0][0]+center[1]*d_domainBoundingVectors[0][1]+center[2]*d_domainBoundingVectors[0][2])/domainBoundingVectorMag1;
	  double projComponent_2 = (center[0]*d_domainBoundingVectors[1][0]+center[1]*d_domainBoundingVectors[1][1]+center[2]*d_domainBoundingVectors[1][2])/domainBoundingVectorMag2;
	  double projComponent_3 = (center[0]*d_domainBoundingVectors[2][0]+center[1]*d_domainBoundingVectors[2][1]+center[2]*d_domainBoundingVectors[2][2])/domainBoundingVectorMag3;


	  bool cellRefineFlag = false;


	  //loop over all atoms
	  double distanceToClosestAtom = 1e8;
	  Point<3> closestAtom;
	  for (unsigned int n=0; n<d_atomPositions.size(); n++)
	    {
	      Point<3> atom(d_atomPositions[n][2],d_atomPositions[n][3],d_atomPositions[n][4]);
	      if(center.distance(atom) < distanceToClosestAtom)
		{
		  distanceToClosestAtom = center.distance(atom);
		  closestAtom = atom;
		}
	    }

	  for(unsigned int iImageCharge=0; iImageCharge < d_imageAtomPositions.size(); ++iImageCharge)
	    {
	      Point<3> imageAtom(d_imageAtomPositions[iImageCharge][0],d_imageAtomPositions[iImageCharge][1],d_imageAtomPositions[iImageCharge][2]);
	      if(center.distance(imageAtom) < distanceToClosestAtom)
		{
		  distanceToClosestAtom = center.distance(imageAtom);
		  closestAtom = imageAtom;
		}
	    }

	  bool inOuterAtomBall = false;

	  if(distanceToClosestAtom <= dftParameters::outerAtomBallRadius)
	    inOuterAtomBall = true;

	  if(inOuterAtomBall && currentMeshSize > dftParameters::meshSizeOuterBall)
	    cellRefineFlag = true;

	  MappingQ1<3,3> mapping;
	  try
	    {
	      Point<3> p_cell = mapping.transform_real_to_unit_cell(cell,closestAtom);
	      double dist = GeometryInfo<3>::distance_to_unit_cell(p_cell);

	      if(dist < 1e-08 && currentMeshSize > dftParameters::meshSizeInnerBall)
		cellRefineFlag = true;

	    }
	  catch(MappingQ1<3>::ExcTransformationFailed)
	    {
	    }

          cellRefineFlag= Utilities::MPI::max((unsigned int) cellRefineFlag, interpoolcomm);
	  cellRefineFlag= Utilities::MPI::max((unsigned int) cellRefineFlag, interBandGroupComm);

	  //
	  //set refine flags
	  if(cellRefineFlag)
	    {
	      locallyOwnedCellsRefineFlags.push_back(1);
	      cellIdToCellRefineFlagMapLocal[cell->id()]=1;
	      cell->set_refine_flag();
	      if(generateElectrostaticsTria)
		{
		  cellElectroRho->set_refine_flag();
		  cellElectroDisp->set_refine_flag();
		  cellElectroForce->set_refine_flag();
		}
	    }
	  else
	    {
	      cellIdToCellRefineFlagMapLocal[cell->id()]=0;
	      locallyOwnedCellsRefineFlags.push_back(0);
	    }
	}
      if(generateElectrostaticsTria)
	{
	  ++cellElectroRho;
	  ++cellElectroDisp;
	  ++cellElectroForce;
	}
      }


  }

  //
  //generate adaptive mesh
  //

  void triangulationManager::generateMesh(parallel::distributed::Triangulation<3> & parallelTriangulation,
					  parallel::distributed::Triangulation<3> & electrostaticsTriangulationRho,
					  parallel::distributed::Triangulation<3> & electrostaticsTriangulationDisp,
					  parallel::distributed::Triangulation<3> & electrostaticsTriangulationForce,
					  const bool generateElectrostaticsTria)
  {
    if(!dftParameters::meshFileName.empty())
      {
	GridIn<3> gridinParallel;
	gridinParallel.attach_triangulation(parallelTriangulation);

	//
	//Read mesh in UCD format generated from Cubit
	//
	std::ifstream f1(dftParameters::meshFileName.c_str());
	gridinParallel.read_ucd(f1);

	meshGenUtils::markPeriodicFacesNonOrthogonal(parallelTriangulation,d_domainBoundingVectors);
      }
    else
      {

	generateCoarseMesh(parallelTriangulation);
	if(generateElectrostaticsTria)
	  {
	    generateCoarseMesh(electrostaticsTriangulationRho);
	    generateCoarseMesh(electrostaticsTriangulationDisp);
	    generateCoarseMesh(electrostaticsTriangulationForce);
	    AssertThrow(parallelTriangulation.n_global_active_cells()==electrostaticsTriangulationRho.n_global_active_cells(),ExcMessage("Number of coarse mesh cells are different in electrostatics triangulations having rho field."));
	    AssertThrow(parallelTriangulation.n_global_active_cells()==electrostaticsTriangulationDisp.n_global_active_cells(),ExcMessage("Number of coarse mesh cells are different in electrostatics triangulations having disp field."));
	    AssertThrow(parallelTriangulation.n_global_active_cells()==electrostaticsTriangulationForce.n_global_active_cells(),ExcMessage("Number of coarse mesh cells are different in electrostatics triangulation for force computation."));
	  }

	d_parallelTriaCurrentRefinement.clear();
	//
	//Multilayer refinement
	//
	unsigned int numLevels=0;
	bool refineFlag = true;

	while(refineFlag)
	  {
	    refineFlag = false;

	    std::vector<unsigned int> locallyOwnedCellsRefineFlags;
	    std::map<dealii::CellId,unsigned int> cellIdToCellRefineFlagMapLocal;
	    refinementAlgorithmA(parallelTriangulation,
				 electrostaticsTriangulationRho,
				 electrostaticsTriangulationDisp,
				 electrostaticsTriangulationForce,
				 generateElectrostaticsTria,
				 locallyOwnedCellsRefineFlags,
				 cellIdToCellRefineFlagMapLocal);

	    //This sets the global refinement sweep flag
	    refineFlag = std::accumulate(locallyOwnedCellsRefineFlags.begin(),
					 locallyOwnedCellsRefineFlags.end(), 0)>0?1:0;
	    refineFlag= Utilities::MPI::max((unsigned int) refineFlag, mpi_communicator);

	    if (refineFlag)
	      {
		if(numLevels<d_max_refinement_steps)
		  {
		    if (dftParameters::verbosity>=4)
		      pcout<< "refinement in progress, level: "<< numLevels<<std::endl;

                    d_parallelTriaCurrentRefinement.push_back(std::vector<bool>());
		    parallelTriangulation.save_refine_flags(d_parallelTriaCurrentRefinement[numLevels]);

		    parallelTriangulation.execute_coarsening_and_refinement();
		    if(generateElectrostaticsTria)
		      {
			electrostaticsTriangulationRho.execute_coarsening_and_refinement();
			electrostaticsTriangulationDisp.execute_coarsening_and_refinement();
			electrostaticsTriangulationForce.execute_coarsening_and_refinement();
		      }
		    numLevels++;
		  }
		else
		  {
		    refineFlag=false;
		  }
	      }
	  }
	//
	//compute some adaptive mesh metrics
	//
	double minElemLength = dftParameters::meshSizeOuterDomain;
	double maxElemLength = 0.0;
	unsigned int numLocallyOwnedCells=0;
	typename parallel::distributed::Triangulation<3>::active_cell_iterator cell, endc, cellDisp, cellForce;
	cell = parallelTriangulation.begin_active();
	endc = parallelTriangulation.end();
	for( ; cell != endc; ++cell)
	  {
	    if(cell->is_locally_owned())
	      {
		numLocallyOwnedCells++;
		if(cell->minimum_vertex_distance() < minElemLength)
		    minElemLength = cell->minimum_vertex_distance();

		if(cell->minimum_vertex_distance() > maxElemLength)
		    maxElemLength = cell->minimum_vertex_distance();
	      }
	  }

	minElemLength = Utilities::MPI::min(minElemLength, mpi_communicator);
	maxElemLength = Utilities::MPI::max(maxElemLength, mpi_communicator);

	//
	//print out adaptive mesh metrics
	//
	if (dftParameters::verbosity>=4)
	  {
            pcout<< "Triangulation generation summary: "<<std::endl<<" num elements: "<<parallelTriangulation.n_global_active_cells()<<", num refinement levels: "<<numLevels<<", min element length: "<<minElemLength<<", max element length: "<<maxElemLength<<std::endl;
	  }

	internal::checkTriangulationEqualityAcrossProcessorPools(parallelTriangulation,
								 numLocallyOwnedCells,
								 interpoolcomm);
	internal::checkTriangulationEqualityAcrossProcessorPools(parallelTriangulation,
								 numLocallyOwnedCells,
								 interBandGroupComm);


	if(generateElectrostaticsTria)
	  {
	    numLocallyOwnedCells = 0;
	    double minElemLengthRho = dftParameters::meshSizeOuterDomain;
	    double minElemLengthDisp = dftParameters::meshSizeOuterDomain;
	    double minElemLengthForce = dftParameters::meshSizeOuterDomain;

	    cell = electrostaticsTriangulationRho.begin_active();
	    endc = electrostaticsTriangulationRho.end();
	    cellDisp = electrostaticsTriangulationDisp.begin_active();
	    cellForce = electrostaticsTriangulationForce.begin_active();
	    for( ; cell != endc; ++cell)
	      {
		if(cell->is_locally_owned())
		  {
		    numLocallyOwnedCells++;
		    if(cell->minimum_vertex_distance() < minElemLengthRho)
			minElemLengthRho = cell->minimum_vertex_distance();
		    if(cellDisp->minimum_vertex_distance() < minElemLengthDisp)
			minElemLengthDisp = cellDisp->minimum_vertex_distance();
		    if(cellForce->minimum_vertex_distance() < minElemLengthForce)
			minElemLengthForce = cellForce->minimum_vertex_distance();
		  }
		++cellDisp;
		++cellForce;
	      }

	    minElemLengthRho = Utilities::MPI::min(minElemLengthRho, mpi_communicator);
	    minElemLengthDisp = Utilities::MPI::min(minElemLengthDisp, mpi_communicator);
            minElemLengthForce = Utilities::MPI::min(minElemLengthForce, mpi_communicator);
	    //
	    //print out adaptive electrostatics mesh metrics
	    //
	    if (dftParameters::verbosity>=4)
	      {
		pcout<< "Electrostatics Triangulation generation summary: "<<std::endl<<" num elements: "<<electrostaticsTriangulationRho.n_global_active_cells()<<", num refinement levels: "<<numLevels<<", min element length: "<<minElemLengthRho<<std::endl;

		pcout<< "Electrostatics Triangulation generation summary: "<<std::endl<<" num elements: "<<electrostaticsTriangulationDisp.n_global_active_cells()<<", num refinement levels: "<<numLevels<<", min element length: "<<minElemLengthDisp<<std::endl;

		pcout<< "Electrostatics Triangulation generation summary: "<<std::endl<<" num elements: "<<electrostaticsTriangulationForce.n_global_active_cells()<<", num refinement levels: "<<numLevels<<", min element length: "<<minElemLengthForce<<std::endl;

	      }


	    internal::checkTriangulationEqualityAcrossProcessorPools(electrostaticsTriangulationRho,
								     numLocallyOwnedCells,
								     interpoolcomm);

	    internal::checkTriangulationEqualityAcrossProcessorPools(electrostaticsTriangulationRho,
								     numLocallyOwnedCells,
								     interBandGroupComm);


	    internal::checkTriangulationEqualityAcrossProcessorPools(electrostaticsTriangulationDisp,
								     numLocallyOwnedCells,
								     interpoolcomm);

	    internal::checkTriangulationEqualityAcrossProcessorPools(electrostaticsTriangulationDisp,
								     numLocallyOwnedCells,
								     interBandGroupComm);

	    internal::checkTriangulationEqualityAcrossProcessorPools(electrostaticsTriangulationForce,
								     numLocallyOwnedCells,
								     interpoolcomm);

	    internal::checkTriangulationEqualityAcrossProcessorPools(electrostaticsTriangulationForce,
								     numLocallyOwnedCells,
								     interBandGroupComm);

	  }

      }
  }


  void triangulationManager::generateMesh
          (parallel::distributed::Triangulation<3> & parallelTriangulation,
	   parallel::distributed::Triangulation<3> & serialTriangulation,
           parallel::distributed::Triangulation<3> & serialTriangulationElectrostatics,
	   parallel::distributed::Triangulation<3> & electrostaticsTriangulationRho,
	   parallel::distributed::Triangulation<3> & electrostaticsTriangulationDisp,
	   parallel::distributed::Triangulation<3> & electrostaticsTriangulationForce,
	   const bool generateElectrostaticsTria)
  {
    if(!dftParameters::meshFileName.empty())
      {
	GridIn<3> gridinParallel, gridinSerial;
	gridinParallel.attach_triangulation(parallelTriangulation);
	gridinSerial.attach_triangulation(serialTriangulation);

	//
	//Read mesh in UCD format generated from Cubit
	//
	std::ifstream f1(dftParameters::meshFileName.c_str());
	std::ifstream f2(dftParameters::meshFileName.c_str());
	gridinParallel.read_ucd(f1);
	gridinSerial.read_ucd(f2);

	meshGenUtils::markPeriodicFacesNonOrthogonal(parallelTriangulation,d_domainBoundingVectors);
	meshGenUtils::markPeriodicFacesNonOrthogonal(serialTriangulation,d_domainBoundingVectors);
      }
    else
      {

	generateCoarseMesh(parallelTriangulation);
	generateCoarseMesh(serialTriangulation);
	AssertThrow(parallelTriangulation.n_global_active_cells()==serialTriangulation.n_global_active_cells(),ExcMessage("Number of coarse mesh cells are different in serial and parallel triangulations."));

	if(generateElectrostaticsTria)
	  {
	    generateCoarseMesh(electrostaticsTriangulationRho);
	    generateCoarseMesh(electrostaticsTriangulationDisp);
	    generateCoarseMesh(electrostaticsTriangulationForce);
	    AssertThrow(parallelTriangulation.n_global_active_cells()==electrostaticsTriangulationRho.n_global_active_cells(),ExcMessage("Number of coarse mesh cells are different in electrostatics triangulations having rho field."));
	    AssertThrow(parallelTriangulation.n_global_active_cells()==electrostaticsTriangulationDisp.n_global_active_cells(),ExcMessage("Number of coarse mesh cells are different in electrostatics triangulations disp field."));
	    AssertThrow(parallelTriangulation.n_global_active_cells()==electrostaticsTriangulationForce.n_global_active_cells(),ExcMessage("Number of coarse mesh cells are different in electrostatics triangulations for force computation."));

	    generateCoarseMesh(serialTriangulationElectrostatics);
	    AssertThrow(parallelTriangulation.n_global_active_cells()==serialTriangulationElectrostatics.n_global_active_cells(),ExcMessage("Number of coarse mesh cells are different in electrostatics serial triangulation computation."));
	  }

        d_parallelTriaCurrentRefinement.clear();
        d_serialTriaCurrentRefinement.clear();

	//
	//Multilayer refinement
	//
	unsigned int numLevels=0;
	bool refineFlag = true;
	while(refineFlag)
	  {
	    refineFlag = false;
	    std::vector<unsigned int> locallyOwnedCellsRefineFlags;
	    std::map<dealii::CellId,unsigned int> cellIdToCellRefineFlagMapLocal;
	    refinementAlgorithmA(parallelTriangulation,
				 electrostaticsTriangulationRho,
				 electrostaticsTriangulationDisp,
				 electrostaticsTriangulationForce,
				 generateElectrostaticsTria,
				 locallyOwnedCellsRefineFlags,
				 cellIdToCellRefineFlagMapLocal);


	    //This sets the global refinement sweep flag
	    refineFlag = std::accumulate(locallyOwnedCellsRefineFlags.begin(),
					 locallyOwnedCellsRefineFlags.end(), 0)>0?1:0;
	    refineFlag= Utilities::MPI::max((unsigned int) refineFlag, mpi_communicator);

	    //Refine
	    if (refineFlag)
	      {

		if(numLevels<d_max_refinement_steps)
		  {
		    if (dftParameters::verbosity>=4)
		      pcout<< "refinement in progress, level: "<< numLevels<<std::endl;

                    d_serialTriaCurrentRefinement.push_back(std::vector<bool>());

		    //First refine serial mesh
		    refineSerialMesh(cellIdToCellRefineFlagMapLocal,
				     mpi_communicator,
				     serialTriangulation,
<<<<<<< HEAD
				     d_serialTriaCurrentRefinement[numLevels]);
=======
				     parallelTriangulation,
				     d_serialTriaCurrentRefinement[numLevels]) ;
>>>>>>> 88111751

		    if(generateElectrostaticsTria)
			refineSerialMesh(cellIdToCellRefineFlagMapLocal,
					 mpi_communicator,
					 serialTriangulationElectrostatics,
					 d_serialTriaCurrentRefinement[numLevels]);

                    d_parallelTriaCurrentRefinement.push_back(std::vector<bool>());
		    parallelTriangulation.save_refine_flags(d_parallelTriaCurrentRefinement[numLevels]);

		    parallelTriangulation.execute_coarsening_and_refinement();
		    if(generateElectrostaticsTria)
		      {
			electrostaticsTriangulationRho.execute_coarsening_and_refinement();
			electrostaticsTriangulationDisp.execute_coarsening_and_refinement();
			electrostaticsTriangulationForce.execute_coarsening_and_refinement();
		      }

		    numLevels++;
		  }
		else
		  {
		    refineFlag=false;
		  }
	      }

	  }
	//
	//compute some adaptive mesh metrics
	//
	double minElemLength = dftParameters::meshSizeOuterDomain;
	double maxElemLength = 0.0;
	typename parallel::distributed::Triangulation<3>::active_cell_iterator cell, endc, cellDisp, cellForce;
	cell = parallelTriangulation.begin_active();
	endc = parallelTriangulation.end();
	unsigned int numLocallyOwnedCells=0;
	for( ; cell != endc; ++cell)
	  {
	    if(cell->is_locally_owned())
	      {
		numLocallyOwnedCells++;
		if(cell->minimum_vertex_distance() < minElemLength)
		    minElemLength = cell->minimum_vertex_distance();

		if(cell->minimum_vertex_distance() > maxElemLength)
		    maxElemLength = cell->minimum_vertex_distance();
	      }
	  }

	minElemLength = Utilities::MPI::min(minElemLength, mpi_communicator);
	maxElemLength = Utilities::MPI::max(maxElemLength, mpi_communicator);

	//
	//print out adaptive mesh metrics and check mesh generation synchronization across pools
	//
	if (dftParameters::verbosity>=4)
	  {
	    pcout<< "Triangulation generation summary: "<<std::endl<<" num elements: "<<parallelTriangulation.n_global_active_cells()<<", num refinement levels: "<<numLevels<<", min element length: "<<minElemLength<<", max element length: "<<maxElemLength<<std::endl;
	  }

	internal::checkTriangulationEqualityAcrossProcessorPools(parallelTriangulation,
								 numLocallyOwnedCells,
								 interpoolcomm);
	internal::checkTriangulationEqualityAcrossProcessorPools(parallelTriangulation,
								 numLocallyOwnedCells,
								 interBandGroupComm);

	const unsigned int numberGlobalCellsParallel = parallelTriangulation.n_global_active_cells();
	const unsigned int numberGlobalCellsSerial = serialTriangulation.n_global_active_cells();

	if (dftParameters::verbosity>=4)
	  pcout<<" numParallelCells: "<< numberGlobalCellsParallel<<", numSerialCells: "<< numberGlobalCellsSerial<<std::endl;

	AssertThrow(numberGlobalCellsParallel==numberGlobalCellsSerial,ExcMessage("Number of cells are different for parallel and serial triangulations"));


	if(generateElectrostaticsTria)
	  {
	    numLocallyOwnedCells = 0;
	    double minElemLengthRho = dftParameters::meshSizeOuterDomain;
	    double minElemLengthDisp = dftParameters::meshSizeOuterDomain;
	    double minElemLengthForce = dftParameters::meshSizeOuterDomain;

	    cell = electrostaticsTriangulationRho.begin_active();
	    endc = electrostaticsTriangulationRho.end();
	    cellDisp = electrostaticsTriangulationDisp.begin_active();
	    cellForce = electrostaticsTriangulationForce.begin_active();
	    for( ; cell != endc; ++cell)
	      {
		if(cell->is_locally_owned())
		  {
		    numLocallyOwnedCells++;
		    if(cell->minimum_vertex_distance() < minElemLengthRho)
			minElemLengthRho = cell->minimum_vertex_distance();
		    if(cellDisp->minimum_vertex_distance() < minElemLengthDisp)
			minElemLengthDisp = cellDisp->minimum_vertex_distance();
		    if(cellForce->minimum_vertex_distance() < minElemLengthForce)
			minElemLengthForce = cellForce->minimum_vertex_distance();
		  }
		++cellDisp;
		++cellForce;
	      }

	    minElemLengthRho = Utilities::MPI::min(minElemLengthRho, mpi_communicator);
	    minElemLengthDisp = Utilities::MPI::min(minElemLengthDisp, mpi_communicator);
            minElemLengthForce = Utilities::MPI::min(minElemLengthForce, mpi_communicator);
	    //
	    //print out adaptive electrostatics mesh metrics
	    //
	    if (dftParameters::verbosity>=4)
	      {
		pcout<< "Electrostatics Triangulation generation summary: "<<std::endl<<" num elements: "<<electrostaticsTriangulationRho.n_global_active_cells()<<", num refinement levels: "<<numLevels<<", min element length: "<<minElemLengthRho<<std::endl;

		pcout<< "Electrostatics Triangulation generation summary: "<<std::endl<<" num elements: "<<electrostaticsTriangulationDisp.n_global_active_cells()<<", num refinement levels: "<<numLevels<<", min element length: "<<minElemLengthDisp<<std::endl;

		pcout<< "Electrostatics Triangulation generation summary: "<<std::endl<<" num elements: "<<electrostaticsTriangulationForce.n_global_active_cells()<<", num refinement levels: "<<numLevels<<", min element length: "<<minElemLengthForce<<std::endl;

	      }


	    internal::checkTriangulationEqualityAcrossProcessorPools(electrostaticsTriangulationRho,
								     numLocallyOwnedCells,
								     interpoolcomm);

	    internal::checkTriangulationEqualityAcrossProcessorPools(electrostaticsTriangulationRho,
								     numLocallyOwnedCells,
								     interBandGroupComm);


	    internal::checkTriangulationEqualityAcrossProcessorPools(electrostaticsTriangulationDisp,
								     numLocallyOwnedCells,
								     interpoolcomm);

	    internal::checkTriangulationEqualityAcrossProcessorPools(electrostaticsTriangulationDisp,
								     numLocallyOwnedCells,
								     interBandGroupComm);

	    internal::checkTriangulationEqualityAcrossProcessorPools(electrostaticsTriangulationForce,
								     numLocallyOwnedCells,
								     interpoolcomm);

	    internal::checkTriangulationEqualityAcrossProcessorPools(electrostaticsTriangulationForce,
								     numLocallyOwnedCells,
								     interBandGroupComm);

	  }

      }
  }


  //
  void triangulationManager::refineSerialMesh
  (const std::map<dealii::CellId,unsigned int> & cellIdToCellRefineFlagMapLocal,
   const MPI_Comm &mpi_comm,
   parallel::distributed::Triangulation<3>& serialTriangulation,
   const parallel::distributed::Triangulation<3>& parallelTriangulation,
   std::vector<bool> & serialTriaCurrentRefinement)

  {
    const unsigned int numberGlobalCellsSerial = serialTriangulation.n_global_active_cells();
    std::vector<unsigned int> refineFlagsSerialCells(numberGlobalCellsSerial,0);

    dealii::BoundingBox<3> boundingBoxParallelTria=dealii::GridTools::compute_bounding_box(parallelTriangulation);

    unsigned int count=0;
    for(auto cell : serialTriangulation.active_cell_iterators())
      if(cell->is_locally_owned())
	{
          if(boundingBoxParallelTria.point_inside(cell->center()))
          {
	      std::map<dealii::CellId,unsigned int>::const_iterator
		iter=cellIdToCellRefineFlagMapLocal.find(cell->id());
	      if (iter!=cellIdToCellRefineFlagMapLocal.end())
		refineFlagsSerialCells[count]=iter->second;
	  }
	  count++;
	}

    MPI_Allreduce(MPI_IN_PLACE,
	          &refineFlagsSerialCells[0],
		  numberGlobalCellsSerial,
                  MPI_UNSIGNED,
		  MPI_SUM,
		  mpi_comm);

    count=0;
    for(auto cell : serialTriangulation.active_cell_iterators())
      if(cell->is_locally_owned())
      {
	  if (refineFlagsSerialCells[count]==1)
	    cell->set_refine_flag();
	  count++;
      }

    serialTriangulation.save_refine_flags(serialTriaCurrentRefinement);
    serialTriangulation.execute_coarsening_and_refinement();
  }


}<|MERGE_RESOLUTION|>--- conflicted
+++ resolved
@@ -522,17 +522,14 @@
 		    refineSerialMesh(cellIdToCellRefineFlagMapLocal,
 				     mpi_communicator,
 				     serialTriangulation,
-<<<<<<< HEAD
-				     d_serialTriaCurrentRefinement[numLevels]);
-=======
 				     parallelTriangulation,
 				     d_serialTriaCurrentRefinement[numLevels]) ;
->>>>>>> 88111751
 
 		    if(generateElectrostaticsTria)
 			refineSerialMesh(cellIdToCellRefineFlagMapLocal,
 					 mpi_communicator,
 					 serialTriangulationElectrostatics,
+					 parallelTriangulation,
 					 d_serialTriaCurrentRefinement[numLevels]);
 
                     d_parallelTriaCurrentRefinement.push_back(std::vector<bool>());
