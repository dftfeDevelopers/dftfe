--- conflicted
+++ resolved
@@ -36,30 +36,19 @@
   QGauss<3>  quadrature(FEOrder+1);
   const unsigned int num_quad_points = quadrature.size();
 
-<<<<<<< HEAD
-  dftPtr->rhoOutValues = new std::map<dealii::CellId,std::vector<double> >;
-  dftPtr->rhoOutVals.push_back(dftPtr->rhoOutValues);
-  if(dftParameters::spinPolarized==1)
-=======
   dftPtr->rhoOutVals.push_back(std::map<dealii::CellId,std::vector<double> >());
   dftPtr->rhoOutValues=&(dftPtr->rhoOutVals.back());
-  if (spinPolarized==1)
->>>>>>> d40d198b
+  if (dftParameters::spinPolarized==1)
   {
     dftPtr->rhoOutValsSpinPolarized.push_back(std::map<dealii::CellId,std::vector<double> >());
     dftPtr->rhoOutValuesSpinPolarized= &(dftPtr->rhoOutValsSpinPolarized.back());
   }
   if(dftParameters::xc_id == 4)
   {
-<<<<<<< HEAD
-   dftPtr->gradRhoOutValues = new std::map<dealii::CellId, std::vector<double> >;
-   dftPtr->gradRhoOutVals.push_back(dftPtr->gradRhoOutValues);
-   if(dftParameters::spinPolarized==1)
-=======
+
    dftPtr->gradRhoOutVals.push_back(std::map<dealii::CellId, std::vector<double> >());
    dftPtr->gradRhoOutValues=&(dftPtr->gradRhoOutVals.back());
-   if (spinPolarized==1)
->>>>>>> d40d198b
+   if (dftParameters::spinPolarized==1)
       {
          dftPtr->gradRhoOutValsSpinPolarized.push_back(std::map<dealii::CellId, std::vector<double> >());
          dftPtr->gradRhoOutValuesSpinPolarized=&(dftPtr->gradRhoOutValsSpinPolarized.back());
@@ -159,31 +148,18 @@
       }
 
       if(dftParameters::xc_id == 4)//GGA
-      {      
+	{      
 	  dftPtr->gradRhoInVals.pop_front();
 	  dftPtr->gradRhoOutVals.pop_front();
 
-<<<<<<< HEAD
-          if(dftParameters::spinPolarized)
-	    {
-	      (**(dftPtr->gradRhoInValsSpinPolarized.begin())).clear();
-	      delete *(dftPtr->gradRhoInValsSpinPolarized.begin());	 
-	      dftPtr->gradRhoInValsSpinPolarized.pop_front();
-
-	      (**(dftPtr->gradRhoOutValsSpinPolarized.begin())).clear();
-	      delete *(dftPtr->gradRhoOutValsSpinPolarized.begin());	   
-	      dftPtr->gradRhoOutValsSpinPolarized.pop_front();
-	    }
-=======
-          if (spinPolarized) {
-
-	  dftPtr->gradRhoInValsSpinPolarized.pop_front();
-	  dftPtr->gradRhoOutValsSpinPolarized.pop_front();
-
-         }
->>>>>>> d40d198b
-
-      }
+          if (dftParameters::spinPolarized) {
+
+	    dftPtr->gradRhoInValsSpinPolarized.pop_front();
+	    dftPtr->gradRhoOutValsSpinPolarized.pop_front();
+
+	  }
+
+	}
     }
 
 }
