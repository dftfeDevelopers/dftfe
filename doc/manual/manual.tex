--- conflicted
+++ resolved
@@ -136,11 +136,7 @@
 \hfill{\Huge \fontfamily{\sfdefault}\selectfont User Manual \\
 \raggedleft \huge \fontfamily{\sfdefault}\selectfont Version
 % keep the following line as is so that we can replace this using a script:
-<<<<<<< HEAD
-1.0.0 %VERSION-INFO%
-=======
-1.1.0-pre (dev) %VERSION-INFO%
->>>>>>> 862ba455
+1.0.1 %VERSION-INFO%
 \\\large(generated \today)\\
 \vspace{1.5em}
 {\Large Sambit Das\,\\Vikram Gavini\,\\Phani Motamarri\\}
