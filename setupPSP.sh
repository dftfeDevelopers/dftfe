--- conflicted
+++ resolved
@@ -106,19 +106,11 @@
 cd $out
 
 echo -e "${Blu}Building Real executable in $build_type mode...${RCol}"
-<<<<<<< HEAD
 cmake_real "$SRC" && make -j8
-=======
-cmake_real "$SRC" && make -j4
 cd ..
->>>>>>> 7edd05e6
 
 echo -e "${Blu}Building Complex executable in $build_type mode...${RCol}"
-<<<<<<< HEAD
 cmake_cplx "$SRC" && make -j8
-=======
-cmake_cplx "$SRC" && make -j4
 cd ..
->>>>>>> 7edd05e6
 
 echo -e "${Blu}Build complete.${RCol}"