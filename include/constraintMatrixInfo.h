--- conflicted
+++ resolved
@@ -60,21 +60,20 @@
 		    const dealii::ConstraintMatrix & constraintMatrixData);
 
     /**
-<<<<<<< HEAD
-     * precompute certain maps from unflattened array to flattened array
+     * @brief precompute local proc index map of unflattened deallii array to local proc index of flattened deallii      * array for the first component
+     *
+     * @param partitioner1 associated with unflattened dealii vector
+     * @param partitioner2 associated with flattened dealii vector storing multi-fields
      */
     void precomputeMaps(const std::shared_ptr<const dealii::Utilities::MPI::Partitioner> & partitioner1,
 			const std::shared_ptr<const dealii::Utilities::MPI::Partitioner> & partitioner2,
 			const unsigned int blockSize);
 
     /**
-     * overload dealii internal function distribute
-=======
      * @brief overloaded dealii internal function "distribute" which sets the slave node 
      * field values from master nodes
      *
      * @param fieldVector parallel dealii vector
->>>>>>> c5d9e7e1
      */
     void distribute(dealii::parallel::distributed::Vector<double> &fieldVector) const;
 
