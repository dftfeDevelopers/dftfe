--- conflicted
+++ resolved
@@ -60,12 +60,8 @@
 		    const dealii::ConstraintMatrix & constraintMatrixData);
 
     /**
-<<<<<<< HEAD
-     * @brief precompute local proc index map of unflattened deallii array to local proc index of flattened deallii      * array for the first component
-=======
      * @brief precompute map between local processor index of unflattened deallii array to the local processor index of       
      * the first field associated with the multi-field flattened dealii array
->>>>>>> 022e6978
      *
      * @param partitioner1 associated with unflattened dealii vector
      * @param partitioner2 associated with flattened dealii vector storing multi-fields
