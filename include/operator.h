--- conflicted
+++ resolved
@@ -112,17 +112,13 @@
      * @param X given orthogonal basis vectors
      * @return ProjMatrix projected small matrix 
      */
-<<<<<<< HEAD
-#ifdef ENABLE_PERIODIC_BC
+#ifdef USE_COMPLEX
     virtual void XtHX(dealii::parallel::distributed::Vector<std::complex<double> > & src,
 		      const unsigned int numberComponents,
 		      const std::vector<std::vector<dealii::types::global_dof_index> > & macroCellMap,
 		      const std::vector<std::vector<dealii::types::global_dof_index> > & cellMap,
 		      std::vector<std::complex<double> > & ProjHam) = 0;
 
-=======
-#ifdef USE_COMPLEX
->>>>>>> 93ccb176
     virtual void XtHX(std::vector<vectorType> & X,
 		      std::vector<std::complex<double> > & ProjHam) = 0;
 #else
