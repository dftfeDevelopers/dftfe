--- conflicted
+++ resolved
@@ -25,19 +25,11 @@
 
 typedef dealii::parallel::distributed::Vector<double> vectorType;
 
-<<<<<<< HEAD
 namespace dftfe
 {
-  //
-  //extern declarations for blas-lapack routines
-  //
-=======
-namespace dftfe{
-
     //
     //extern declarations for blas-lapack routines
     //
->>>>>>> 7febb9ca
     extern "C"{
       void dgemv_(char* TRANS, const int* M, const int* N, double* alpha, double* A, const int* LDA, double* X, const int* INCX, double* beta, double* C, const int* INCY);
       void dgesv_( int* n, int* nrhs, double* a, int* lda, int* ipiv, double* b, int* ldb, int* info );
@@ -49,14 +41,9 @@
       void dcopy_(const int *n,const double *x,int *incx,double *y,int *incy);
       void zgemm_(const char* transA, const char* transB, const int *m, const int *n, const int *k, const std::complex<double> *alpha, const std::complex<double> *A, const int *lda, const std::complex<double> *B, const int *ldb, const std::complex<double> *beta, std::complex<double> *C, const int *ldc);
       void zheevd_(char *jobz, char *uplo,int *n,std::complex<double> *A,int *lda,double *w,std::complex<double> *work,int *lwork,double *rwork,int *lrwork,int *iwork,int *liwork,int *info);
-<<<<<<< HEAD
-      void zdotc_(std::complex<double> *C,int *N,const std::complex<double> *X,int *INCX,const std::complex<double> *Y,int *INCY);
-      void zaxpy_(const int *n,std::complex<double> *alpha,std::complex<double> *x,int *incx,std::complex<double> *y,int *incy);
       void zcopy_(const int *n, const std::complex<double> *x, int *incx, std::complex<double> *y, int *incy);
-=======
       void zdotc_(std::complex<double> *C,const int *N,const std::complex<double> *X,const int *INCX,const std::complex<double> *Y,const int *INCY);
       void zaxpy_(const int *n,std::complex<double> *alpha,std::complex<double> *x,const int *incx,std::complex<double> *y,const int *incy);
->>>>>>> 7febb9ca
     }
 
 
@@ -105,7 +92,7 @@
      *  @return X In-place update of the given subspace 
      */
     template<typename T>
-    void chebyshevFilter(operatorClass * operatorMatrix,
+    void chebyshevFilter(operatorDFTClass * operatorMatrix,
 			 dealii::parallel::distributed::Vector<T> & XArray,
 			 const unsigned int numberComponents,
 			 const std::vector<std::vector<dealii::types::global_dof_index> > & cellMap,
