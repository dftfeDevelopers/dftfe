// ---------------------------------------------------------------------
//
// Copyright (c) 2017-2018  The Regents of the University of Michigan and DFT-FE
// authors.
//
// This file is part of the DFT-FE code.
//
// The DFT-FE code is free software; you can use it, redistribute
// it, and/or modify it under the terms of the GNU Lesser General
// Public License as published by the Free Software Foundation; either
// version 2.1 of the License, or (at your option) any later version.
// The full text of the license can be found in the file LICENSE at
// the top level of the DFT-FE distribution.
//
// ---------------------------------------------------------------------


#ifndef linearAlgebraOperations_h
#define linearAlgebraOperations_h

#include <elpaScalaManager.h>
#include <headers.h>
#include <operator.h>
#include "process_grid.h"
#include "scalapackWrapper.h"

namespace dftfe
{
  //
  // extern declarations for blas-lapack routines
  //
#ifndef DOXYGEN_SHOULD_SKIP_THIS
  extern "C"
  {
    void
    dgemv_(const char *        TRANS,
           const unsigned int *M,
           const unsigned int *N,
           const double *      alpha,
           const double *      A,
           const unsigned int *LDA,
           const double *      X,
           const unsigned int *INCX,
           const double *      beta,
           double *            C,
           const unsigned int *INCY);
    void
    dgesv_(int *   n,
           int *   nrhs,
           double *a,
           int *   lda,
           int *   ipiv,
           double *b,
           int *   ldb,
           int *   info);
    void
    dscal_(const unsigned int *n,
           const double *      alpha,
           double *            x,
           const unsigned int *inc);
    void
    sscal_(const unsigned int *n,
           const float *       alpha,
           float *             x,
           const unsigned int *inc);
    void
    zscal_(const unsigned int *        n,
           const std::complex<double> *alpha,
           std::complex<double> *      x,
           const unsigned int *        inc);
    void
    zdscal_(const unsigned int *  n,
            const double *        alpha,
            std::complex<double> *x,
            const unsigned int *  inc);
    void
    daxpy_(const unsigned int *n,
           const double *      alpha,
           double *            x,
           const unsigned int *incx,
           double *            y,
           const unsigned int *incy);
    void
    dgemm_(const char *        transA,
           const char *        transB,
           const unsigned int *m,
           const unsigned int *n,
           const unsigned int *k,
           const double *      alpha,
           const double *      A,
           const unsigned int *lda,
           const double *      B,
           const unsigned int *ldb,
           const double *      beta,
           double *            C,
           const unsigned int *ldc);
    void
    sgemm_(const char *        transA,
           const char *        transB,
           const unsigned int *m,
           const unsigned int *n,
           const unsigned int *k,
           const float *       alpha,
           const float *       A,
           const unsigned int *lda,
           const float *       B,
           const unsigned int *ldb,
           const float *       beta,
           float *             C,
           const unsigned int *ldc);
    void
    dsyevd_(const char *        jobz,
            const char *        uplo,
            const unsigned int *n,
            double *            A,
            const unsigned int *lda,
            double *            w,
            double *            work,
            const unsigned int *lwork,
            int *               iwork,
            const unsigned int *liwork,
            int *               info);
    void
    dsyevr_(const char *        jobz,
            const char *        range,
            const char *        uplo,
            const unsigned int *n,
            double *            A,
            const unsigned int *lda,
            const double *      vl,
            const double *      vu,
            const unsigned int *il,
            const unsigned int *iu,
            const double *      abstol,
            const unsigned int *m,
            double *            w,
            double *            Z,
            const unsigned int *ldz,
            unsigned int *      isuppz,
            double *            work,
            const int *         lwork,
            int *               iwork,
            const int *         liwork,
            int *               info);
    void
    dsyrk_(const char *        uplo,
           const char *        trans,
           const unsigned int *n,
           const unsigned int *k,
           const double *      alpha,
           const double *      A,
           const unsigned int *lda,
           const double *      beta,
           double *            C,
           const unsigned int *ldc);
    void
    dcopy_(const unsigned int *n,
           const double *      x,
           const unsigned int *incx,
           double *            y,
           const unsigned int *incy);
    void
    scopy_(const unsigned int *n,
           const float *       x,
           const unsigned int *incx,
           float *             y,
           const unsigned int *incy);
    void
    zgemm_(const char *                transA,
           const char *                transB,
           const unsigned int *        m,
           const unsigned int *        n,
           const unsigned int *        k,
           const std::complex<double> *alpha,
           const std::complex<double> *A,
           const unsigned int *        lda,
           const std::complex<double> *B,
           const unsigned int *        ldb,
           const std::complex<double> *beta,
           std::complex<double> *      C,
           const unsigned int *        ldc);
    void
    cgemm_(const char *               transA,
           const char *               transB,
           const unsigned int *       m,
           const unsigned int *       n,
           const unsigned int *       k,
           const std::complex<float> *alpha,
           const std::complex<float> *A,
           const unsigned int *       lda,
           const std::complex<float> *B,
           const unsigned int *       ldb,
           const std::complex<float> *beta,
           std::complex<float> *      C,
           const unsigned int *       ldc);
    void
    zheevd_(const char *          jobz,
            const char *          uplo,
            const unsigned int *  n,
            std::complex<double> *A,
            const unsigned int *  lda,
            double *              w,
            std::complex<double> *work,
            const unsigned int *  lwork,
            double *              rwork,
            const unsigned int *  lrwork,
            int *                 iwork,
            const unsigned int *  liwork,
            int *                 info);
    void
    zheevr_(const char *          jobz,
            const char *          range,
            const char *          uplo,
            const unsigned int *  n,
            std::complex<double> *A,
            const unsigned int *  lda,
            const double *        vl,
            const double *        vu,
            const unsigned int *  il,
            const unsigned int *  iu,
            const double *        abstol,
            const unsigned int *  m,
            double *              w,
            std::complex<double> *Z,
            const unsigned int *  ldz,
            unsigned int *        isuppz,
            std::complex<double> *work,
            const int *           lwork,
            double *              rwork,
            const int *           lrwork,
            int *                 iwork,
            const int *           liwork,
            int *                 info);
    void
    zherk_(const char *                uplo,
           const char *                trans,
           const unsigned int *        n,
           const unsigned int *        k,
           const double *              alpha,
           const std::complex<double> *A,
           const unsigned int *        lda,
           const double *              beta,
           std::complex<double> *      C,
           const unsigned int *        ldc);
    void
    zcopy_(const unsigned int *        n,
           const std::complex<double> *x,
           const unsigned int *        incx,
           std::complex<double> *      y,
           const unsigned int *        incy);
    void
    zdotc_(std::complex<double> *      C,
           const int *                 N,
           const std::complex<double> *X,
           const int *                 INCX,
           const std::complex<double> *Y,
           const int *                 INCY);
    void
    zaxpy_(const unsigned int *        n,
           const std::complex<double> *alpha,
           std::complex<double> *      x,
           const unsigned int *        incx,
           std::complex<double> *      y,
           const unsigned int *        incy);
    void
    dpotrf_(const char *        uplo,
            const unsigned int *n,
            double *            a,
            const unsigned int *lda,
            int *               info);
    void
    zpotrf_(const char *          uplo,
            const unsigned int *  n,
            std::complex<double> *a,
            const unsigned int *  lda,
            int *                 info);
    void
    dtrtri_(const char *        uplo,
            const char *        diag,
            const unsigned int *n,
            double *            a,
            const unsigned int *lda,
            int *               info);
    void
    ztrtri_(const char *          uplo,
            const char *          diag,
            const unsigned int *  n,
            std::complex<double> *a,
            const unsigned int *  lda,
            int *                 info);
  }
#endif

  inline void
  xgemm(const char *        transA,
        const char *        transB,
        const unsigned int *m,
        const unsigned int *n,
        const unsigned int *k,
        const double *      alpha,
        const double *      A,
        const unsigned int *lda,
        const double *      B,
        const unsigned int *ldb,
        const double *      beta,
        double *            C,
        const unsigned int *ldc)
  {
    dgemm_(transA, transB, m, n, k, alpha, A, lda, B, ldb, beta, C, ldc);
  }

  inline void
  xgemm(const char *        transA,
        const char *        transB,
        const unsigned int *m,
        const unsigned int *n,
        const unsigned int *k,
        const float *       alpha,
        const float *       A,
        const unsigned int *lda,
        const float *       B,
        const unsigned int *ldb,
        const float *       beta,
        float *             C,
        const unsigned int *ldc)
  {
    sgemm_(transA, transB, m, n, k, alpha, A, lda, B, ldb, beta, C, ldc);
  }

  inline void
  xgemm(const char *                transA,
        const char *                transB,
        const unsigned int *        m,
        const unsigned int *        n,
        const unsigned int *        k,
        const std::complex<double> *alpha,
        const std::complex<double> *A,
        const unsigned int *        lda,
        const std::complex<double> *B,
        const unsigned int *        ldb,
        const std::complex<double> *beta,
        std::complex<double> *      C,
        const unsigned int *        ldc)
  {
    zgemm_(transA, transB, m, n, k, alpha, A, lda, B, ldb, beta, C, ldc);
  }

  inline void
  xgemm(const char *               transA,
        const char *               transB,
        const unsigned int *       m,
        const unsigned int *       n,
        const unsigned int *       k,
        const std::complex<float> *alpha,
        const std::complex<float> *A,
        const unsigned int *       lda,
        const std::complex<float> *B,
        const unsigned int *       ldb,
        const std::complex<float> *beta,
        std::complex<float> *      C,
        const unsigned int *       ldc)
  {
    cgemm_(transA, transB, m, n, k, alpha, A, lda, B, ldb, beta, C, ldc);
  }


  inline void
  xscal(const unsigned int *n,
        const double *      alpha,
        double *            x,
        const unsigned int *inc)
  {
    dscal_(n, alpha, x, inc);
  }

  inline void
  xscal(const unsigned int *        n,
        const std::complex<double> *alpha,
        std::complex<double> *      x,
        const unsigned int *        inc)
  {
    zscal_(n, alpha, x, inc);
  }

<<<<<<< HEAD
=======
  inline void
  xcopy(const unsigned int *n,
        const double *      x,
        const unsigned int *incx,
        double *            y,
        const unsigned int *incy)
  {
    dcopy_(n, x, incx, y, incy);
  }

  inline void
  xcopy(const unsigned int *        n,
        const std::complex<double> *x,
        const unsigned int *        incx,
        std::complex<double> *      y,
        const unsigned int *        incy)
  {
    zcopy_(n, x, incx, y, incy);
  }

>>>>>>> 7b2426e4
  /**
   *  @brief Contains linear algebra functions used in the implementation of an eigen solver
   *
   *  @author Phani Motamarri, Sambit Das
   */
  namespace linearAlgebraOperations
  {
    /** @brief Calculates an estimate of lower and upper bounds of a matrix using
     *  k-step Lanczos method.
     *
     *  @param  operatorMatrix An object which has access to the given matrix
     *  @param  vect A dummy vector
     *  @return std::pair<double,double> An estimate of the lower and upper bound of the given matrix
     */
    template <typename T>
    std::pair<double, double>
    lanczosLowerUpperBoundEigenSpectrum(operatorDFTClass &operatorMatrix,
                                        const distributedCPUVec<T> &vect);


    /** @brief Apply Chebyshev filter to a given subspace
     *
     *  @param[in] operatorMatrix An object which has access to the given matrix
     *  @param[in,out]  X Given subspace as a dealii array representing multiple
     * fields as a flattened array. In-place update of the given subspace.
     *  @param[in]  numberComponents Number of multiple-fields
     *  @param[in]  m Chebyshev polynomial degree
     *  @param[in]  a lower bound of unwanted spectrum
     *  @param[in]  b upper bound of unwanted spectrum
     *  @param[in]  a0 lower bound of wanted spectrum
     */
    template <typename T>
    void
    chebyshevFilter(operatorDFTClass &    operatorMatrix,
                    distributedCPUVec<T> &X,
                    const unsigned int    numberComponents,
                    const unsigned int    m,
                    const double          a,
                    const double          b,
                    const double          a0);


    template <typename T>
    void
    chebyshevFilterOpt(operatorDFTClass &              operatorMatrix,
                       distributedCPUVec<T> &          X,
                       std::vector<dataTypes::number> &cellWaveFunctionMatrix,
                       const unsigned int              numberComponents,
                       const unsigned int              m,
                       const double                    a,
                       const double                    b,
                       const double                    a0);



    /** @brief Orthogonalize given subspace using GramSchmidt orthogonalization
     *
     *  @param[in,out]  X Given subspace as flattened array of multi-vectors.
     *  In-place update of the given subspace
     *  @param[in] numberComponents Number of multiple-fields
     *  @param[in] mpiComm global communicator
     */
    template <typename T>
    void
    gramSchmidtOrthogonalization(std::vector<T> &   X,
                                 const unsigned int numberComponents,
                                 const MPI_Comm &   mpiComm);


    /** @brief Orthogonalize given subspace using Lowden orthogonalization for double data-type
     *  (serial version using LAPACK)
     *
     *  @param[in,out]  X Given subspace as flattened array of multi-vectors.
     *  In-place update of the given subspace
     *  @param[in] numberComponents Number of multiple-fields
     *  @param[in] mpiComm global communicator
     *  @return flag indicating success/failure. 1 for failure, 0 for success
     */
    unsigned int
    lowdenOrthogonalization(std::vector<dataTypes::number> &X,
                            const unsigned int              numberComponents,
                            const MPI_Comm &                mpiComm);


    /** @brief Orthogonalize given subspace using Pseudo-Gram-Schmidt orthogonalization
     * (serial version using LAPACK, parallel version using ScaLAPACK)
     *
     *  @param[in,out]  X Given subspace as flattened array of multi-vectors.
     *  In-place update of the given subspace
     *  @param[in] numberComponents Number of multiple-fields
     *  @param[in] interBandGroupComm interpool communicator for parallelization
     * over band groups
     *  @param[in] mpiComm global communicator
     *
     *  @return flag indicating success/failure. 1 for failure, 0 for success
     */
    template <typename T>
    unsigned int
    pseudoGramSchmidtOrthogonalization(operatorDFTClass & operatorMatrix,
                                       std::vector<T> &   X,
                                       const unsigned int numberComponents,
                                       const MPI_Comm &   interBandGroupComm,
                                       const MPI_Comm &   mpiComm,
                                       const bool         useMixedPrec);


    /** @brief Compute Rayleigh-Ritz projection
     *  (serial version using LAPACK, parallel version using ScaLAPACK)
     *
     *  @param[in] operatorMatrix An object which has access to the given matrix
     *  @param[in,out]  X Given subspace as flattened array of multi-vectors.
     *  In-place rotated subspace
     *  @param[in] numberComponents Number of vectors
     *  @param[in] interBandGroupComm interpool communicator for parallelization
     * over band groups
     *  @param[in] mpiComm domain decomposition communicator
     *  @param[out] eigenValues of the Projected Hamiltonian
     */
    template <typename T>
    void
    rayleighRitzGEP(operatorDFTClass &   operatorMatrix,
                    std::vector<T> &     X,
                    const unsigned int   numberComponents,
                    const MPI_Comm &     interBandGroupComm,
                    const MPI_Comm &     mpiComm,
                    std::vector<double> &eigenValues,
                    const bool           useMixedPrec);


    /** @brief Compute Rayleigh-Ritz projection
     *  (serial version using LAPACK, parallel version using ScaLAPACK)
     *
     *  @param[in] operatorMatrix An object which has access to the given matrix
     *  @param[in,out]  X Given subspace as flattened array of multi-vectors.
     *  In-place rotated subspace
     *  @param[in] numberComponents Number of vectors
     *  @param[in] interBandGroupComm interpool communicator for parallelization
     * over band groups
     *  @param[in] mpiComm domain decomposition communicator
     *  @param[out] eigenValues of the Projected Hamiltonian
     */
    template <typename T>
    void
    rayleighRitz(operatorDFTClass &   operatorMatrix,
                 std::vector<T> &     X,
                 const unsigned int   numberComponents,
                 const MPI_Comm &     interBandGroupComm,
                 const MPI_Comm &     mpiComm,
                 std::vector<double> &eigenValues,
                 const bool           doCommAfterBandParal = true);

    /** @brief Compute Rayleigh-Ritz projection in case of spectrum split using direct diagonalization
     *  (serial version using LAPACK, parallel version using ScaLAPACK)
     *
     *  @param[in] operatorMatrix An object which has access to the given matrix
     *  @param[in]  X Given subspace as flattened array of multi-vectors.
     *  @param[out] Y rotated subspace of top states
     *  @param[in] numberComponents Number of vectors
     *  @param[in] numberCoreStates Number of core states to be used for
     * spectrum splitting
     *  @param[in] interBandGroupComm interpool communicator for parallelization
     * over band groups
     *  @param[in] mpiComm domain decomposition communicator
     *  @param[out] eigenValues of the Projected Hamiltonian
     */
    template <typename T>
    void
    rayleighRitzGEPSpectrumSplitDirect(operatorDFTClass &   operatorMatrix,
                                       std::vector<T> &     X,
                                       std::vector<T> &     Y,
                                       const unsigned int   numberComponents,
                                       const unsigned int   numberCoreStates,
                                       const MPI_Comm &     interBandGroupComm,
                                       const MPI_Comm &     mpiComm,
                                       const bool           useMixedPrec,
                                       std::vector<double> &eigenValues);


    /** @brief Compute Rayleigh-Ritz projection in case of spectrum split using direct diagonalization
     *  (serial version using LAPACK, parallel version using ScaLAPACK)
     *
     *  @param[in] operatorMatrix An object which has access to the given matrix
     *  @param[in]  X Given subspace as flattened array of multi-vectors.
     *  @param[out] Y rotated subspace of top states
     *  @param[in] numberComponents Number of vectors
     *  @param[in] numberCoreStates Number of core states to be used for
     * spectrum splitting
     *  @param[in] interBandGroupComm interpool communicator for parallelization
     * over band groups
     *  @param[in] mpiComm domain decomposition communicator
     *  @param[out] eigenValues of the Projected Hamiltonian
     */
    template <typename T>
    void
    rayleighRitzSpectrumSplitDirect(operatorDFTClass &    operatorMatrix,
                                    const std::vector<T> &X,
                                    std::vector<T> &      Y,
                                    const unsigned int    numberComponents,
                                    const unsigned int    numberCoreStates,
                                    const MPI_Comm &      interBandGroupComm,
                                    const MPI_Comm &      mpiComm,
                                    const bool            useMixedPrec,
                                    std::vector<double> & eigenValues);


#ifdef DFTFE_WITH_ELPA
    void
    elpaDiagonalization(
      elpaScalaManager &                               elpaScala,
      const unsigned int                               numberWavefunctions,
      const MPI_Comm &                                 mpiComm,
      std::vector<double> &                            eigenValues,
      dftfe::ScaLAPACKMatrix<double> &                 projHamPar,
      const std::shared_ptr<const dftfe::ProcessGrid> &processGrid);


    void
    elpaDiagonalizationGEP(
      elpaScalaManager &                               elpaScala,
      const unsigned int                               numberWavefunctions,
      const MPI_Comm &                                 mpiComm,
      std::vector<double> &                            eigenValues,
      dftfe::ScaLAPACKMatrix<double> &                 projHamPar,
      dftfe::ScaLAPACKMatrix<double> &                 overlapMatPar,
      const std::shared_ptr<const dftfe::ProcessGrid> &processGrid);


    void
    elpaPartialDiagonalization(
      elpaScalaManager &                               elpaScala,
      const unsigned int                               N,
      const unsigned int                               Noc,
      const MPI_Comm &                                 mpiComm,
      std::vector<double> &                            eigenValues,
      dftfe::ScaLAPACKMatrix<double> &                 projHamPar,
      const std::shared_ptr<const dftfe::ProcessGrid> &processGrid);

    void
    elpaPartialDiagonalizationGEP(
      elpaScalaManager &                               elpaScala,
      const unsigned int                               N,
      const unsigned int                               Noc,
      const MPI_Comm &                                 mpiComm,
      std::vector<double> &                            eigenValues,
      dftfe::ScaLAPACKMatrix<double> &                 projHamPar,
      dftfe::ScaLAPACKMatrix<double> &                 overlapMatPar,
      const std::shared_ptr<const dftfe::ProcessGrid> &processGrid);
#endif

    /** @brief Compute Compute residual norm associated with eigenValue problem of the given operator
     *
     *  @param[in] operatorMatrix An object which has access to the given matrix
     *  @param[in]  X Given subspace as STL vector of dealii vectors
     *  @param[in]  eigenValues eigenValues of the operator
     *  @param[in]  mpiComm domain decomposition communicator
     *  @param[out] residualNorms of the eigen Value problem
     */
    template <typename T>
    void
    computeEigenResidualNorm(operatorDFTClass &         operatorMatrix,
                             std::vector<T> &           X,
                             const std::vector<double> &eigenValues,
                             const MPI_Comm &           mpiComm,
                             const MPI_Comm &           interBandGroupComm,
                             std::vector<double> &      residualNorm);

  } // namespace linearAlgebraOperations

} // namespace dftfe
#endif<|MERGE_RESOLUTION|>--- conflicted
+++ resolved
@@ -382,8 +382,6 @@
     zscal_(n, alpha, x, inc);
   }
 
-<<<<<<< HEAD
-=======
   inline void
   xcopy(const unsigned int *n,
         const double *      x,
@@ -404,7 +402,6 @@
     zcopy_(n, x, incx, y, incy);
   }
 
->>>>>>> 7b2426e4
   /**
    *  @brief Contains linear algebra functions used in the implementation of an eigen solver
    *
