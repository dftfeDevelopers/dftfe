--- conflicted
+++ resolved
@@ -1220,18 +1220,11 @@
     elpaScalaManager *d_elpaScala;
 
     poissonSolverProblem<FEOrder, FEOrderElectro> d_phiTotalSolverProblem;
-<<<<<<< HEAD
-#if defined(DFTFE_WITH_GPU)
-    poissonSolverProblemCUDA<FEOrder, FEOrderElectro>
-      d_phiTotalSolverProblemCUDA;
-#endif
-=======
 #ifdef DFTFE_WITH_GPU
     poissonSolverProblemCUDA<FEOrder, FEOrderElectro>
       d_phiTotalSolverProblemCUDA;
 #endif
 
->>>>>>> 65b520e8
     bool d_kohnShamDFTOperatorsInitialized;
 
     kohnShamDFTOperatorClass<FEOrder, FEOrderElectro> *d_kohnShamDFTOperatorPtr;
