// ---------------------------------------------------------------------
//
// Copyright (c) 2017-2018 The Regents of the University of Michigan and DFT-FE authors.
//
// This file is part of the DFT-FE code.
//
// The DFT-FE code is free software; you can use it, redistribute
// it, and/or modify it under the terms of the GNU Lesser General
// Public License as published by the Free Software Foundation; either
// version 2.1 of the License, or (at your option) any later version.
// The full text of the license can be found in the file LICENSE at
// the top level of the DFT-FE distribution.
//
// ---------------------------------------------------------------------
//

#ifndef dft_H_
#define dft_H_
#include <iostream>
#include <iomanip>
#include <numeric>
#include <sstream>
#include <complex>
#include <deque>

#include <headers.h>
#include <constants.h>
#include <constraintMatrixInfo.h>

#include <kohnShamDFTOperator.h>
#include <meshMovementAffineTransform.h>
#include <meshMovementGaussian.h>
#include <eigenSolver.h>
#include <chebyshevOrthogonalizedSubspaceIterationSolver.h>
#include <vselfBinsManager.h>
#include <dftParameters.h>
#include <triangulationManager.h>

#include <interpolation.h>
#include <xc.h>
#include <petsc.h>
#include <slepceps.h>
#include <spglib.h>

namespace dftfe {

  //
  //Initialize Namespace
  //
  using namespace dealii;



#ifndef DOXYGEN_SHOULD_SKIP_THIS

  struct orbital
  {
    unsigned int atomID;
    unsigned int Z, n, l;
    int m;
    alglib::spline1dinterpolant* psi;
  };

  /* code that must be skipped by Doxygen */
  //forward declarations
  template <unsigned int T> class forceClass;
  template <unsigned int T> class symmetryClass;
  template <unsigned int T> class forceClass;
  template <unsigned int T> class geoOptIon;
  template <unsigned int T> class geoOptCell;

#endif /* DOXYGEN_SHOULD_SKIP_THIS */

 /**
  * @brief This class is the primary interface location of all other parts of the DFT-FE code
  * for all steps involved in obtaining the Kohn-Sham DFT ground-state solution.
  *
  * @author Shiva Rudraraju, Phani Motamarri, Sambit Das
  */
  template <unsigned int FEOrder>
    class dftClass
    {
      template <unsigned int T>
	friend class kohnShamDFTOperatorClass;

      template <unsigned int T>
	friend class forceClass;

      template <unsigned int T>
	friend class geoOptIon;

      template <unsigned int T>
	friend class geoOptCell;

      template <unsigned int T>
	friend class symmetryClass;

    public:

      /**
       * @brief dftClass constructor
       *
       *  @param[in] mpi_comm_replica  mpi_communicator for domain decomposition parallelization
       *  @param[in] interpoolcomm  mpi_communicator for parallelization over k points
       *  @param[in] interBandGroupComm  mpi_communicator for parallelization over bands
       */
      dftClass(const MPI_Comm &mpi_comm_replica,
	       const MPI_Comm &interpoolcomm,
	       const MPI_Comm &interBandGroupComm);

      /**
       * @brief dftClass destructor
       */
      ~dftClass();

      /**
       * @brief atomic system pre-processing steps.
       *
       * Reads the coordinates of the atoms.
       * If periodic calculation, reads fractional coordinates of atoms in the unit-cell,
       * lattice vectors, kPoint quadrature rules to be used and also generates image atoms.
       * Also determines orbital-ordering
       */
      void set();

      /**
       * @brief Does KSDFT problem pre-processing steps including mesh generation calls.
       */
      void init(const unsigned int usePreviousGroundStateFields=0);

      /**
       * @brief Does KSDFT problem pre-processing steps but without remeshing.
       */
      void initNoRemesh();

      /**
       * @brief Selects between only electronic field relaxation or combined electronic and geometry relxation
       */
      void run();

      /**
       * @brief Kohn-Sham ground solve using SCF iteration
       */
      void solve();

      /**
       * @brief Number of Kohn-Sham eigen values to be computed
       */
      unsigned int numEigenValues;

      /**
       * @brief Number of random wavefunctions
       */
      unsigned int d_nonAtomicWaveFunctions;

      void readkPointData();

      /**
       *@brief Get local dofs global indices real
       */
      const std::vector<dealii::types::global_dof_index> & getLocalDofIndicesReal() const;

      /**
       *@brief Get local dofs global indices imag
       */
      const std::vector<dealii::types::global_dof_index> & getLocalDofIndicesImag() const;

      /**
       *@brief Get local dofs local proc indices real
       */
      const std::vector<dealii::types::global_dof_index> & getLocalProcDofIndicesReal() const;

      /**
       *@brief Get local dofs local proc indices imag
       */
      const std::vector<dealii::types::global_dof_index> & getLocalProcDofIndicesImag() const;

      /**
       *@brief Get dealii constraint matrix involving periodic constraints and hanging node constraints in periodic
       *case else only hanging node constraints in non-periodic case
       */
      const ConstraintMatrix & getConstraintMatrixEigen() const;

      /**
       *@brief Get overloaded constraint matrix information involving periodic constraints and hanging node constraints in periodic
       *case else only hanging node constraints in non-periodic case (data stored in STL format)
       */
      const dftUtils::constraintMatrixInfo & getConstraintMatrixEigenDataInfo() const;


      /**
       *@brief Get matrix free data object
       */
      const MatrixFree<3,double> & getMatrixFreeData() const;


      /** @brief Updates atom positions, remeshes/moves mesh and calls appropriate reinits.
       *
       *  Function to update the atom positions and mesh based on the provided displacement input.
       *  Depending on the maximum displacement magnitude this function decides wether to do auto remeshing
       *  or move mesh using Gaussian functions. Additionaly this function also wraps the atom position across the
       *  periodic boundary if the atom moves across it.
       *
       *  @param[in] globalAtomsDisplacements vector containing the displacements (from current position) of all atoms (global).
       *  @return void.
       */
      void updateAtomPositionsAndMoveMesh(const std::vector<Point<3> > & globalAtomsDisplacements);

      /**
       * @brief writes the current domain bounding vectors and atom coordinates to files, which are required for
       * geometry relaxation restart
       */
      void writeDomainAndAtomCoordinates() const;


    private:

      /**
       * @brief generate image charges and update k point cartesian coordinates based
       * on current lattice vectors
       */
      void initImageChargesUpdateKPoints();

      /**
       */
      void initPsiAndRhoFromPreviousGroundStatePsi(std::vector<std::vector<vectorType>> eigenVectors);


      /**
       * @brief interpolate rho quadrature data on current mesh from the ground state rho on previous mesh.
       * This is used whenver the mesh is changed due to atom movement.
       */
      void initRhoFromPreviousGroundStateRho();


      /**
       *@brief project ground state electron density from previous mesh into
       * the new mesh to be used as initial guess for the new ground state solve
       */
      void projectPreviousGroundStateRho();

      /**
       *@brief save triangulation information and rho quadrature data to checkpoint file for restarts
       */
      void saveTriaInfoAndRhoData();

      /**
       *@brief load triangulation information rho quadrature data from checkpoint file for restarted run
       */
      void loadTriaInfoAndRhoData();

      void generateMPGrid();
      void writeMesh(std::string meshFileName);

      /// creates datastructures related to periodic image charges
      void generateImageCharges(const double pspCutOff,
	                        std::vector<int> & imageIds,
				std::vector<double> & imageCharges,
				std::vector<std::vector<double> > & imagePositions,
				std::vector<std::vector<int> > & globalChargeIdToImageIdMap);

      void determineOrbitalFilling();


      /**
       *@brief  moves the triangulation vertices using Gaussians such that the all atoms are on triangulation vertices
       */
      void moveMeshToAtoms(const Triangulation<3,3> & triangulationMove);

      /**
       * Initializes the guess of electron-density and single-atom wavefunctions on the mesh,
       * maps finite-element nodes to given atomic positions,
       * initializes pseudopotential files and exchange-correlation functionals to be used
       * based on user-choice.
       * In periodic problems, periodic faces are mapped here. Further finite-element nodes
       * to be pinned for solving the Poisson problem electro-static potential is set here
       */
      void initUnmovedTriangulation(const parallel::distributed::Triangulation<3> & triangulation);
      void initBoundaryConditions();
      void initElectronicFields(const unsigned int usePreviousGroundStateFields=0);
      void initPseudoPotentialAll();

     /**
      *@brief Finds the global dof ids of the nodes containing atoms.
      *
      * @param[in] dofHandler
      * @param[out] atomNodeIdToChargeValueMap local map of global dof id to atom charge id
      */
      void locateAtomCoreNodes(const dealii::DoFHandler<3> & _dofHandler,
	                       std::map<dealii::types::global_dof_index, double> & atomNodeIdToChargeValueMap);

     /**
      *@brief Sets homogeneous dirichlet boundary conditions on a node farthest from
      * all atoms (pinned node). This is only done in case of periodic boundary conditions
      * to get an unique solution to the total electrostatic potential problem.
      *
      * @param[in] dofHandler
      * @param[in] constraintMatrixBase base ConstraintMatrix object
      * @param[out] constraintMatrix ConstraintMatrix object with homogeneous
      * Dirichlet boundary condition entries added
      */
      void locatePeriodicPinnedNodes(const dealii::DoFHandler<3> & _dofHandler,
	                             const dealii::ConstraintMatrix & constraintMatrixBase,
	                             dealii::ConstraintMatrix & constraintMatrix);
      void initRho();
      void computeRhoInitialGuessFromPSI(std::vector<std::vector<vectorType>> eigenVectors);
      void clearRhoData();

      /**
       *@brief computes nodal electron-density from cell quadrature data using project function of dealii
       */
      void computeNodalRhoFromQuadData();

      /**
       *@brief sums rho cell quadratrure data from  inter communicator
       */
      void sumRhoData(std::map<dealii::CellId, std::vector<double> > * rhoValues,
	              std::map<dealii::CellId, std::vector<double> > * gradRhoValues,
	              std::map<dealii::CellId, std::vector<double> > * rhoValuesSpinPolarized,
		      std::map<dealii::CellId, std::vector<double> > * gradRhoValuesSpinPolarized,
		      const MPI_Comm &interComm);

      /**
       *@brief resize and allocate table storage for rho cell quadratrue data
       */
      void resizeAndAllocateRhoTableStorage
			    (std::deque<std::map<dealii::CellId,std::vector<double> >> & rhoVals,
			     std::deque<std::map<dealii::CellId,std::vector<double> >> & gradRhoVals,
			     std::deque<std::map<dealii::CellId,std::vector<double> >> & rhoValsSpinPolarized,
			     std::deque<std::map<dealii::CellId,std::vector<double> >> & gradRhoValsSpinPolarized);

      void noRemeshRhoDataInit();
      void readPSI();
      void readPSIRadialValues();
      void loadPSIFiles(unsigned int Z, unsigned int n, unsigned int l, unsigned int & flag);
      void initLocalPseudoPotential();
      void initNonLocalPseudoPotential();
      void initNonLocalPseudoPotential_OV();
      void computeSparseStructureNonLocalProjectors();
      void computeSparseStructureNonLocalProjectors_OV();
      void computeElementalProjectorKets();


      /**
       *@brief Sets homegeneous dirichlet boundary conditions for total potential constraints on
       * non-periodic boundary (boundary id==0).
       *
       * @param[in] dofHandler
       * @param[out] constraintMatrix ConstraintMatrix object with homogeneous
       * Dirichlet boundary condition entries added
       */
      void applyHomogeneousDirichletBC(const dealii::DoFHandler<3> & _dofHandler,
	                               dealii::ConstraintMatrix & constraintMatrix);

      void computeElementalOVProjectorKets();

      /**
       *@brief Computes total charge by integrating the electron-density
       */
      double totalCharge(const std::map<dealii::CellId, std::vector<double> > *rhoQuadValues);

      /**
       *@brief Computes net magnetization from the difference of local spin densities
       */
      double totalMagnetization(const std::map<dealii::CellId, std::vector<double> > *rhoQuadValues) ;

      /**
       *@brief normalize the electron density
       */
      void normalizeRho();

      /**
       *@brief Computes output electron-density from wavefunctions
       */
      void compute_rhoOut();

      /**
       *@brief Mixing schemes for mixing electron-density
       */
      double mixing_simple();
      double mixing_anderson();
      double mixing_simple_spinPolarized();
      double mixing_anderson_spinPolarized();

      /**
       * Re solves the all electrostatics on a p refined mesh, and computes
       * the corresponding energy. This function
       * is called after reaching the ground state electron density. Currently the p refinement
       * is hardcoded to FEOrder+2.
       * FIXME: The function is not yet extened to the case when point group symmetry is used.
       * However, it works for time reversal symmetry.
       *
       */
      //void computeElectrostaticEnergyPRefined();

      /**
       *@brief Computes Fermi-energy obtained by imposing constraint on the number of electrons
       */
      void compute_fermienergy();

<<<<<<< HEAD
      void output();
      void writeBands();
=======
      /**
       *@brief write wavefunction solution fields
       */
      void outputWfc();
>>>>>>> 0df0868a

      /**
       *@brief write electron density solution fields
       */
      void outputDensity();

      /**
       *@brief Computes the volume of the domain
       */
      double computeVolume(const dealii::DoFHandler<3> & _dofHandler);

      /**
       *@brief Deforms the domain by the given deformation gradient and reinitializes the
       * dftClass datastructures.
       */
      void deformDomain(const Tensor<2,3,double> & deformationGradient);

      /**
       *@brief Computes inner Product and Y = alpha*X + Y for complex vectors used during
       * periodic boundary conditions
       */

#ifdef USE_COMPLEX
      std::complex<double> innerProduct(vectorType & a,
					vectorType & b);

      void alphaTimesXPlusY(std::complex<double>   alpha,
			    vectorType           & x,
			    vectorType           & y);

#endif
      /**
       *@brief Sets dirichlet boundary conditions for total potential constraints on
       * non-periodic boundary (boundary id==0). Currently setting homogeneous bc
       *
       */
      void applyPeriodicBCHigherOrderNodes();

      /// objects for various exchange-correlations (from libxc package)
      xc_func_type funcX, funcC;

      /**
       * stores required data for Kohn-Sham problem
       */
      unsigned int numElectrons, numLevels;
      std::set<unsigned int> atomTypes;
      std::vector<std::vector<double> > atomLocations,atomLocationsFractional,d_reciprocalLatticeVectors, d_domainBoundingVectors;

      /// vector of lendth number of periodic image charges with corresponding master chargeIds
      std::vector<int> d_imageIds;

      /// vector of length number of periodic image charges with corresponding charge values
      std::vector<double> d_imageCharges;

      /// vector of length number of periodic image charges with corresponding
      /// positions in cartesian coordinates
      std::vector<std::vector<double> > d_imagePositions;

      /// globalChargeId to ImageChargeId Map
      std::vector<std::vector<int> > d_globalChargeIdToImageIdMap;

      /// vector of lendth number of periodic image charges with corresponding master chargeIds
      /// , generated with a truncated pspCutoff
      std::vector<int> d_imageIdsTrunc;

      /// vector of length number of periodic image charges with corresponding charge values
      /// , generated with a truncated pspCutoff
      std::vector<double> d_imageChargesTrunc;

      /// vector of length number of periodic image charges with corresponding
      /// positions in cartesian coordinates, generated with a truncated pspCutOff
      std::vector<std::vector<double> > d_imagePositionsTrunc;

      /// globalChargeId to ImageChargeId Map generated with a truncated pspCutOff
      std::vector<std::vector<int> > d_globalChargeIdToImageIdMapTrunc;

      /// distance from the domain till which periodic images will be considered
      const double d_pspCutOff=40.0;

      /// distance from the domain till which periodic images will be considered
      const double d_pspCutOffTrunc=8.0;

      std::vector<orbital> waveFunctionsVector;
      std::map<unsigned int, std::map<unsigned int, std::map<unsigned int, alglib::spline1dinterpolant*> > > radValues;
      std::map<unsigned int, std::map<unsigned int, std::map <unsigned int, double> > >outerValues;

      /**
       * meshGenerator based object
       */
      triangulationManager d_mesh;

      /// affine transformation object
      meshMovementAffineTransform d_affineTransformMesh;

      /// meshMovementGaussianClass object
      meshMovementGaussianClass d_gaussianMovePar;

      /// volume of the domain
      double d_domainVolume;

      /**
       * dealii based FE data structres
       */
      FESystem<3>        FE, FEEigen;
      DoFHandler<3>      dofHandler, dofHandlerEigen;
      unsigned int       eigenDofHandlerIndex,phiExtDofHandlerIndex,phiTotDofHandlerIndex,forceDofHandlerIndex;
      unsigned int       densityDofHandlerIndex;
      MatrixFree<3,double> matrix_free_data;
      std::map<types::global_dof_index, Point<3> > d_supportPoints, d_supportPointsEigen;
      std::vector<const ConstraintMatrix * > d_constraintsVector;

      /**
       * parallel objects
       */
      const MPI_Comm   mpi_communicator;
      const MPI_Comm   interpoolcomm;
      const MPI_Comm   interBandGroupComm;
      const unsigned int n_mpi_processes;
      const unsigned int this_mpi_process;
      IndexSet   locally_owned_dofs, locally_owned_dofsEigen;
      IndexSet   locally_relevant_dofs, locally_relevant_dofsEigen;
      std::vector<dealii::types::global_dof_index> local_dof_indicesReal, local_dof_indicesImag;
      std::vector<dealii::types::global_dof_index> localProc_dof_indicesReal,localProc_dof_indicesImag;
      std::vector<bool> selectedDofsHanging;

      forceClass<FEOrder> * forcePtr;
      symmetryClass<FEOrder> * symmetryPtr;
      geoOptIon<FEOrder> * geoOptIonPtr;
      geoOptCell<FEOrder> * geoOptCellPtr;

      /**
       * constraint Matrices
       */

      /**
       *object which is used to store dealii constraint matrix information
       *using STL vectors. The relevant dealii constraint matrix
       *has hanging node constraints and periodic constraints(for periodic problems)
       *used in eigen solve
       */
      dftUtils::constraintMatrixInfo constraintsNoneEigenDataInfo;

      /**
       *object which is used to store dealii constraint matrix information
       *using STL vectors. The relevant dealii constraint matrix
       *has hanging node constraints used in Poisson problem solution
       *
       */
      dftUtils::constraintMatrixInfo constraintsNoneDataInfo;

      ConstraintMatrix constraintsNone, constraintsNoneEigen, d_constraintsForTotalPotential, d_noConstraints;


      /**
       * data storage for Kohn-Sham wavefunctions
       */
      std::vector<std::vector<double> > eigenValues;
      std::vector<dealii::parallel::distributed::Vector<dataTypes::number>> d_eigenVectorsFlattened;

      /// parallel message stream
      ConditionalOStream  pcout;

      /// compute-time logger
      TimerOutput computing_timer;
      TimerOutput computingTimerStandard;

      /// A plain global timer to track only the total elapsed time after every ground-state solve
      dealii::Timer d_globalTimer;

      //dft related objects
      std::map<dealii::CellId, std::vector<double> > *rhoInValues, *rhoOutValues, *rhoInValuesSpinPolarized, *rhoOutValuesSpinPolarized;
      std::deque<std::map<dealii::CellId,std::vector<double> >> rhoInVals, rhoOutVals, rhoInValsSpinPolarized, rhoOutValsSpinPolarized;


      std::map<dealii::CellId, std::vector<double> > * gradRhoInValues, *gradRhoInValuesSpinPolarized;
      std::map<dealii::CellId, std::vector<double> > * gradRhoOutValues, *gradRhoOutValuesSpinPolarized;
      std::deque<std::map<dealii::CellId,std::vector<double> >> gradRhoInVals,gradRhoInValsSpinPolarized,gradRhoOutVals, gradRhoOutValsSpinPolarized;

      // storage for total electrostatic potential solution vector corresponding to input scf electron density
      vectorType d_phiTotRhoIn;

      // storage for total electrostatic potential solution vector corresponding to output scf electron density
      vectorType d_phiTotRhoOut;

      // storage for sum of nuclear electrostatic potential
      vectorType d_phiExt;

      // storage for projection of rho cell quadrature data to nodal field
      vectorType d_rhoNodalField;

      // storage for projection of rho cell quadrature data to nodal field
      vectorType d_rhoNodalFieldSpin0;

      // storage for projection of rho cell quadrature data to nodal field
      vectorType d_rhoNodalFieldSpin1;

      double d_pspTail = 8.0;
      std::map<dealii::CellId, std::vector<double> > pseudoValues;
      std::vector<std::vector<double> > d_localVselfs;

      //nonlocal pseudopotential related objects used only for pseudopotential calculation

      //
      // Store the map between the "pseudo" wave function Id and the function Id details (i.e., global splineId, l quantum number, m quantum number)
      //
      std::vector<std::vector<int> > d_pseudoWaveFunctionIdToFunctionIdDetails;

      //
      // Store the map between the "pseudo" potential Id and the function Id details (i.e., global splineId, l quantum number)
      //
      std::vector<std::vector<int> > d_deltaVlIdToFunctionIdDetails;

      //
      // vector to store the number of pseudowave functions/pseudo potentials associated with an atom
      //
      std::vector<int> d_numberPseudoAtomicWaveFunctions;
      std::vector<int> d_numberPseudoPotentials;
      std::vector<int> d_nonLocalAtomGlobalChargeIds;

      //
      //matrices denoting the sparsity of nonlocal projectors and elemental projector matrices
      //
      std::vector<std::vector<int> > d_sparsityPattern;
      std::vector<std::vector<DoFHandler<3>::active_cell_iterator> > d_elementIteratorsInAtomCompactSupport;
      std::vector<std::vector<unsigned int> > d_elementIdsInAtomCompactSupport;
      std::vector<std::vector<DoFHandler<3>::active_cell_iterator> > d_elementOneFieldIteratorsInAtomCompactSupport;
      std::vector<std::vector<int> > d_nonLocalAtomIdsInElement;
      std::vector<unsigned int> d_nonLocalAtomIdsInCurrentProcess;
      IndexSet d_locallyOwnedProjectorIdsCurrentProcess;
      IndexSet d_ghostProjectorIdsCurrentProcess;
      std::map<std::pair<unsigned int,unsigned int>, unsigned int> d_projectorIdsNumberingMapCurrentProcess;
#ifdef USE_COMPLEX
      std::vector<std::vector<std::vector<std::vector<std::complex<double> > > > > d_nonLocalProjectorElementMatrices,d_nonLocalProjectorElementMatricesConjugate,d_nonLocalProjectorElementMatricesTranspose;
      std::vector<dealii::parallel::distributed::Vector<std::complex<double> > > d_projectorKetTimesVectorPar;

      /// parallel vector used in nonLocalHamiltionian times wavefunction vector computation
      /// pre-initialization of the parallel layout is more efficient than creating the parallel
      /// layout for every nonLocalHamiltionan times wavefunction computation
      dealii::parallel::distributed::Vector<std::complex<double> >  d_projectorKetTimesVectorParFlattened;
#else
      std::vector<std::vector<std::vector<std::vector<double> > > > d_nonLocalProjectorElementMatrices,d_nonLocalProjectorElementMatricesConjugate,d_nonLocalProjectorElementMatricesTranspose;
      std::vector<dealii::parallel::distributed::Vector<double> > d_projectorKetTimesVectorPar;

      /// parallel vector used in nonLocalHamiltionian times wavefunction vector computation
      /// pre-initialization of the parallel layout is more efficient than creating the parallel
      /// layout for every nonLocalHamiltionan times wavefunction computation
      dealii::parallel::distributed::Vector<double> d_projectorKetTimesVectorParFlattened;
#endif

      //
      //storage for nonlocal pseudopotential constants
      //
      std::vector<std::vector<double> > d_nonLocalPseudoPotentialConstants;

      //
      // spline vector for data corresponding to each spline of pseudo wavefunctions
      //
      std::vector<alglib::spline1dinterpolant> d_pseudoWaveFunctionSplines;

      //
      // spline vector for data corresponding to each spline of delta Vl
      //
      std::vector<alglib::spline1dinterpolant> d_deltaVlSplines;

      //
      //vector of outermost Points for various radial Data
      //
      std::vector<double> d_outerMostPointPseudoWaveFunctionsData;
      std::vector<double> d_outerMostPointPseudoPotData;

      /// map of atom node number and atomic weight
      std::map<dealii::types::global_dof_index, double> d_atomNodeIdToChargeMap;

      /// vselfBinsManager object
      vselfBinsManager<FEOrder> d_vselfBinsManager;

      /// kPoint cartesian coordinates
      std::vector<double> d_kPointCoordinates;

      /// k point crystal coordinates
      std::vector<double> kPointReducedCoordinates;

      /// k point weights
      std::vector<double> d_kPointWeights;

      /// global k index of lower bound of the local k point set
      unsigned int lowerBoundKindex ;
      /**
       * Recomputes the k point cartesian coordinates from the crystal k point coordinates
       * and the current lattice vectors, which can change in each ground state solve when
       * isCellOpt is true
       */
      void recomputeKPointCoordinates();

      /// fermi energy
      double fermiEnergy;

      //chebyshev filter variables and functions
      //int numPass ; // number of filter passes

      std::vector<double> a0;
      std::vector<double> bLow;
      vectorType d_tempEigenVec;

      /**
       * @brief compute the maximum of the residual norm of the highest occupied state among all k points
       */
      double computeMaximumHighestOccupiedStateResidualNorm(const std::vector<std::vector<double> > & residualNormWaveFunctionsAllkPoints,
							    const std::vector<std::vector<double> > & eigenValuesAllkPoints,
							    const double _fermiEnergy);


      void kohnShamEigenSpaceCompute(const unsigned int s,
				     const unsigned int kPointIndex,
				     kohnShamDFTOperatorClass<FEOrder> & kohnShamDFTEigenOperator,
				     chebyshevOrthogonalizedSubspaceIterationSolver & subspaceIterationSolver,
				     std::vector<double> & residualNormWaveFunctions);

      void computeResidualNorm(const std::vector<double> & eigenValuesTemp,
			       kohnShamDFTOperatorClass<FEOrder> & kohnShamDFTEigenOperator,
			       std::vector<vectorType> & X,
			       std::vector<double> & residualNorm) const;

    };

}

#endif<|MERGE_RESOLUTION|>--- conflicted
+++ resolved
@@ -398,20 +398,20 @@
        */
       void compute_fermienergy();
 
-<<<<<<< HEAD
-      void output();
+      /**
+       *@brief write wavefunction solution fields
+       */
+      void outputWfc();
+
+      /**
+       *@brief write electron density solution fields
+       */
+      void outputDensity();
+
+      /**
+       *@brief write the KS eigen values for given BZ sampling/path
+       */
       void writeBands();
-=======
-      /**
-       *@brief write wavefunction solution fields
-       */
-      void outputWfc();
->>>>>>> 0df0868a
-
-      /**
-       *@brief write electron density solution fields
-       */
-      void outputDensity();
 
       /**
        *@brief Computes the volume of the domain
