--- conflicted
+++ resolved
@@ -312,33 +312,24 @@
    */
   unsigned int numElectrons, numLevels;
   std::set<unsigned int> atomTypes;
-<<<<<<< HEAD
-  std::vector<std::vector<double> > atomLocations,atomLocationsFractional,d_latticeVectors,d_reciprocalLatticeVectors, d_imagePositions;
-=======
-  std::vector<std::vector<double> > atomLocations,d_latticeVectors,d_imagePositions,d_domainBoundingVectors;
->>>>>>> adaptiveMeshingForce1
+  std::vector<std::vector<double> > atomLocations,atomLocationsFractional,d_latticeVectors,d_reciprocalLatticeVectors, d_imagePositions, d_domainBoundingVectors;
+
   std::vector<int> d_imageIds;
   std::vector<double> d_imageCharges;
   std::vector<orbital> waveFunctionsVector;
   std::map<unsigned int, std::map<unsigned int, std::map<unsigned int, alglib::spline1dinterpolant*> > > radValues;
   std::map<unsigned int, std::map<unsigned int, std::map <unsigned int, double> > >outerValues;
   std::vector<Point<3>> closestTriaVertexToAtomsLocation;
-<<<<<<< HEAD
-<<<<<<< HEAD
+
+  std::vector<Tensor<1,3,double> > distanceClosestTriaVerticesToAtoms;
   std::vector<Tensor<1,3,double> > dispClosestTriaVerticesToAtoms;
-=======
-  std::vector<Tensor<1,3,double> > distanceClosestTriaVerticesToAtoms;
-
-=======
-  std::vector<Tensor<1,3,double> > dispClosestTriaVerticesToAtoms;
->>>>>>> 7001ae8e
+
 
   /**
    * meshGenerator based object
    */
   meshGeneratorClass d_mesh;
->>>>>>> adaptiveMeshingForce1
-  
+
   
   /**
    * dealii based FE data structres
