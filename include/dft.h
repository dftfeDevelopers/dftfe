// ---------------------------------------------------------------------
//
// Copyright (c) 2017 The Regents of the University of Michigan and DFT-FE authors.
//
// This file is part of the DFT-FE code.
//
// The DFT-FE code is free software; you can use it, redistribute
// it, and/or modify it under the terms of the GNU Lesser General
// Public License as published by the Free Software Foundation; either
// version 2.1 of the License, or (at your option) any later version.
// The full text of the license can be found in the file LICENSE at
// the top level of the DFT-FE distribution.
//
// ---------------------------------------------------------------------
//
// @author Shiva Rudraraju (2016), Phani Motamarri (2016)
//

#ifndef dft_H_
#define dft_H_
#include <iostream>
#include <iomanip> 
#include <numeric>
#include <sstream>
#include <complex>
#include <deque>

#include "headers.h"
<<<<<<< HEAD
#include "constants.h"
=======
#include "poisson.h"
#include "eigen.h"
#include "spglib.h"
>>>>>>> 67ca9afa

#include <interpolation.h> 
#include <xc.h>
#include <petsc.h>
#include <slepceps.h>

//
//Initialize Namespace
//
using namespace dealii;

typedef dealii::parallel::distributed::Vector<double> vectorType;
//forward declarations
template <unsigned int T> class poissonClass;
template <unsigned int T> class eigenClass; 
template <unsigned int T> class forceClass;  
//
//extern declarations for blas-lapack routines
//
extern "C"{
  void dgemv_(char* TRANS, const int* M, const int* N, double* alpha, double* A, const int* LDA, double* X, const int* INCX, double* beta, double* C, const int* INCY);
  void dgesv_( int* n, int* nrhs, double* a, int* lda, int* ipiv, double* b, int* ldb, int* info );
  void dscal_(int *n, double *alpha, double *x, int *incx);
  void daxpy_(int *n, double *alpha, double *x, int *incx, double *y, int *incy);
  void dgemm_(char* transA, char* transB, int *m, int *n, int *k, double *alpha, double *A, int *lda, double *B, int *ldb, double *beta, double *C, int *ldc);
  void dsyevd_(char* jobz, char* uplo, int* n, double* A, int *lda, double* w, double* work, int* lwork, int* iwork, int* liwork, int* info);
  void zgemm_(char* transA, char* transB, int *m, int *n, int *k, std::complex<double> *alpha, std::complex<double> *A, int *lda, std::complex<double> *B, int *ldb, std::complex<double> *beta, std::complex<double> *C, int *ldc);
  void zheevd_(char *jobz, char *uplo,int *n,std::complex<double> *A,int *lda,double *w,std::complex<double> *work,int *lwork,double *rwork,int *lrwork,int *iwork,int *liwork,int *info);
  void zdotc_(std::complex<double> *C,int *N,const std::complex<double> *X,int *INCX,const std::complex<double> *Y,int *INCY);
  void zaxpy_(int *n,std::complex<double> *alpha,std::complex<double> *x,int *incx,std::complex<double> *y,int *incy);
}



//
//
//
struct orbital
{
  unsigned int atomID;
  unsigned int Z, n, l;
  int m;
  alglib::spline1dinterpolant* psi;
};

//
//dft class for initializing mesh, setting up guesses for initial electron-density and wavefunctions,
//solving individual vSelf problem after setting up bins, initializing pseudopotentials. Also 
//has member functions which sets up the process of SCF iteration including mixing of the electron-density
template <unsigned int FEOrder>
class dftClass
{

  template <unsigned int T>
  friend class poissonClass;

  template <unsigned int T>
  friend class eigenClass;

  template <unsigned int FEOrder>
  friend class forceClass;  

 public:

  /**
   * dftClass constructor
   */
  dftClass();

  /**
   * Sets up Kohn-Sham SCF iteration after the required pre-processing steps
   */
  void run();

  /**
   * Number of Kohn-Sham eigen values to be computed
   */
  unsigned int numEigenValues;

 private:

  /**
   * Reads the coordinates of the atoms.
   * If periodic calculation, reads fractional coordinates of atoms in the unit-cell,
   * lattice vectors, kPoint quadrature rules to be used and also generates image atoms.
   * Also determines orbital-ordering
   */
  void set();
  void readkPointData();
  //
  // ************************************************************************************************************************************  //
  void generateMPGrid();
  void test_spg_get_ir_reciprocal_mesh();
  void initSymmetry();
  Point<3> crys2cart(Point<3> p, int i);
  std::map<CellId,std::vector<std::tuple<int, std::vector<double>, int> >>  cellMapTable ;
  //std::vector<std::map<CellId,std::vector<std::vector<std::tuple<typename DoFHandler<3>::active_cell_iterator, Point<3>, int> >>>> mappedGroup ;
  std::vector<std::vector<std::vector<std::tuple<int, int, int> >>> mappedGroup ;
  // Communication vectors required for rho-symmetrization
  std::vector<std::vector<std::vector<std::vector<int> >>> mappedGroupSend0;
  std::vector<std::vector<std::vector<std::vector<int> >>> mappedGroupSend2;
  std::vector<std::vector<std::vector<std::vector<std::vector<double>>> >> mappedGroupSend1;
  std::vector<std::vector<std::vector<int> >> mappedGroupRecvd0;
  std::vector<std::vector<std::vector<int> >> mappedGroupRecvd2;
  std::vector<std::vector<std::vector<std::vector<double>>> > mappedGroupRecvd1;
  std::vector<std::vector<std::vector<std::vector<int>> >> send_buf_size;
  std::vector<std::vector<std::vector<std::vector<int>> >> recv_buf_size;
  std::vector<std::vector<std::vector<std::vector<double>>> > rhoRecvd, gradRhoRecvd;
  std::vector<std::vector<std::vector<std::vector<int>> >> groupOffsets;
  std::map<int,typename DoFHandler<3>::active_cell_iterator> dealIICellId ;
  std::map<CellId, int> globalCellId ;
  std::vector<int> ownerProcGlobal;
  std::vector<int> mpi_scatter_offset, send_scatter_size, recv_size, mpi_scatterGrad_offset, send_scatterGrad_size;
  unsigned int totPoints ;
  double translation[500][3];
  std::vector<std::vector<int>> symmUnderGroup ;
  std::vector<int> numSymmUnderGroup ;
  //
  std::vector<typename DoFHandler<3>::active_cell_iterator> vertex2cell ;
  std::vector<double> vertices_x_unique, vertices_y_unique, vertices_z_unique ;
  std::vector<std::vector<unsigned int>> index_list_x, index_list_y, index_list_z ;
  //
  unsigned int bisectionSearch(std::vector<double> &arr, double x) ;
  unsigned int sort_vertex (const DoFHandler<3> &mesh)  ;        
  unsigned int find_cell (Point<3> p) ;  
  //
  std::pair<typename DoFHandler<3>::active_cell_iterator, Point<3> > 
  find_active_cell_around_point_custom (const Mapping<3>  &mapping,
                                 const DoFHandler<3> &mesh,
                                 const Point<3>        &p) ;
  unsigned int find_closest_vertex_custom (const DoFHandler<3> &mesh,
                       const Point<3>        &p) ;
  std::vector< Point<3> > vertices ;
  //
  std::vector<int> mpi_offsets0, mpi_offsets1 ;
  std::vector<int> recvdData0, recvdData2, recvdData3;  
  std::vector<std::vector<double>> recvdData1;
  std::vector<int> recv_size0, recv_size1, recvSize;
  // ************************************************************************************************************************************  //
  void generateImageCharges();
  void determineOrbitalFilling();

  /**
   * Initializes the finite-element mesh
   */
  void mesh();

  /**
   * moves the triangulation vertices using Gaussians such that the all atoms are on triangulation vertices
   */
  void moveMeshToAtoms(Triangulation<3,3> & triangulationMove,bool isCoarserMove=false);  

  /**
   * Initializes the guess of electron-density and single-atom wavefunctions on the mesh,
   * maps finite-element nodes to given atomic positions,
   * initializes pseudopotential files and exchange-correlation functionals to be used
   * based on user-choice. 
   * In periodic problems, periodic faces are mapped here. Further finite-element nodes
   * to be pinned for solving the Poisson problem electro-static potential is set here
   */
  //void init();
  void initUnmovedTriangulation();
  void initMovedTriangulation(bool isTriaRefined=true);
  void locateAtomCoreNodes();
  void locatePeriodicPinnedNodes();
  void initRho();
  void readPSI();
  void readPSIRadialValues();
  void loadPSIFiles(unsigned int Z, unsigned int n, unsigned int l, unsigned int & flag);
  void initLocalPseudoPotential();
  void initNonLocalPseudoPotential();
  void initNonLocalPseudoPotential_OV();
  void computeSparseStructureNonLocalProjectors();
  void computeSparseStructureNonLocalProjectors_OV();
  void computeElementalProjectorKets();
<<<<<<< HEAD
  
  /**
   * Sets dirichlet boundary conditions for total potential constraints on 
   * non-periodic boundary (boundary id==0). Currently setting homogeneous bc
   *
   */
  void applyTotalPotentialDirichletBC();
=======
  void computeElementalOVProjectorKets();

>>>>>>> 67ca9afa
  /**
   * Categorizes atoms into bins based on self-potential ball radius around each atom such 
   * that no two atoms in each bin has overlapping balls
   * and finally solves the self-potentials in each bin one-by-one.
   */
  void createAtomBins(std::vector<const ConstraintMatrix * > & constraintsVector);
  void solveVself();
  
  /**
   * Computes total charge by integrating the electron-density
   */
  double totalCharge(std::map<dealii::CellId, std::vector<double> > *);
  
  /**
   * Computes output electron-density from wavefunctions
   */
  void compute_rhoOut();
  void computeAndSymmetrize_rhoOut();
  void computeLocalrhoOut();
 
  /**
   * Mixing schemes for mixing electron-density
   */
  double mixing_simple();
  double mixing_anderson();
  double mixing_simple_spinPolarized();
  double mixing_anderson_spinPolarized();

  /**
   * Computes ground-state energy in a given SCF iteration,
   * computes repulsive energy explicity for a non-periodic system
   */
  void compute_energy();
  void compute_energy_spinPolarized();
  double repulsiveEnergy();

  /**
   * Computes Fermi-energy obtained by imposing constraint on the number of electrons
   */
  void compute_fermienergy();

  void output();

  /**
   * Computes inner Product and Y = alpha*X + Y for complex vectors used during
   * periodic boundary conditions
   */
#ifdef ENABLE_PERIODIC_BC
  std::complex<double> innerProduct(vectorType & a,
				    vectorType & b);

  void alphaTimesXPlusY(std::complex<double>   alpha,
			vectorType           & x,
			vectorType           & y);
#endif
  //
  //objects for various exchange-correlations (from libxc package)
  //
  xc_func_type funcX, funcC; 
  /**
   * supplied data 
   */
  unsigned int d_finiteElementPolynomialOrder,d_n_refinement_steps,d_numberEigenValues,d_xc_id;
  unsigned int d_chebyshevOrder,d_numSCFIterations,d_maxLinearSolverIterations, d_mixingHistory;

  double d_radiusAtomBall, d_domainSizeX, d_domainSizeY, d_domainSizeZ, d_mixingParameter;
  double d_lowerEndWantedSpectrum,d_relLinearSolverTolerance,d_selfConsistentSolverTolerance,d_TVal;

  bool d_isPseudopotential,d_periodicX,d_periodicY,d_periodicZ;
  std::string d_meshFileName,d_coordinatesFile,d_currentPath,d_latticeVectorsFile,d_kPointDataFile;  
  /**
   * stores required data for Kohn-Sham problem
   */
  unsigned int numElectrons, numLevels;
  std::set<unsigned int> atomTypes;
  std::vector<std::vector<double> > atomLocations,atomLocationsFractional,d_latticeVectors,d_reciprocalLatticeVectors, d_imagePositions;
  std::vector<int> d_imageIds;
  std::vector<double> d_imageCharges;
  std::vector<orbital> waveFunctionsVector;
  std::map<unsigned int, std::map<unsigned int, std::map<unsigned int, alglib::spline1dinterpolant*> > > radValues;
  std::map<unsigned int, std::map<unsigned int, std::map <unsigned int, double> > >outerValues;
  std::vector<Point<3>> closestTriaVertexToAtomsLocation;
  std::vector<Tensor<1,3,double> > distanceClosestTriaVerticesToAtoms;
  
  /**
   * dealii based FE data structres
   */
  parallel::distributed::Triangulation<3> triangulation;
  FESystem<3>        FE, FEEigen;
  DoFHandler<3>      dofHandler, dofHandlerEigen;
  unsigned int       eigenDofHandlerIndex,phiExtDofHandlerIndex,phiTotDofHandlerIndex,forceDofHandlerIndex;
  MatrixFree<3,double> matrix_free_data;
  std::map<types::global_dof_index, Point<3> > d_supportPoints, d_supportPointsEigen;
  std::vector< const ConstraintMatrix * > d_constraintsVector; 
  
  /**
   * parallel objects
   */
  MPI_Comm   mpi_communicator;
  const unsigned int n_mpi_processes;
  const unsigned int this_mpi_process;
  IndexSet   locally_owned_dofs, locally_owned_dofsEigen;
  IndexSet   locally_relevant_dofs, locally_relevant_dofsEigen;
  std::vector<unsigned int> local_dof_indicesReal, local_dof_indicesImag;
  std::vector<unsigned int> localProc_dof_indicesReal,localProc_dof_indicesImag;
  std::vector<bool> selectedDofsHanging;


<<<<<<< HEAD
  poissonClass<FEOrder> * poissonPtr;
  eigenClass<FEOrder> * eigenPtr;
  forceClass<FEOrder> * forcePtr;
  ConstraintMatrix constraintsNone, constraintsNoneEigen, d_constraintsForTotalPotential, d_constraintsPeriodicWithDirichlet, d_noConstraints, d_noConstraintsEigen; 
  std::vector<std::vector<double> > eigenValues;
=======
  poissonClass<FEOrder> poisson;
  eigenClass<FEOrder> eigen;
  ConstraintMatrix constraintsNone, constraintsNoneEigen, d_constraintsForTotalPotential, d_constraintsPeriodicWithDirichlet, d_noConstraints; 
  std::vector<std::vector<double> > eigenValues, eigenValuesTemp; 
>>>>>>> 67ca9afa
  std::vector<std::vector<parallel::distributed::Vector<double>*> > eigenVectors;
  std::vector<std::vector<parallel::distributed::Vector<double>*> > eigenVectorsOrig;


  //parallel message stream
  ConditionalOStream  pcout;  
  
  //compute-time logger
  TimerOutput computing_timer;
  
  //dft related objects
  std::map<dealii::CellId, std::vector<double> > *rhoInValues, *rhoOutValues, *rhoInValuesSpinPolarized, *rhoOutValuesSpinPolarized;
  std::deque<std::map<dealii::CellId,std::vector<double> >*> rhoInVals, rhoOutVals, rhoInValsSpinPolarized, rhoOutValsSpinPolarized;


  std::map<dealii::CellId, std::vector<double> > *gradRhoInValues, *gradRhoInValuesSpinPolarized;
  std::map<dealii::CellId, std::vector<double> > *gradRhoOutValues, *gradRhoOutValuesSpinPolarized;
  std::deque<std::map<dealii::CellId,std::vector<double> >*> gradRhoInVals,gradRhoInValsSpinPolarized,gradRhoOutVals, gradRhoOutValsSpinPolarized; 



  std::map<dealii::CellId, std::vector<double> > *pseudoValues;
  std::vector<std::vector<double> > d_localVselfs;

  
  //nonlocal pseudopotential related objects used only for pseudopotential calculation
  
  //
  // Store the map between the "pseudo" wave function Id and the function Id details (i.e., global splineId, l quantum number, m quantum number)
  //
  std::vector<std::vector<int> > d_pseudoWaveFunctionIdToFunctionIdDetails;

  //
  // Store the map between the "pseudo" potential Id and the function Id details (i.e., global splineId, l quantum number)
  //  
  std::vector<std::vector<int> > d_deltaVlIdToFunctionIdDetails;

  //
  // vector to store the number of pseudowave functions/pseudo potentials associated with an atom
  //
  std::vector<int> d_numberPseudoAtomicWaveFunctions;
  std::vector<int> d_numberPseudoPotentials;
  std::vector<int> d_nonLocalAtomGlobalChargeIds;

  //
  //matrices denoting the sparsity of nonlocal projectors and elemental projector matrices
  //
  std::vector<std::vector<int> > d_sparsityPattern;
  std::vector<std::vector<DoFHandler<3>::active_cell_iterator> > d_elementIteratorsInAtomCompactSupport;
  std::vector<std::vector<DoFHandler<3>::active_cell_iterator> > d_elementOneFieldIteratorsInAtomCompactSupport;
  std::vector<std::vector<int> > d_nonLocalAtomIdsInElement;
#ifdef ENABLE_PERIODIC_BC
  std::vector<std::vector<std::vector<std::vector<std::complex<double> > > > > d_nonLocalProjectorElementMatrices;
#else
  std::vector<std::vector<std::vector<std::vector<double> > > > d_nonLocalProjectorElementMatrices;
#endif

  //
  //storage for nonlocal pseudopotential constants
  //
  std::vector<std::vector<double> > d_nonLocalPseudoPotentialConstants; 
  std::vector<std::vector<std::vector<double> >> d_nonLocalPseudoPotentialConstants_OV; 

  //
  //globalChargeId to ImageChargeId Map
  //
  std::vector<std::vector<int> > d_globalChargeIdToImageIdMap;

  //
  // spline vector for data corresponding to each spline of pseudo wavefunctions
  //
  std::vector<alglib::spline1dinterpolant> d_pseudoWaveFunctionSplines;

  //
  // spline vector for data corresponding to each spline of delta Vl
  //
  std::vector<alglib::spline1dinterpolant> d_deltaVlSplines;

  //
  //vector of outermost Points for various radial Data
  //
  std::vector<double> d_outerMostPointPseudoWaveFunctionsData;
  std::vector<double> d_outerMostPointPseudoPotData;

  //map of atom node number and atomic weight
  std::map<unsigned int, double> atoms;
  std::vector<std::map<unsigned int, double> > d_atomsInBin;
  
  //map of binIds and atomIds in it and other bin related information
  std::map<int,std::set<int> > d_bins;
  std::vector<std::vector<int> > d_imageIdsInBins;
  std::vector<std::map<dealii::types::global_dof_index, int> > d_boundaryFlag;
  std::vector<std::map<dealii::types::global_dof_index, int> > d_vselfBinField;
  std::vector<std::map<dealii::types::global_dof_index, int> > d_closestAtomBin;
  std::vector<vectorType> d_vselfFieldBins;//required for configurational force
  //
  //kPointCoordinates
  //
  std::vector<double> d_kPointCoordinates;
  std::vector<double> d_kPointWeights;
  int d_maxkPoints;
  int d_kPointIndex;
  std::vector<std::vector<std::vector<double> >> symmMat;
  unsigned int numSymm;
  //integralRhoOut to store number of electrons
  double integralRhoValue;
  
  //fermi energy
  double fermiEnergy;

  //chebyshev filter variables and functions
  //int numPass ; // number of filter passes
  double bUp;// bLow, a0;
  std::vector<double> a0;
  std::vector<double> bLow;
  vectorType vChebyshev, v0Chebyshev, fChebyshev, aj[5];
  std::vector<parallel::distributed::Vector<double>*> PSI, tempPSI, tempPSI2, tempPSI3, tempPSI4;
  void chebyshevSolver(unsigned int s);
  void computeResidualNorm(std::vector<vectorType*>& X);
  double upperBound();
  void gramSchmidt(std::vector<vectorType*>& X);
  void chebyshevFilter(std::vector<vectorType*>& X, unsigned int m, double a, double b, double a0);  
  void rayleighRitz(unsigned int s, std::vector<vectorType*>& X);
};

#endif<|MERGE_RESOLUTION|>--- conflicted
+++ resolved
@@ -26,13 +26,13 @@
 #include <deque>
 
 #include "headers.h"
-<<<<<<< HEAD
+
 #include "constants.h"
-=======
+
 #include "poisson.h"
 #include "eigen.h"
 #include "spglib.h"
->>>>>>> 67ca9afa
+
 
 #include <interpolation.h> 
 #include <xc.h>
@@ -208,7 +208,7 @@
   void computeSparseStructureNonLocalProjectors();
   void computeSparseStructureNonLocalProjectors_OV();
   void computeElementalProjectorKets();
-<<<<<<< HEAD
+
   
   /**
    * Sets dirichlet boundary conditions for total potential constraints on 
@@ -216,10 +216,10 @@
    *
    */
   void applyTotalPotentialDirichletBC();
-=======
+
   void computeElementalOVProjectorKets();
 
->>>>>>> 67ca9afa
+
   /**
    * Categorizes atoms into bins based on self-potential ball radius around each atom such 
    * that no two atoms in each bin has overlapping balls
@@ -327,19 +327,11 @@
   std::vector<unsigned int> localProc_dof_indicesReal,localProc_dof_indicesImag;
   std::vector<bool> selectedDofsHanging;
 
-
-<<<<<<< HEAD
   poissonClass<FEOrder> * poissonPtr;
   eigenClass<FEOrder> * eigenPtr;
   forceClass<FEOrder> * forcePtr;
   ConstraintMatrix constraintsNone, constraintsNoneEigen, d_constraintsForTotalPotential, d_constraintsPeriodicWithDirichlet, d_noConstraints, d_noConstraintsEigen; 
-  std::vector<std::vector<double> > eigenValues;
-=======
-  poissonClass<FEOrder> poisson;
-  eigenClass<FEOrder> eigen;
-  ConstraintMatrix constraintsNone, constraintsNoneEigen, d_constraintsForTotalPotential, d_constraintsPeriodicWithDirichlet, d_noConstraints; 
   std::vector<std::vector<double> > eigenValues, eigenValuesTemp; 
->>>>>>> 67ca9afa
   std::vector<std::vector<parallel::distributed::Vector<double>*> > eigenVectors;
   std::vector<std::vector<parallel::distributed::Vector<double>*> > eigenVectorsOrig;
 
