--- conflicted
+++ resolved
@@ -52,7 +52,7 @@
   //
   using namespace dealii;
 
-  typedef dealii::parallel::distributed::Vector<double> vectorType;
+
   //forward declarations
   template <unsigned int T> class poissonClass;
   template <unsigned int T> class eigenClass;
@@ -61,11 +61,6 @@
   template <unsigned int T> class forceClass;
   template <unsigned int T> class geoOptIon;
   template <unsigned int T> class geoOptCell;
-
-<<<<<<< HEAD
-=======
-
->>>>>>> 532b1c84
 
   //
   //
@@ -176,12 +171,12 @@
        */
       const dftUtils::constraintMatrixInfo & getConstraintMatrixEigenDataInfo() const;
 
-<<<<<<< HEAD
+
       /**
        *Get matrix free data object
        */
       const MatrixFree<3,double> & getMatrixFreeData() const;
-=======
+
 
       /** @brief Updates atom positions, remeshes/moves mesh and calls appropriate reinits.
        *
@@ -200,7 +195,7 @@
        * geometry relaxation restart
        */
       void writeDomainAndAtomCoordinates() const;
->>>>>>> 532b1c84
+
 
     private:
 
