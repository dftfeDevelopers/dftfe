// ---------------------------------------------------------------------
//
// Copyright (c) 2017-2018 The Regents of the University of Michigan and DFT-FE
// authors.
//
// This file is part of the DFT-FE code.
//
// The DFT-FE code is free software; you can use it, redistribute
// it, and/or modify it under the terms of the GNU Lesser General
// Public License as published by the Free Software Foundation; either
// version 2.1 of the License, or (at your option) any later version.
// The full text of the license can be found in the file LICENSE at
// the top level of the DFT-FE distribution.
//
// ---------------------------------------------------------------------
//


#ifndef densityFirstOrderResponseCalculator_H_
#define densityFirstOrderResponseCalculator_H_

#include "headers.h"
#include "dftParameters.h"
<<<<<<< HEAD
#include "FEBasisOperations.h"
=======
#include <BLASWrapper.h>
>>>>>>> feaff25e


namespace dftfe
{
  template <typename NumberType,dftfe::utils::MemorySpace memorySpace>
  void
  computeRhoFirstOrderResponse(
    const dftfe::utils::MemoryStorage<NumberType, memorySpace> &  X,
    const dftfe::utils::MemoryStorage<NumberType, memorySpace> &  XPrime,
    const unsigned int                             totalNumWaveFunctions,
    const std::vector<std::vector<double>> &       densityMatDerFermiEnergy,
    std::shared_ptr<
      dftfe::basis::FEBasisOperations<NumberType, double, memorySpace>>
      &basisOperationsPtr,
    std::shared_ptr<dftfe::linearAlgebra::BLASWrapper<memorySpace>>
      &                        BLASWrapperPtr,
    const unsigned int         matrixFreeDofhandlerIndex,
    const unsigned int         quadratureIndex,
    const std::vector<double> &                    kPointWeights,
    std::vector<dftfe::utils::MemoryStorage<double, dftfe::utils::MemorySpace::HOST>> &rhoResponseValuesHam,
    std::vector<dftfe::utils::MemoryStorage<double, dftfe::utils::MemorySpace::HOST>> &rhoResponseValuesFermiEnergy,
    const MPI_Comm &     mpiCommParent,
    const MPI_Comm &     interpoolcomm,
    const MPI_Comm &     interBandGroupComm,
    const dftParameters &dftParams);


  template <typename NumberType>
  void
  computeRhoResponseFromInterpolatedValues(
    std::shared_ptr<
      dftfe::basis::
        FEBasisOperations<NumberType, double, dftfe::utils::MemorySpace::HOST>>
      &basisOperationsPtr,
    std::shared_ptr<
      dftfe::linearAlgebra::BLASWrapper<dftfe::utils::MemorySpace::HOST>>
      &                                         BLASWrapperPtr,
    const std::pair<unsigned int, unsigned int> cellRange,
    const std::pair<unsigned int, unsigned int> vecRange,
    double *                                    onesVec,
    double *                                    partialOccupVecPrime,
    NumberType *                                wfcQuadPointData,
    NumberType *                                wfcPrimeQuadPointData,
    double *                                    rhoResponseHamCellsWfcContributions,
    double *                                    rhoResponseFermiEnergyCellsWfcContributions,
    double *                                    rhoResponseHam,
    double *                                    rhoResponseFermiEnergy);

#if defined(DFTFE_WITH_DEVICE)
  template <typename NumberType>
  void
<<<<<<< HEAD
  computeRhoResponseFromInterpolatedValues(
    std::shared_ptr<
      dftfe::basis::FEBasisOperations<NumberType,
                                      double,
                                      dftfe::utils::MemorySpace::DEVICE>>
      &basisOperationsPtr,
    std::shared_ptr<
      dftfe::linearAlgebra::BLASWrapper<dftfe::utils::MemorySpace::DEVICE>>
      &                                         BLASWrapperPtr,
    const std::pair<unsigned int, unsigned int> cellRange,
    const std::pair<unsigned int, unsigned int> vecRange,
    double *                                    onesVec,
    double *                                    partialOccupVecPrime,
    NumberType *                                wfcQuadPointData,
    NumberType *                                wfcPrimeQuadPointData,
    double *                                    rhoResponseHamCellsWfcContributions,
    double *                                    rhoResponseFermiEnergyCellsWfcContributions,
    double *                                    rhoResponseHam,
    double *                                    rhoResponseFermiEnergy);
=======
  computeRhoFirstOrderResponseDevice(
    const NumberType *                             X,
    const NumberType *                             XPrime,
    const std::vector<std::vector<double>> &       densityMatDerFermiEnergy,
    const unsigned int                             totalNumWaveFunctions,
    const unsigned int                             numLocalDofs,
    operatorDFTDeviceClass &                       operatorMatrix,
    const unsigned int                             matrixFreeDofhandlerIndex,
    const dealii::DoFHandler<3> &                  dofHandler,
    const unsigned int                             totalLocallyOwnedCells,
    const unsigned int                             numberNodesPerElement,
    const unsigned int                             numQuadPoints,
    const std::vector<double> &                    kPointWeights,
    std::map<dealii::CellId, std::vector<double>> &rhoResponseValuesHam,
    std::map<dealii::CellId, std::vector<double>> &rhoResponseValuesFermiEnergy,
    std::map<dealii::CellId, std::vector<double>>
      &rhoResponseValuesHamSpinPolarized,
    std::map<dealii::CellId, std::vector<double>>
      &                  rhoResponseValuesFermiEnergySpinPolarized,
    const MPI_Comm &     mpiCommParent,
    const MPI_Comm &     interpoolcomm,
    const MPI_Comm &     interBandGroupComm,
    const dftParameters &dftParams,
    const std::shared_ptr<
      dftfe::linearAlgebra::BLASWrapper<dftfe::utils::MemorySpace::DEVICE>>
      BLASWrapperPtr);
>>>>>>> feaff25e
#endif

} // namespace dftfe
#endif<|MERGE_RESOLUTION|>--- conflicted
+++ resolved
@@ -21,11 +21,8 @@
 
 #include "headers.h"
 #include "dftParameters.h"
-<<<<<<< HEAD
 #include "FEBasisOperations.h"
-=======
 #include <BLASWrapper.h>
->>>>>>> feaff25e
 
 
 namespace dftfe
@@ -77,7 +74,6 @@
 #if defined(DFTFE_WITH_DEVICE)
   template <typename NumberType>
   void
-<<<<<<< HEAD
   computeRhoResponseFromInterpolatedValues(
     std::shared_ptr<
       dftfe::basis::FEBasisOperations<NumberType,
@@ -97,34 +93,6 @@
     double *                                    rhoResponseFermiEnergyCellsWfcContributions,
     double *                                    rhoResponseHam,
     double *                                    rhoResponseFermiEnergy);
-=======
-  computeRhoFirstOrderResponseDevice(
-    const NumberType *                             X,
-    const NumberType *                             XPrime,
-    const std::vector<std::vector<double>> &       densityMatDerFermiEnergy,
-    const unsigned int                             totalNumWaveFunctions,
-    const unsigned int                             numLocalDofs,
-    operatorDFTDeviceClass &                       operatorMatrix,
-    const unsigned int                             matrixFreeDofhandlerIndex,
-    const dealii::DoFHandler<3> &                  dofHandler,
-    const unsigned int                             totalLocallyOwnedCells,
-    const unsigned int                             numberNodesPerElement,
-    const unsigned int                             numQuadPoints,
-    const std::vector<double> &                    kPointWeights,
-    std::map<dealii::CellId, std::vector<double>> &rhoResponseValuesHam,
-    std::map<dealii::CellId, std::vector<double>> &rhoResponseValuesFermiEnergy,
-    std::map<dealii::CellId, std::vector<double>>
-      &rhoResponseValuesHamSpinPolarized,
-    std::map<dealii::CellId, std::vector<double>>
-      &                  rhoResponseValuesFermiEnergySpinPolarized,
-    const MPI_Comm &     mpiCommParent,
-    const MPI_Comm &     interpoolcomm,
-    const MPI_Comm &     interBandGroupComm,
-    const dftParameters &dftParams,
-    const std::shared_ptr<
-      dftfe::linearAlgebra::BLASWrapper<dftfe::utils::MemorySpace::DEVICE>>
-      BLASWrapperPtr);
->>>>>>> feaff25e
 #endif
 
 } // namespace dftfe
