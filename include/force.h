--- conflicted
+++ resolved
@@ -434,19 +434,9 @@
       /// current mpi process id in the current pool
       const unsigned int this_mpi_process;
 
-<<<<<<< HEAD
       /// conditional stream object to enable printing only on root processor across all pools
       dealii::ConditionalOStream   pcout;
-
-      /// compute-time logger
-      dealii::TimerOutput computing_timer;
-
-    };
-=======
-  /// conditional stream object to enable printing only on root processor across all pools
-  dealii::ConditionalOStream   pcout;
 };
->>>>>>> b8d1c7af
 
 }
 #endif