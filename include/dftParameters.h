--- conflicted
+++ resolved
@@ -46,11 +46,7 @@
 		extern std::string coordinatesGaussianDispFile;
 
 		extern double outerAtomBallRadius, innerAtomBallRadius, meshSizeOuterDomain;
-<<<<<<< HEAD
-	        extern bool autoUserMeshParams,cellLevelMassMatrixScaling;
-=======
-		extern bool autoAdaptBaseMeshSize;
->>>>>>> 79b4dcea
+	        extern bool autoAdaptBaseMeshSize,cellLevelMassMatrixScaling;
 		extern double meshSizeInnerBall, meshSizeOuterBall;
 		extern double chebyshevTolerance, topfrac, kerkerParameter;
 		extern std::string mixingMethod,ionOptSolver;
