// ---------------------------------------------------------------------
//
// Copyright (c) 2017-2018 The Regents of the University of Michigan and DFT-FE authors.
//
// This file is part of the DFT-FE code.
//
// The DFT-FE code is free software; you can use it, redistribute
// it, and/or modify it under the terms of the GNU Lesser General
// Public License as published by the Free Software Foundation; either
// version 2.1 of the License, or (at your option) any later version.
// The full text of the license can be found in the file LICENSE at
// the top level of the DFT-FE distribution.
//
// ---------------------------------------------------------------------
//


/** @file dftParameters.h
 *
 *  @author Phani Motamarri, Sambit Das
 */

#ifndef dftParameters_H_
#define dftParameters_H_

#include <string>
#include <deal.II/base/parameter_handler.h>

namespace dftfe {
    // FIXME: document Parameters
    // FIXME: this should really be an object, not global values
    //
    //Declare dftUtils functions
    //
    namespace dftParameters
    {

      extern unsigned int finiteElementPolynomialOrder,n_refinement_steps,numberEigenValues,xc_id, spinPolarized, nkx,nky,nkz, pseudoProjector;
      extern unsigned int chebyshevOrder,numPass,numSCFIterations,maxLinearSolverIterations, mixingHistory, npool;

      extern double radiusAtomBall, mixingParameter, dkx, dky, dkz;
      extern double lowerEndWantedSpectrum,relLinearSolverTolerance,selfConsistentSolverTolerance,TVal, start_magnetization;

      extern bool isPseudopotential,periodicX,periodicY,periodicZ, useSymm, timeReversal;
      extern std::string meshFileName,coordinatesFile,domainBoundingVectorsFile,kPointDataFile, ionRelaxFlagsFile, orthogType;

      extern double outerAtomBallRadius, meshSizeOuterDomain;
      extern double meshSizeInnerBall, meshSizeOuterBall;
      extern double chebyshevTolerance;


      extern bool isIonOpt, isCellOpt, isIonForce, isCellStress;
      extern bool nonSelfConsistentForce;
      extern double forceRelaxTol, stressRelaxTol;
      extern unsigned int cellConstraintType;

      extern unsigned int verbosity, chkType;
      extern bool restartFromChk;

      extern bool reproducible_output;

      extern bool electrostaticsPRefinement;

      extern unsigned int chebyshevBlockSize;
<<<<<<< HEAD
      extern bool useBatchGEMM;
      extern unsigned int chebyshevOMPThreads;
      extern unsigned int orthoRROMPThreads;
=======
>>>>>>> 50045e94

      /**
       * Declare parameters.
       */
      void declare_parameters(dealii::ParameterHandler &prm);

      /**
       * Parse parameters.
       */
      void parse_parameters(dealii::ParameterHandler &prm);

      /**
       * Check and print parameters
       */
      void check_print_parameters(const dealii::ParameterHandler &prm);

    };

}
#endif<|MERGE_RESOLUTION|>--- conflicted
+++ resolved
@@ -62,12 +62,9 @@
       extern bool electrostaticsPRefinement;
 
       extern unsigned int chebyshevBlockSize;
-<<<<<<< HEAD
       extern bool useBatchGEMM;
       extern unsigned int chebyshevOMPThreads;
       extern unsigned int orthoRROMPThreads;
-=======
->>>>>>> 50045e94
 
       /**
        * Declare parameters.
