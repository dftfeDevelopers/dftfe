--- conflicted
+++ resolved
@@ -148,7 +148,6 @@
     extern bool         useELPAGPUKernel;
     extern std::string  xcFamilyType;
     extern bool         gpuMemOptMode;
-<<<<<<< HEAD
 
     extern unsigned int dc_dispersioncorrectiontype;
     extern unsigned int dc_d3dampingtype;
@@ -159,14 +158,12 @@
     extern double       dc_d3cutoff3;
     extern double       dc_d3cutoffCN;
 
-=======
     // New Paramters for moleculardyynamics class
     extern double      startingTempBOMD;
     extern double      MaxWallTime;
     extern double      thermostatTimeConstantBOMD;
     extern std::string tempControllerTypeBOMD;
     extern int         MDTrack;
->>>>>>> 84206eec
     /**
      * Declare parameters.
      */
