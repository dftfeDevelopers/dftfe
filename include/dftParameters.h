--- conflicted
+++ resolved
@@ -40,13 +40,8 @@
       extern double radiusAtomBall, mixingParameter;
       extern double lowerEndWantedSpectrum,relLinearSolverTolerance,selfConsistentSolverTolerance,TVal, start_magnetization;
 
-<<<<<<< HEAD
-      extern bool isPseudopotential, periodicX, periodicY, periodicZ, useSymm, timeReversal,pseudoTestsFlag, constraintMagnetization;
+      extern bool isPseudopotential, periodicX, periodicY, periodicZ, useSymm, timeReversal,pseudoTestsFlag, constraintMagnetization, writeDosFile, writeLdosFile;
       extern std::string meshFileName,coordinatesFile,domainBoundingVectorsFile,kPointDataFile, ionRelaxFlagsFile, orthogType, algoType, pseudoPotentialFile;
-=======
-      extern bool isPseudopotential, periodicX, periodicY, periodicZ, useSymm, timeReversal,pseudoTestsFlag, constraintMagnetization, writeDosFile, writeLdosFile;
-      extern std::string meshFileName,coordinatesFile,domainBoundingVectorsFile,kPointDataFile, ionRelaxFlagsFile, orthogType,pseudoPotentialFile;
->>>>>>> 0791c199
 
       extern double outerAtomBallRadius, innerAtomBallRadius, meshSizeOuterDomain;
       extern bool autoUserMeshParams;
