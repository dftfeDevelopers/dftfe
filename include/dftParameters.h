// ---------------------------------------------------------------------
//
// Copyright (c) 2017-2022  The Regents of the University of Michigan and DFT-FE
// authors.
//
// This file is part of the DFT-FE code.
//
// The DFT-FE code is free software; you can use it, redistribute
// it, and/or modify it under the terms of the GNU Lesser General
// Public License as published by the Free Software Foundation; either
// version 2.1 of the License, or (at your option) any later version.
// The full text of the license can be found in the file LICENSE at
// the top level of the DFT-FE distribution.
//
// ---------------------------------------------------------------------
//



#ifndef dftParameters_H_
#define dftParameters_H_

#include <string>
#include <mpi.h>

namespace dftfe
{
  /**
   * @brief Namespace which declares the input parameters and the functions to parse them
   *  from the input parameter file
   *
   *  @author Phani Motamarri, Sambit Das
   */
  class dftParameters
  {
  public:
    unsigned int finiteElementPolynomialOrder,
      finiteElementPolynomialOrderElectrostatics, n_refinement_steps,
      numberEigenValues, xc_id, spinPolarized, nkx, nky, nkz, offsetFlagX,
      offsetFlagY, offsetFlagZ;
    unsigned int chebyshevOrder, numPass, numSCFIterations,
      maxLinearSolverIterations, mixingHistory, npool,
      numberWaveFunctionsForEstimate, numLevels,
      maxLinearSolverIterationsHelmholtz;

    double radiusAtomBall, mixingParameter;
    double absLinearSolverTolerance, selfConsistentSolverTolerance, TVal,
      start_magnetization, absLinearSolverToleranceHelmholtz;

    bool isPseudopotential, periodicX, periodicY, periodicZ, useSymm,
      timeReversal, pseudoTestsFlag, constraintMagnetization, writeDosFile,
      writeLdosFile, writeLocalizationLengths, pinnedNodeForPBC, writePdosFile;
<<<<<<< HEAD
    extern std::string coordinatesFile, domainBoundingVectorsFile,
      kPointDataFile, ionRelaxFlagsFile, orthogType, algoType,
      pseudoPotentialFile;

    extern std::string coordinatesGaussianDispFile;

    extern double outerAtomBallRadius, innerAtomBallRadius, meshSizeOuterDomain;
    extern bool   autoAdaptBaseMeshSize;
    extern double meshSizeInnerBall, meshSizeOuterBall;
    extern double chebyshevTolerance, topfrac, kerkerParameter;
    extern std::string mixingMethod, ionOptSolver;


    extern bool isIonOpt, isCellOpt, isIonForce, isCellStress, isBOMD, isXLBOMD;
    extern bool nonSelfConsistentForce, meshAdaption;
    extern double       forceRelaxTol, stressRelaxTol, toleranceKinetic;
    extern unsigned int cellConstraintType;

    extern unsigned int verbosity, chkType;
    extern bool         restartSpinFromNoSpin;
    extern bool         restartFromChk;
    extern bool         restartMdFromChk;
    extern bool         electrostaticsHRefinement;

    extern bool reproducible_output;

    extern bool writeWfcSolutionFields;

    extern bool writeDensitySolutionFields;

    extern std::string  startingWFCType;
    extern unsigned int numCoreWfcRR;
    extern unsigned int wfcBlockSize;
    extern unsigned int chebyWfcBlockSize;
    extern unsigned int subspaceRotDofsBlockSize;
    extern unsigned int nbandGrps;
    extern bool         computeEnergyEverySCF;
    extern unsigned int scalapackParalProcs;
    extern unsigned int scalapackBlockSize;
    extern unsigned int natoms;
    extern unsigned int natomTypes;
    extern bool         reuseWfcGeoOpt;
    extern unsigned int reuseDensityGeoOpt;
    extern double       mpiAllReduceMessageBlockSizeMB;
    extern bool         useMixedPrecCGS_SR;
    extern bool         useMixedPrecCGS_O;
    extern bool         useMixedPrecXTHXSpectrumSplit;
    extern bool         useMixedPrecSubspaceRotRR;
    extern unsigned int spectrumSplitStartingScfIter;
    extern bool         useELPA;
    extern bool         constraintsParallelCheck;
    extern bool         createConstraintsFromSerialDofhandler;
    extern bool         bandParalOpt;
    extern bool         useGPU;
    extern bool         gpuFineGrainedTimings;
    extern bool         allowFullCPUMemSubspaceRot;
    extern bool         useMixedPrecCheby;
    extern bool         overlapComputeCommunCheby;
    extern bool         overlapComputeCommunOrthoRR;
    extern bool         autoGPUBlockSizes;
    extern bool         readWfcForPdosPspFile;
    extern double       maxJacobianRatioFactorForMD;
    extern double       chebyshevFilterTolXLBOMD;
    extern double       chebyshevFilterTolXLBOMDRankUpdates;
    extern double       chebyshevFilterPolyDegreeFirstScfScalingFactor;
    extern double       timeStepBOMD;
    extern unsigned int numberStepsBOMD;
    extern unsigned int TotalImages;
    extern std::string  solvermode;
    // extern double       startingTempBOMDNVE;
    extern double       gaussianConstantForce;
    extern double       gaussianOrderForce;
    extern double       gaussianOrderMoveMeshToAtoms;
    extern bool         useFlatTopGenerator;
    extern double       diracDeltaKernelScalingConstant;
    extern unsigned int kernelUpdateRankXLBOMD;
    extern unsigned int kmaxXLBOMD;
    extern bool         useAtomicRhoXLBOMD;
    extern bool         useMeshSizesFromAtomsFile;
    extern unsigned int numberPassesRRSkippedXLBOMD;
    extern double       xlbomdRestartChebyTol;
    extern bool         useDensityMatrixPerturbationRankUpdates;
    extern double       xlbomdKernelRankUpdateFDParameter;
    extern bool         smearedNuclearCharges;
    extern bool         HXOptimFlag;
    extern bool         floatingNuclearCharges;
    extern bool         nonLinearCoreCorrection;
    extern unsigned int maxLineSearchIterCGPRP;
    extern std::string  atomicMassesFile;
    extern bool         useGPUDirectAllReduce;
    extern double       pspCutoffImageCharges;
    extern bool         reuseLanczosUpperBoundFromFirstCall;
    extern bool         allowMultipleFilteringPassesAfterFirstScf;
    extern bool         useELPAGPUKernel;
    extern std::string  xcFamilyType;
    extern bool         gpuMemOptMode;

    extern unsigned int dc_dispersioncorrectiontype;
    extern unsigned int dc_d3dampingtype;
    extern bool         dc_d3ATM;
    extern bool         dc_d4MBD;
    extern std::string  dc_dampingParameterFilename;
    extern double       dc_d3cutoff2;
    extern double       dc_d3cutoff3;
    extern double       dc_d3cutoffCN;

=======
    std::string coordinatesFile, domainBoundingVectorsFile, kPointDataFile,
      ionRelaxFlagsFile, orthogType, algoType, pseudoPotentialFile;

    std::string coordinatesGaussianDispFile;

    double      outerAtomBallRadius, innerAtomBallRadius, meshSizeOuterDomain;
    bool        autoAdaptBaseMeshSize;
    double      meshSizeInnerBall, meshSizeOuterBall;
    double      chebyshevTolerance, topfrac, kerkerParameter;
    std::string mixingMethod, ionOptSolver;


    bool   isIonOpt, isCellOpt, isIonForce, isCellStress, isBOMD, isXLBOMD;
    bool   nonSelfConsistentForce, meshAdaption;
    double forceRelaxTol, stressRelaxTol, toleranceKinetic;
    unsigned int cellConstraintType;

    int          verbosity;
    bool         keepScratchFolder;
    unsigned int chkType;
    bool         restartSpinFromNoSpin;
    bool         restartFromChk;
    bool         restartMdFromChk;
    bool         electrostaticsHRefinement;

    bool reproducible_output;

    bool writeWfcSolutionFields;

    bool writeDensitySolutionFields;

    std::string  startingWFCType;
    unsigned int numCoreWfcRR;
    unsigned int wfcBlockSize;
    unsigned int chebyWfcBlockSize;
    unsigned int subspaceRotDofsBlockSize;
    unsigned int nbandGrps;
    bool         computeEnergyEverySCF;
    unsigned int scalapackParalProcs;
    unsigned int scalapackBlockSize;
    unsigned int natoms;
    unsigned int natomTypes;
    bool         reuseWfcGeoOpt;
    unsigned int reuseDensityGeoOpt;
    double       mpiAllReduceMessageBlockSizeMB;
    bool         useMixedPrecCGS_SR;
    bool         useMixedPrecCGS_O;
    bool         useMixedPrecXTHXSpectrumSplit;
    bool         useMixedPrecSubspaceRotRR;
    unsigned int spectrumSplitStartingScfIter;
    bool         useELPA;
    bool         constraintsParallelCheck;
    bool         createConstraintsFromSerialDofhandler;
    bool         bandParalOpt;
    bool         useGPU;
    bool         gpuFineGrainedTimings;
    bool         allowFullCPUMemSubspaceRot;
    bool         useMixedPrecCheby;
    bool         overlapComputeCommunCheby;
    bool         overlapComputeCommunOrthoRR;
    bool         autoGPUBlockSizes;
    bool         readWfcForPdosPspFile;
    double       maxJacobianRatioFactorForMD;
    double       chebyshevFilterTolXLBOMD;
    double       chebyshevFilterTolXLBOMDRankUpdates;
    double       chebyshevFilterPolyDegreeFirstScfScalingFactor;
    int          reuseDensityMD;
    double       timeStepBOMD;
    unsigned int numberStepsBOMD;
    unsigned int TotalImages;
    std::string  solvermode;
    double       gaussianConstantForce;
    double       gaussianOrderForce;
    double       gaussianOrderMoveMeshToAtoms;
    bool         useFlatTopGenerator;
    double       diracDeltaKernelScalingConstant;
    unsigned int kernelUpdateRankXLBOMD;
    unsigned int kmaxXLBOMD;
    bool         useAtomicRhoXLBOMD;
    bool         useMeshSizesFromAtomsFile;
    unsigned int numberPassesRRSkippedXLBOMD;
    double       xlbomdRestartChebyTol;
    bool         useDensityMatrixPerturbationRankUpdates;
    double       xlbomdKernelRankUpdateFDParameter;
    bool         smearedNuclearCharges;
    bool         HXOptimFlag;
    bool         floatingNuclearCharges;
    bool         nonLinearCoreCorrection;
    unsigned int maxLineSearchIterCGPRP;
    std::string  atomicMassesFile;
    bool         useGPUDirectAllReduce;
    double       pspCutoffImageCharges;
    bool         reuseLanczosUpperBoundFromFirstCall;
    bool         allowMultipleFilteringPassesAfterFirstScf;
    bool         useELPAGPUKernel;
    std::string  xcFamilyType;
    bool         gpuMemOptMode;
>>>>>>> da397247
    // New Paramters for moleculardyynamics class
    double      startingTempBOMD;
    double      MaxWallTime;
    double      thermostatTimeConstantBOMD;
    std::string tempControllerTypeBOMD;
    int         MDTrack;

    dftParameters();

    /**
     * Parse parameters.
     */
    void
    parse_parameters(const std::string &parameter_file,
                     const MPI_Comm &   mpi_comm_parent,
                     const bool         printParams = false);

    /**
     * Check parameters
     */
    void
    check_parameters(const MPI_Comm &mpi_comm_parent) const;

    /**
     * Set automated choices for parameters
     */
    void
    setAutoParameters(const MPI_Comm &mpi_comm_parent);

    /**
     * set family type exchange correlation functional
     *
     */
    void
    setXCFamilyType();
  }; // class dftParameters

} // namespace dftfe
#endif<|MERGE_RESOLUTION|>--- conflicted
+++ resolved
@@ -50,114 +50,6 @@
     bool isPseudopotential, periodicX, periodicY, periodicZ, useSymm,
       timeReversal, pseudoTestsFlag, constraintMagnetization, writeDosFile,
       writeLdosFile, writeLocalizationLengths, pinnedNodeForPBC, writePdosFile;
-<<<<<<< HEAD
-    extern std::string coordinatesFile, domainBoundingVectorsFile,
-      kPointDataFile, ionRelaxFlagsFile, orthogType, algoType,
-      pseudoPotentialFile;
-
-    extern std::string coordinatesGaussianDispFile;
-
-    extern double outerAtomBallRadius, innerAtomBallRadius, meshSizeOuterDomain;
-    extern bool   autoAdaptBaseMeshSize;
-    extern double meshSizeInnerBall, meshSizeOuterBall;
-    extern double chebyshevTolerance, topfrac, kerkerParameter;
-    extern std::string mixingMethod, ionOptSolver;
-
-
-    extern bool isIonOpt, isCellOpt, isIonForce, isCellStress, isBOMD, isXLBOMD;
-    extern bool nonSelfConsistentForce, meshAdaption;
-    extern double       forceRelaxTol, stressRelaxTol, toleranceKinetic;
-    extern unsigned int cellConstraintType;
-
-    extern unsigned int verbosity, chkType;
-    extern bool         restartSpinFromNoSpin;
-    extern bool         restartFromChk;
-    extern bool         restartMdFromChk;
-    extern bool         electrostaticsHRefinement;
-
-    extern bool reproducible_output;
-
-    extern bool writeWfcSolutionFields;
-
-    extern bool writeDensitySolutionFields;
-
-    extern std::string  startingWFCType;
-    extern unsigned int numCoreWfcRR;
-    extern unsigned int wfcBlockSize;
-    extern unsigned int chebyWfcBlockSize;
-    extern unsigned int subspaceRotDofsBlockSize;
-    extern unsigned int nbandGrps;
-    extern bool         computeEnergyEverySCF;
-    extern unsigned int scalapackParalProcs;
-    extern unsigned int scalapackBlockSize;
-    extern unsigned int natoms;
-    extern unsigned int natomTypes;
-    extern bool         reuseWfcGeoOpt;
-    extern unsigned int reuseDensityGeoOpt;
-    extern double       mpiAllReduceMessageBlockSizeMB;
-    extern bool         useMixedPrecCGS_SR;
-    extern bool         useMixedPrecCGS_O;
-    extern bool         useMixedPrecXTHXSpectrumSplit;
-    extern bool         useMixedPrecSubspaceRotRR;
-    extern unsigned int spectrumSplitStartingScfIter;
-    extern bool         useELPA;
-    extern bool         constraintsParallelCheck;
-    extern bool         createConstraintsFromSerialDofhandler;
-    extern bool         bandParalOpt;
-    extern bool         useGPU;
-    extern bool         gpuFineGrainedTimings;
-    extern bool         allowFullCPUMemSubspaceRot;
-    extern bool         useMixedPrecCheby;
-    extern bool         overlapComputeCommunCheby;
-    extern bool         overlapComputeCommunOrthoRR;
-    extern bool         autoGPUBlockSizes;
-    extern bool         readWfcForPdosPspFile;
-    extern double       maxJacobianRatioFactorForMD;
-    extern double       chebyshevFilterTolXLBOMD;
-    extern double       chebyshevFilterTolXLBOMDRankUpdates;
-    extern double       chebyshevFilterPolyDegreeFirstScfScalingFactor;
-    extern double       timeStepBOMD;
-    extern unsigned int numberStepsBOMD;
-    extern unsigned int TotalImages;
-    extern std::string  solvermode;
-    // extern double       startingTempBOMDNVE;
-    extern double       gaussianConstantForce;
-    extern double       gaussianOrderForce;
-    extern double       gaussianOrderMoveMeshToAtoms;
-    extern bool         useFlatTopGenerator;
-    extern double       diracDeltaKernelScalingConstant;
-    extern unsigned int kernelUpdateRankXLBOMD;
-    extern unsigned int kmaxXLBOMD;
-    extern bool         useAtomicRhoXLBOMD;
-    extern bool         useMeshSizesFromAtomsFile;
-    extern unsigned int numberPassesRRSkippedXLBOMD;
-    extern double       xlbomdRestartChebyTol;
-    extern bool         useDensityMatrixPerturbationRankUpdates;
-    extern double       xlbomdKernelRankUpdateFDParameter;
-    extern bool         smearedNuclearCharges;
-    extern bool         HXOptimFlag;
-    extern bool         floatingNuclearCharges;
-    extern bool         nonLinearCoreCorrection;
-    extern unsigned int maxLineSearchIterCGPRP;
-    extern std::string  atomicMassesFile;
-    extern bool         useGPUDirectAllReduce;
-    extern double       pspCutoffImageCharges;
-    extern bool         reuseLanczosUpperBoundFromFirstCall;
-    extern bool         allowMultipleFilteringPassesAfterFirstScf;
-    extern bool         useELPAGPUKernel;
-    extern std::string  xcFamilyType;
-    extern bool         gpuMemOptMode;
-
-    extern unsigned int dc_dispersioncorrectiontype;
-    extern unsigned int dc_d3dampingtype;
-    extern bool         dc_d3ATM;
-    extern bool         dc_d4MBD;
-    extern std::string  dc_dampingParameterFilename;
-    extern double       dc_d3cutoff2;
-    extern double       dc_d3cutoff3;
-    extern double       dc_d3cutoffCN;
-
-=======
     std::string coordinatesFile, domainBoundingVectorsFile, kPointDataFile,
       ionRelaxFlagsFile, orthogType, algoType, pseudoPotentialFile;
 
@@ -255,7 +147,113 @@
     bool         useELPAGPUKernel;
     std::string  xcFamilyType;
     bool         gpuMemOptMode;
->>>>>>> da397247
+
+    unsigned int dc_dispersioncorrectiontype;
+    unsigned int dc_d3dampingtype;
+    bool         dc_d3ATM;
+    bool         dc_d4MBD;
+    std::string  dc_dampingParameterFilename;
+    double       dc_d3cutoff2;
+    double       dc_d3cutoff3;
+    double       dc_d3cutoffCN;
+
+    std::string coordinatesFile, domainBoundingVectorsFile, kPointDataFile,
+      ionRelaxFlagsFile, orthogType, algoType, pseudoPotentialFile;
+
+    std::string coordinatesGaussianDispFile;
+
+    double      outerAtomBallRadius, innerAtomBallRadius, meshSizeOuterDomain;
+    bool        autoAdaptBaseMeshSize;
+    double      meshSizeInnerBall, meshSizeOuterBall;
+    double      chebyshevTolerance, topfrac, kerkerParameter;
+    std::string mixingMethod, ionOptSolver;
+
+
+    bool   isIonOpt, isCellOpt, isIonForce, isCellStress, isBOMD, isXLBOMD;
+    bool   nonSelfConsistentForce, meshAdaption;
+    double forceRelaxTol, stressRelaxTol, toleranceKinetic;
+    unsigned int cellConstraintType;
+
+    int          verbosity;
+    bool         keepScratchFolder;
+    unsigned int chkType;
+    bool         restartSpinFromNoSpin;
+    bool         restartFromChk;
+    bool         restartMdFromChk;
+    bool         electrostaticsHRefinement;
+
+    bool reproducible_output;
+
+    bool writeWfcSolutionFields;
+
+    bool writeDensitySolutionFields;
+
+    std::string  startingWFCType;
+    unsigned int numCoreWfcRR;
+    unsigned int wfcBlockSize;
+    unsigned int chebyWfcBlockSize;
+    unsigned int subspaceRotDofsBlockSize;
+    unsigned int nbandGrps;
+    bool         computeEnergyEverySCF;
+    unsigned int scalapackParalProcs;
+    unsigned int scalapackBlockSize;
+    unsigned int natoms;
+    unsigned int natomTypes;
+    bool         reuseWfcGeoOpt;
+    unsigned int reuseDensityGeoOpt;
+    double       mpiAllReduceMessageBlockSizeMB;
+    bool         useMixedPrecCGS_SR;
+    bool         useMixedPrecCGS_O;
+    bool         useMixedPrecXTHXSpectrumSplit;
+    bool         useMixedPrecSubspaceRotRR;
+    unsigned int spectrumSplitStartingScfIter;
+    bool         useELPA;
+    bool         constraintsParallelCheck;
+    bool         createConstraintsFromSerialDofhandler;
+    bool         bandParalOpt;
+    bool         useGPU;
+    bool         gpuFineGrainedTimings;
+    bool         allowFullCPUMemSubspaceRot;
+    bool         useMixedPrecCheby;
+    bool         overlapComputeCommunCheby;
+    bool         overlapComputeCommunOrthoRR;
+    bool         autoGPUBlockSizes;
+    bool         readWfcForPdosPspFile;
+    double       maxJacobianRatioFactorForMD;
+    double       chebyshevFilterTolXLBOMD;
+    double       chebyshevFilterTolXLBOMDRankUpdates;
+    double       chebyshevFilterPolyDegreeFirstScfScalingFactor;
+    int          reuseDensityMD;
+    double       timeStepBOMD;
+    unsigned int numberStepsBOMD;
+    unsigned int TotalImages;
+    std::string  solvermode;
+    double       gaussianConstantForce;
+    double       gaussianOrderForce;
+    double       gaussianOrderMoveMeshToAtoms;
+    bool         useFlatTopGenerator;
+    double       diracDeltaKernelScalingConstant;
+    unsigned int kernelUpdateRankXLBOMD;
+    unsigned int kmaxXLBOMD;
+    bool         useAtomicRhoXLBOMD;
+    bool         useMeshSizesFromAtomsFile;
+    unsigned int numberPassesRRSkippedXLBOMD;
+    double       xlbomdRestartChebyTol;
+    bool         useDensityMatrixPerturbationRankUpdates;
+    double       xlbomdKernelRankUpdateFDParameter;
+    bool         smearedNuclearCharges;
+    bool         HXOptimFlag;
+    bool         floatingNuclearCharges;
+    bool         nonLinearCoreCorrection;
+    unsigned int maxLineSearchIterCGPRP;
+    std::string  atomicMassesFile;
+    bool         useGPUDirectAllReduce;
+    double       pspCutoffImageCharges;
+    bool         reuseLanczosUpperBoundFromFirstCall;
+    bool         allowMultipleFilteringPassesAfterFirstScf;
+    bool         useELPAGPUKernel;
+    std::string  xcFamilyType;
+    bool         gpuMemOptMode;
     // New Paramters for moleculardyynamics class
     double      startingTempBOMD;
     double      MaxWallTime;
