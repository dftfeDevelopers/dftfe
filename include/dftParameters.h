--- conflicted
+++ resolved
@@ -37,13 +37,8 @@
       extern double radiusAtomBall, mixingParameter, dkx, dky, dkz;
       extern double lowerEndWantedSpectrum,relLinearSolverTolerance,selfConsistentSolverTolerance,TVal, start_magnetization;
 
-<<<<<<< HEAD
-  extern bool isPseudopotential,periodicX,periodicY,periodicZ, useSymm, timeReversal;
-  extern std::string meshFileName,coordinatesFile,domainBoundingVectorsFile,kPointDataFile, ionRelaxFlagsFile, chkDirPath;
-=======
       extern bool isPseudopotential,periodicX,periodicY,periodicZ, useSymm, timeReversal;
-      extern std::string meshFileName,coordinatesFile,domainBoundingVectorsFile,kPointDataFile, ionRelaxFlagsFile;
->>>>>>> fc7ac9e2
+      extern std::string meshFileName,coordinatesFile,domainBoundingVectorsFile,kPointDataFile, ionRelaxFlagsFile, chkDirPath;
 
       extern double outerAtomBallRadius, meshSizeOuterDomain;
       extern double meshSizeInnerBall, meshSizeOuterBall;
@@ -52,12 +47,8 @@
       extern double forceRelaxTol, stressRelaxTol;
       extern unsigned int cellConstraintType;
 
-<<<<<<< HEAD
-  extern unsigned int verbosity, chkType;
-  extern bool restartFromChk;
-=======
-      extern unsigned int verbosity;
->>>>>>> fc7ac9e2
+      extern unsigned int verbosity, chkType;
+      extern bool restartFromChk;
 
       /**
        * Declare parameters.
