--- conflicted
+++ resolved
@@ -150,27 +150,6 @@
        */
       void reinitkPointIndex(unsigned int & kPointIndex);
 
-<<<<<<< HEAD
-      
-      void init ();
-	    
-      //compute mass vector
-      void computeMassVector();
-
-      //precompute shapefunction gradient integral
-      void preComputeShapeFunctionGradientIntegrals();
-
-      //compute element Hamiltonian matrix
-      void computeHamiltonianMatrix(unsigned int kPointIndex);
-
-
-    private:
-      void computeLocalHamiltonianTimesXMF(const dealii::MatrixFree<3,double>  &data,
-					   std::vector<vectorType>  &dst, 
-					   const std::vector<vectorType>  &src,
-					   const std::pair<unsigned int,unsigned int> &cell_range) const;
-=======
-
       //
       //initialize eigen class
       //
@@ -189,6 +168,15 @@
 	                     const dealii::ConstraintMatrix & constraintMatrix,
 			     vectorType & sqrtMassVec,
 			     vectorType & invSqrtMassVec);
+
+      //precompute shapefunction gradient integral
+      void preComputeShapeFunctionGradientIntegrals();
+
+      //compute element Hamiltonian matrix
+      void computeHamiltonianMatrix(unsigned int kPointIndex);
+
+
+
 
 
     private:
@@ -199,11 +187,10 @@
        * @param src Vector of Vectors containing input vectors
        * @param cell_range range of cell-blocks
        */
-      void implementHX(const dealii::MatrixFree<3,double>  &data,
-		       std::vector<vectorType>  &dst, 
-		       const std::vector<vectorType>  &src,
-		       const std::pair<unsigned int,unsigned int> &cell_range) const;
->>>>>>> 7febb9ca
+      void computeLocalHamiltonianTimesXMF(const dealii::MatrixFree<3,double>  &data,
+					   std::vector<vectorType>  &dst, 
+					   const std::vector<vectorType>  &src,
+					   const std::pair<unsigned int,unsigned int> &cell_range) const;
 
       /**
        * @brief implementation of  matrix-vector product for nonlocal Hamiltonian
@@ -211,22 +198,13 @@
        * @param dst Vector of Vectors containing matrix times vectors product
        */
       void computeNonLocalHamiltonianTimesXMemoryOpt(const std::vector<vectorType> &src,
-<<<<<<< HEAD
-						     std::vector<vectorType>       &dst);  
-=======
 						     std::vector<vectorType>       &dst) const;  
 
->>>>>>> 7febb9ca
   
       //pointer to dft class
       dftClass<FEOrder>* dftPtr;
 
-<<<<<<< HEAD
-      //FE data structres
-      dealii::FE_Q<3>   FE;
- 
-=======
->>>>>>> 7febb9ca
+
       //data structures
       vectorType d_invSqrtMassVector,d_sqrtMassVector;
 
