--- conflicted
+++ resolved
@@ -13,12 +13,11 @@
 //
 // ---------------------------------------------------------------------
 //
-// @author Shiva Rudraraju (2016), Phani Motamarri (2016)
+// @author Shiva Rudraraju, Phani Motamarri
 //
 
 #ifndef eigen_H_
 #define eigen_H_
-<<<<<<< HEAD
 #include <headers.h>
 #include <constants.h>
 #include <constraintMatrixInfo.h>
@@ -34,21 +33,6 @@
   //
   template <unsigned int FEOrder>
     class eigenClass : public operatorDFTClass
-=======
-#include "headers.h"
-#include "constants.h"
-
-namespace dftfe {
-
-    using namespace dealii;
-    template <unsigned int T> class dftClass;
-
-    //
-    //Define eigenClass class
-    //
-    template <unsigned int FEOrder>
-    class eigenClass
->>>>>>> 44710c33
     {
       template <unsigned int T>
 	friend class dftClass;
@@ -84,8 +68,8 @@
 		std::vector<double> & ProjHam);
 #endif
 
-<<<<<<< HEAD
-      /**
+     
+       /**
        * @brief Computes effective potential involving local-density exchange-correlation functionals
        *
        * @param rhoValues electron-density
@@ -93,22 +77,11 @@
        * @param phiExt electrostatic potential arising from nuclear charges
        * @param pseudoValues quadrature data of pseudopotential values
        */
-      void computeVEff(const std::map<dealii::CellId,std::vector<double> >* rhoValues, 
-=======
-      void init ();
-      void computeMassVector(const dealii::DoFHandler<3> & dofHandler,
-	                     const dealii::ConstraintMatrix & constraintMatrix,
-			     vectorType & sqrtMassVec,
-			     vectorType & invSqrtMassVec);
       void computeVEff(std::map<dealii::CellId,std::vector<double> >* rhoValues,
 		       const vectorType & phi,
 		       const vectorType & phiExt,
 		       const std::map<dealii::CellId,std::vector<double> > & pseudoValues);
-      void computeVEffSpinPolarized(std::map<dealii::CellId,std::vector<double> >* rhoValues,
->>>>>>> 44710c33
-		       const vectorType & phi,
-		       const vectorType & phiExt,
-		       const std::map<dealii::CellId,std::vector<double> > & pseudoValues);
+
 
       /**
        * @brief Computes effective potential involving local spin density exchange-correlation functionals
@@ -152,20 +125,42 @@
        * @param pseudoValues quadrature data of pseudopotential values
        */
       void computeVEffSpinPolarized(const std::map<dealii::CellId,std::vector<double> >* rhoValues, 
-				    const std::map<dealii::CellId,std::vector<double> >* gradRhoValues,
+	
+
+
+			    const std::map<dealii::CellId,std::vector<double> >* gradRhoValues,
 				    const vectorType & phi,
 				    const vectorType & phiExt,
 				    unsigned int spinIndex,
 				    const std::map<dealii::CellId,std::vector<double> > & pseudoValues);
 
+      
+      /**
+       * @brief sets the data member to appropriate kPoint Index 
+       *
+       * @param kPointIndex  k-point Index to set
+       */
       void reinitkPointIndex(unsigned int & kPointIndex);
 
 
+      //
+      //initialize eigen class
+      //
       void init ();
 	    
-      void computeMassVector();
-
-
+
+      /**
+       * @brief Computes diagonal mass matrix using Lobatto rule
+       *
+       * @param dofHandler dofHandler associated with the current mesh
+       * @param constraintMatrix constraints to be used
+       * @param sqrtMassVec output the value of square root of diagonal mass matrix 
+       * @param invSqrtMassVec output the value of inverse square root of diagonal mass matrix
+       */
+      void computeMassVector(const dealii::DoFHandler<3> & dofHandler,
+	                     const dealii::ConstraintMatrix & constraintMatrix,
+			     vectorType & sqrtMassVec,
+			     vectorType & invSqrtMassVec);
 
 
     private:
@@ -194,7 +189,7 @@
       dftClass<FEOrder>* dftPtr;
 
       //data structures
-      vectorType invSqrtMassVector,sqrtMassVector;
+      vectorType d_invSqrtMassVector,d_sqrtMassVector;
 
 
       dealii::Table<2, dealii::VectorizedArray<double> > vEff;
