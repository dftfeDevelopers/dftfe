--- conflicted
+++ resolved
@@ -20,152 +20,50 @@
 #define eigen_H_
 #include "headers.h"
 #include "constants.h"
-<<<<<<< HEAD
 #include "constraintMatrixInfo.h"
 #include "operator.h"
 
-using namespace dealii;
-typedef dealii::parallel::distributed::Vector<double> vectorType;
-template <unsigned int T> class dftClass;
+namespace dftfe{
+  using namespace dealii;
+  typedef dealii::parallel::distributed::Vector<double> vectorType;
+  template <unsigned int T> class dftClass;
 
-//
-//Define eigenClass class
-//
-template <unsigned int FEOrder>
-class eigenClass : public operatorClass
-{
-  template <unsigned int T>
-  friend class dftClass;
+  //
+  //Define eigenClass class
+  //
+  template <unsigned int FEOrder>
+    class eigenClass : public operatorClass
+    {
+      template <unsigned int T>
+	friend class dftClass;
 
-  template <unsigned int T>
-  friend class symmetryClass;
+      template <unsigned int T>
+	friend class symmetryClass;
 
-public:
-  eigenClass(dftClass<FEOrder>* _dftPtr, MPI_Comm &mpi_comm_replica);
+    public:
+      eigenClass(dftClass<FEOrder>* _dftPtr, MPI_Comm &mpi_comm_replica);
 
-  void HX(std::vector<vectorType> &src, 
-	  std::vector<vectorType> &dst);
+      void HX(std::vector<vectorType> &src, 
+	      std::vector<vectorType> &dst);
 
 #ifdef ENABLE_PERIODIC_BC
-  void XtHX(std::vector<vectorType> &src,
-	    std::vector<std::complex<double> > & ProjHam); 
+      void XtHX(std::vector<vectorType> &src,
+		std::vector<std::complex<double> > & ProjHam); 
 #else
-  void XtHX(std::vector<vectorType> &src,
-	    std::vector<double> & ProjHam);
+      void XtHX(std::vector<vectorType> &src,
+		std::vector<double> & ProjHam);
 #endif
    
-  void computeVEff(std::map<dealii::CellId,std::vector<double> >* rhoValues, 
-		   const vectorType & phi,
-		   const vectorType & phiExt,
-		   const std::map<dealii::CellId,std::vector<double> > & pseudoValues);
-
-  void computeVEffSpinPolarized(std::map<dealii::CellId,std::vector<double> >* rhoValues, 
-				const vectorType & phi,
-				const vectorType & phiExt,
-				unsigned int j,
-				const std::map<dealii::CellId,std::vector<double> > & pseudoValues);
-
-  void computeVEff(std::map<dealii::CellId,std::vector<double> >* rhoValues,
-		   std::map<dealii::CellId,std::vector<double> >* gradRhoValues,
-		   const vectorType & phi,
-		   const vectorType & phiExt,
-		   const std::map<dealii::CellId,std::vector<double> > & pseudoValues);
-
-  void computeVEffSpinPolarized(std::map<dealii::CellId,std::vector<double> >* rhoValues, 
-				std::map<dealii::CellId,std::vector<double> >* gradRhoValues,
-				const vectorType & phi,
-				const vectorType & phiExt,
-				unsigned int j,
-				const std::map<dealii::CellId,std::vector<double> > & pseudoValues);
-
-  void reinitkPointIndex(unsigned int & kPointIndex);
-
-
-  void init ();
-	    
-  void computeMassVector();
-
-  //data structures
-  vectorType tempDealiiVector;
-
-
-
- private:
-  void implementHX(const dealii::MatrixFree<3,double>  &data,
-		   std::vector<vectorType>  &dst, 
-		   const std::vector<vectorType>  &src,
-		   const std::pair<unsigned int,unsigned int> &cell_range) const;
-
-  void computeNonLocalHamiltonianTimesX(const std::vector<vectorType> &src,
-					std::vector<vectorType>       &dst);
- 
-  void computeNonLocalHamiltonianTimesXMemoryOpt(const std::vector<vectorType> &src,
-					         std::vector<vectorType>       &dst);  
-
-  
-  //pointer to dft class
-  dftClass<FEOrder>* dftPtr;
-
-
-  //FE data structres
-  dealii::FE_Q<3>   FE;
- 
-  //data structures
-  vectorType invSqrtMassVector,sqrtMassVector;
-  //#ifdef ENABLE_PERIODIC_BC
-  //  std::vector<std::complex<double> > XHXValue;
-  //#else
-  //  std::vector<double> XHXValue;
-  //#endif
-=======
-
-namespace dftfe {
-
-    using namespace dealii;
-    typedef dealii::parallel::distributed::Vector<double> vectorType;
-    template <unsigned int T> class dftClass;
-
-    //
-    //Define eigenClass class
-    //
-    template <unsigned int FEOrder>
-    class eigenClass
-    {
-      template <unsigned int T>
-      friend class dftClass;
-
-      template <unsigned int T>
-      friend class symmetryClass;
-
-    public:
-      eigenClass(dftClass<FEOrder>* _dftPtr,const MPI_Comm &mpi_comm_replica);
-      void HX(std::vector<vectorType> &src,
-	      std::vector<vectorType> &dst);
-
-      void XHX(std::vector<vectorType> &src);
-     private:
-      void implementHX(const dealii::MatrixFree<3,double>  &data,
-		       std::vector<vectorType>  &dst,
-		       const std::vector<vectorType>  &src,
-		       const std::pair<unsigned int,unsigned int> &cell_range) const;
-
-      void computeNonLocalHamiltonianTimesX(const std::vector<vectorType> &src,
-					    std::vector<vectorType>       &dst);
-
-      void computeNonLocalHamiltonianTimesXMemoryOpt(const std::vector<vectorType> &src,
-						     std::vector<vectorType>       &dst);
-
-      void init ();
-      void computeMassVector();
-      void computeVEff(std::map<dealii::CellId,std::vector<double> >* rhoValues,
+      void computeVEff(std::map<dealii::CellId,std::vector<double> >* rhoValues, 
 		       const vectorType & phi,
 		       const vectorType & phiExt,
 		       const std::map<dealii::CellId,std::vector<double> > & pseudoValues);
-      void computeVEffSpinPolarized(std::map<dealii::CellId,std::vector<double> >* rhoValues,
-		       const vectorType & phi,
-		       const vectorType & phiExt,
-		       unsigned int j,
-		       const std::map<dealii::CellId,std::vector<double> > & pseudoValues);
+
+      void computeVEffSpinPolarized(std::map<dealii::CellId,std::vector<double> >* rhoValues, 
+				    const vectorType & phi,
+				    const vectorType & phiExt,
+				    unsigned int j,
+				    const std::map<dealii::CellId,std::vector<double> > & pseudoValues);
 
       void computeVEff(std::map<dealii::CellId,std::vector<double> >* rhoValues,
 		       std::map<dealii::CellId,std::vector<double> >* gradRhoValues,
@@ -173,30 +71,48 @@
 		       const vectorType & phiExt,
 		       const std::map<dealii::CellId,std::vector<double> > & pseudoValues);
 
-      void computeVEffSpinPolarized(std::map<dealii::CellId,std::vector<double> >* rhoValues,
-		       std::map<dealii::CellId,std::vector<double> >* gradRhoValues,
-		       const vectorType & phi,
-		       const vectorType & phiExt,
-		       unsigned int j,
-		       const std::map<dealii::CellId,std::vector<double> > & pseudoValues);
+      void computeVEffSpinPolarized(std::map<dealii::CellId,std::vector<double> >* rhoValues, 
+				    std::map<dealii::CellId,std::vector<double> >* gradRhoValues,
+				    const vectorType & phi,
+				    const vectorType & phiExt,
+				    unsigned int j,
+				    const std::map<dealii::CellId,std::vector<double> > & pseudoValues);
+
+      void reinitkPointIndex(unsigned int & kPointIndex);
+
+
+      void init ();
+	    
+      void computeMassVector();
+
+      //data structures
+      vectorType tempDealiiVector;
 
 
 
+    private:
+      void implementHX(const dealii::MatrixFree<3,double>  &data,
+		       std::vector<vectorType>  &dst, 
+		       const std::vector<vectorType>  &src,
+		       const std::pair<unsigned int,unsigned int> &cell_range) const;
+
+      void computeNonLocalHamiltonianTimesX(const std::vector<vectorType> &src,
+					    std::vector<vectorType>       &dst);
+ 
+      void computeNonLocalHamiltonianTimesXMemoryOpt(const std::vector<vectorType> &src,
+						     std::vector<vectorType>       &dst);  
+
+  
       //pointer to dft class
       dftClass<FEOrder>* dftPtr;
 
 
       //FE data structres
       dealii::FE_Q<3>   FE;
-
+ 
       //data structures
       vectorType invSqrtMassVector,sqrtMassVector;
-#ifdef ENABLE_PERIODIC_BC
-      std::vector<std::complex<double> > XHXValue;
-#else
-      std::vector<double> XHXValue;
-#endif
->>>>>>> edd608a3
+
 
       dealii::Table<2, dealii::VectorizedArray<double> > vEff;
       dealii::Table<3, dealii::VectorizedArray<double> > derExcWithSigmaTimesGradRho;
@@ -207,24 +123,17 @@
       const unsigned int this_mpi_process;
       dealii::ConditionalOStream   pcout;
 
-<<<<<<< HEAD
-  //compute-time logger
-  dealii::TimerOutput computing_timer;
-
-  //mutex thread for managing multi-thread writing to XHXvalue
-  mutable dealii::Threads::Mutex  assembler_lock;
-
-  //d_kpoint index for which Hamiltonian is computed
-  unsigned int d_kPointIndex;
-
-};
-=======
       //compute-time logger
       dealii::TimerOutput computing_timer;
+
       //mutex thread for managing multi-thread writing to XHXvalue
       mutable dealii::Threads::Mutex  assembler_lock;
+
+      //d_kpoint index for which Hamiltonian is computed
+      unsigned int d_kPointIndex;
+
     };
->>>>>>> edd608a3
+
 
 }
 #endif