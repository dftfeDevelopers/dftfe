--- conflicted
+++ resolved
@@ -27,12 +27,7 @@
 {
 
 public:
-<<<<<<< HEAD
-  meshMovementClass(MPI_Comm &mpi_comm_replica);
-=======
   meshMovementClass(const MPI_Comm &mpi_comm_replica);
-  meshMovementClass();
->>>>>>> 64cc9e43
   virtual ~meshMovementClass() {}
   void init(const Triangulation<3,3> & triangulation, const std::vector<std::vector<double> > & domainBoundingVectors);
   void initMoved(const std::vector<std::vector<double> > & domainBoundingVectors);
