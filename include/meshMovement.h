--- conflicted
+++ resolved
@@ -35,12 +35,8 @@
   void reinit();
   void findClosestVerticesToDestinationPoints(const std::vector<Point<3>> & destinationPoints,
 		                              std::vector<Point<3>> & closestTriaVertexToDestPointsLocation,
-<<<<<<< HEAD
-                                              std::vector<Tensor<1,3,double>> & dispClosestTriaVerticesToDestPoints);
-=======
                                               std::vector<Tensor<1,3,double>> & dispClosestTriaVerticesToDestPoints,
                                               const std::vector<std::vector<double> > & domainBoundingVectors);
->>>>>>> 7001ae8e
 
 protected:
   void initIncrementField();
