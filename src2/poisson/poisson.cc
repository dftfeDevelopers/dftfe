--- conflicted
+++ resolved
@@ -135,12 +135,6 @@
   Vector<double>       elementalResidual (dofs_per_cell);
   std::vector<types::global_dof_index> local_dof_indices (dofs_per_cell);
   const ConstraintMatrix * constraintMatrix = dftPtr->d_constraintsVector[d_constraintMatrixId];
-<<<<<<< HEAD
-  
-
-    
-=======
->>>>>>> a46734ed
 
   //
   //parallel loop over all elements
@@ -200,7 +194,6 @@
     }
     }*/
 
-<<<<<<< HEAD
   for(types::global_dof_index i = 0; i < rhs.size(); ++i)
     {
       if(rhs.in_local_range(i))
@@ -211,14 +204,6 @@
 	      else rhs(i)=constraintMatrix->get_inhomogeneity(i); //*jacobianDiagonal(i);
 	    }
 	}
-=======
-  for(types::global_dof_index i = 0; i < rhs.size(); ++i){
-    if(dftPtr->locally_relevant_dofs.is_element(i)){
-      if(constraintMatrix->is_constrained(i)){
-	if (rhoValues) rhs(i)=0.0;
-	else rhs(i)=constraintMatrix->get_inhomogeneity(i); //*jacobianDiagonal(i);
-      }
->>>>>>> a46734ed
     }
   }
   
@@ -259,25 +244,13 @@
   dftPtr->matrix_free_data.cell_loop (&poissonClass::AX, this, dst, src);
   dst.compress(VectorOperation::add);
 
-<<<<<<< HEAD
-for(types::global_dof_index i = 0; i < dst.size(); ++i)
-    {
-      if(dst.in_local_range(i))
-	{
-	  if(constraintMatrix->is_constrained(i))
-	    {
-	      dst(i) = src(i);
-	    }
-	}
-=======
   //dst=src for the Dirichlet nodes, as the Jacobian in Ax=b has the corresponding row and column zeroed, except the diagonal entry.
   const ConstraintMatrix * constraintMatrix = dftPtr->d_constraintsVector[d_constraintMatrixId];
   for(types::global_dof_index i = 0; i < dst.size(); ++i){
-    if(dftPtr->locally_relevant_dofs.is_element(i)){
+    if(dst.in_local_range(i)){
       if(constraintMatrix->is_constrained(i)){
 	dst(i)=src(i);
       }
->>>>>>> a46734ed
     }
   }
   
