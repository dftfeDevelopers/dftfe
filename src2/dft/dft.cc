//Include header files
#include "../../include2/headers.h"
#include "../../include2/dft.h"
#include "../../utils/fileReaders.cc"
#include "../poisson/poisson.cc"
#include "../eigen/eigen.cc"
#include "mesh.cc"
#include "init.cc"
#include "psiInitialGuess.cc"
#include "energy.cc"
#include "charge.cc"
#include "density.cc"
#include "locatenodes.cc"
#include "createBins.cc"
#include "mixingschemes.cc"
#include "chebyshev.cc"
 
//dft constructor
dftClass::dftClass():
  triangulation (MPI_COMM_WORLD),
  FE (QGaussLobatto<1>(FEOrder+1)),
  dofHandler (triangulation),
  mpi_communicator (MPI_COMM_WORLD),
  n_mpi_processes (Utilities::MPI::n_mpi_processes(mpi_communicator)),
  this_mpi_process (Utilities::MPI::this_mpi_process(mpi_communicator)),
  poisson(this),
  eigen(this),
  numElectrons(0),
  numBaseLevels(0),
  numLevels(0),
  pcout (std::cout, (Utilities::MPI::this_mpi_process(MPI_COMM_WORLD) == 0)),
  computing_timer (pcout, TimerOutput::summary, TimerOutput::wall_times),
  bLow(0.0),
  a0(lowerEndWantedSpectrum)
{
}

void dftClass::set(){
  //read coordinates
  unsigned int numberColumns = 5;
  readFile(numberColumns, atomLocations, coordinatesFile);
  pcout << "number of atoms: " << atomLocations.size() << "\n";
  //find unique atom types
  for (std::vector<std::vector<double> >::iterator it=atomLocations.begin(); it<atomLocations.end(); it++){
    atomTypes.insert((unsigned int)((*it)[0]));
  }
  pcout << "number of atoms types: " << atomTypes.size() << "\n";


  
  //estimate total number of wave functions
  determineOrbitalFilling();  
  numEigenValues=waveFunctionsVector.size();
  pcout << "num of eigen values: " << numEigenValues << std::endl; 
  //set size of eigenvalues and eigenvectors data structures
  eigenValues.resize(numEigenValues);
  for (unsigned int i=0; i<numEigenValues; ++i){
    eigenVectors.push_back(new vectorType);
    PSI.push_back(new vectorType);
    tempPSI.push_back(new vectorType);
    tempPSI2.push_back(new vectorType);
    tempPSI3.push_back(new vectorType);
  } 
}

//dft run
void dftClass::run (){
  pcout << "number of MPI processes: "
	<< Utilities::MPI::n_mpi_processes(mpi_communicator)
	<< std::endl;
  //read coordinates file
  set();
  
  //generate mesh
  //if meshFile provided, pass to mesh()
  mesh();

  //initialize
  init();
 
  //solve
  computing_timer.enter_section("dft solve"); 

  /*
  //temp check
  poisson.solve(poisson.phiTotRhoIn,1,rhoInValues);
  std::cout << poisson.phiTotRhoIn.linfty_norm() << std::endl;
  DataOut<3> data_out;
  data_out.attach_dof_handler (dofHandler);
  data_out.add_data_vector (poisson.phiTotRhoIn, "solution");
  data_out.build_patches (4);
  std::ofstream output ("poisson.vtu");
  data_out.write_vtu (output);
  exit(-1);
  */

  //
  //phiExt with nuclear charge
  //
<<<<<<< HEAD
  int numberBins = d_boundaryFlag.size();
  int numberGlobalCharges = atomLocations.size();
  
  //int constraintMatrixId = 2;
  //poisson.solve(poisson.phiExt,constraintMatrixId);
 

  poisson.phiExt = 0;


  std::map<dealii::types::global_dof_index, int>::iterator iterMap;
  for(int iBin = 0; iBin < numberBins; ++iBin)
    {
      int constraintMatrixId = iBin + 2;
      poisson.solve(poisson.vselfBinScratch,constraintMatrixId);

      std::set<int> & atomsInBinSet = d_bins[iBin];
      std::vector<int> atomsInCurrentBin(atomsInBinSet.begin(),atomsInBinSet.end());
      int numberGlobalAtomsInBin = atomsInCurrentBin.size();

      std::vector<int> & imageIdsOfAtomsInCurrentBin = d_imageIdsInBins[iBin];
      int numberImageAtomsInBin = imageIdsOfAtomsInCurrentBin.size();

      std::map<dealii::types::global_dof_index, int> & boundaryNodeMap = d_boundaryFlag[iBin];
      std::map<types::global_dof_index,Point<3> >::iterator iterNodalCoorMap;

      int inNodes =0, outNodes = 0;
      for(iterNodalCoorMap = d_supportPoints.begin(); iterNodalCoorMap != d_supportPoints.end(); ++iterNodalCoorMap)
	{
	  if(poisson.vselfBinScratch.in_local_range(iterNodalCoorMap->first))
	    {
	      //
	      //get the vertex Id
	      //
	      Point<3> nodalCoor = iterNodalCoorMap->second;

	      //
	      //get the boundary flag for iVertex for current bin
	      //
	      int boundaryFlag;
	      iterMap = boundaryNodeMap.find(iterNodalCoorMap->first);
	      if(iterMap != boundaryNodeMap.end())
		{
		  boundaryFlag = iterMap->second;
		}
	      else
		{
		  std::cout<<"Could not find boundaryNode Map for the given dof:"<<std::endl;
		  exit(-1);
		}

	      //
	      //go through all atoms in a given bin
	      //
	      for(int iCharge = 0; iCharge < numberGlobalAtomsInBin+numberImageAtomsInBin; ++iCharge)
		{
		  //
		  //get the globalChargeId corresponding to iCharge in the current bin
		  //check what changes for periodic calculation
		  int chargeId;
		  if(iCharge < numberGlobalAtomsInBin)
		    chargeId = atomsInCurrentBin[iCharge];
		  else
		    chargeId = imageIdsOfAtomsInCurrentBin[iCharge-numberGlobalAtomsInBin]+numberGlobalCharges;

		  //std::cout<<"Charge Id in BinId: "<<chargeId<<" "<<iBin<<std::endl;

		  
		  double vSelf;
		  if(boundaryFlag == chargeId)
		    {
		      vSelf = poisson.vselfBinScratch(iterNodalCoorMap->first);
		      inNodes++;
		    }
		  else
		    {
		      Point<3> atomCoor(0.0,0.0,0.0);
		      double nuclearCharge;
		      if(iCharge < numberGlobalAtomsInBin)
			{
			  atomCoor[0] = atomLocations[chargeId][2];
			  atomCoor[1] = atomLocations[chargeId][3];
			  atomCoor[2] = atomLocations[chargeId][4];
			  
			  if(isPseudopotential)
			    nuclearCharge = atomLocations[chargeId][1];
			  else
			    nuclearCharge = atomLocations[chargeId][0];
			  
			}
		      else
			{
			  //fill this up
			}

		      const double r = nodalCoor.distance(atomCoor);
		      vSelf = -nuclearCharge/r;
		      outNodes++;
		    }

		  //store updated value in phiExt which is sumVself

		  poisson.phiExt(iterNodalCoorMap->first)+= vSelf;

		}//charge loop
	    
	    }

	}//Vertexloop

      //
      //store Vselfs for atoms in bin
      //
      for (std::map<unsigned int, double>::iterator it = d_atomsInBin[iBin].begin(); it != d_atomsInBin[iBin].end(); ++it)
	{
	  std::vector<double> temp(2,0.0);
	  temp[0] = it->second;//charge;
	  temp[1] = poisson.vselfBinScratch(it->first);//vself 
	  d_localVselfs.push_back(temp);
	}


      //   std::cout << "In: " << inNodes << "  Out: " << outNodes << "\n";
    }//bin loop

    poisson.phiExt.compress(VectorOperation::insert);
    poisson.phiExt.update_ghost_values();
=======
  int iBin = 0;
  int constraintMatrixId = iBin + 2;
  poisson.solve(poisson.phiExt,constraintMatrixId);
>>>>>>> a46734ed

  //
  //postprocess the data
  //
<<<<<<< HEAD
  //const ConstraintMatrix * constraintMatrix = d_constraintsVector[constraintMatrixId];

  //
  //Modify the phi value based on constraintValue
  //
  /*for(types::global_dof_index i = 0; i < poisson.phiExt.size(); ++i)
    {
      if(locally_relevant_dofs.is_element(i))
	{
	  if(constraintMatrix->is_constrained(i))
	    {
	      poisson.phiExt(i) = constraintMatrix->get_inhomogeneity(i);
	    }
	}
	}*/

  //std::cout<<"L2 Norm of Phi Ext: "<<poisson.phiExt.l2_norm()<<std::endl;
  //exit(-1);
  
  /*DataOut<3> data_out;
  data_out.attach_dof_handler (dofHandler);
  data_out.add_data_vector (poisson.phiExt, "solution");
  data_out.build_patches (4);
  std::ofstream output ("poisson.vtu");
  data_out.write_vtu (output);*/
=======
  const ConstraintMatrix * constraintMatrix = d_constraintsVector[constraintMatrixId];
  //
  //Modify the phi value based on constraintValue
  //
  for(types::global_dof_index i = 0; i < poisson.phiExt.size(); ++i){
    if(locally_relevant_dofs.is_element(i)){
      if(constraintMatrix->is_constrained(i)){
	poisson.phiExt(i) = constraintMatrix->get_inhomogeneity(i);
      }
    }
  }

  //std::cout<<"L2 Norm of Phi Ext: "<<poisson.phiExt.l2_norm()<<std::endl;
 
>>>>>>> a46734ed

  
  //exit(-1);
  //Begin SCF iteration
  unsigned int scfIter=0;
  double norm=1.0;
  while ((norm > 1.0e-13) && (scfIter < numSCFIterations)){
    if(this_mpi_process==0) printf("\n\nBegin SCF Iteration:%u\n", scfIter+1);
    //Mixing scheme
    if (scfIter>0){
      if (scfIter==1) norm=mixing_simple();
      else norm=mixing_anderson();
      if(this_mpi_process==0) printf("Mixing Scheme: iter:%u, norm:%12.6e\n", scfIter+1, norm);
    }
    //phiTot with rhoIn
    int constraintMatrixId = 1;
    poisson.solve(poisson.phiTotRhoIn,constraintMatrixId,rhoInValues);
    std::cout<<"L2 Norm of Phi Tot L2  : "<<poisson.phiTotRhoIn.l2_norm()<<std::endl;
    std::cout<<"L2 Norm of Phi Tot Linf: "<<poisson.phiTotRhoIn.linfty_norm()<<std::endl;
    //eigen solve
    eigen.computeVEff(rhoInValues, poisson.phiTotRhoIn); 
    chebyshevSolver();
    //fermi energy
    compute_fermienergy();
    //rhoOut
    compute_rhoOut();
    //phiTot with rhoOut
    poisson.solve(poisson.phiTotRhoOut,constraintMatrixId, rhoOutValues);
    //energy
    compute_energy();
    pcout<<"SCF iteration: " << scfIter+1 << " complete\n";
    scfIter++;
  }
  computing_timer.exit_section("dft solve"); 
}
<|MERGE_RESOLUTION|>--- conflicted
+++ resolved
@@ -97,7 +97,6 @@
   //
   //phiExt with nuclear charge
   //
-<<<<<<< HEAD
   int numberBins = d_boundaryFlag.size();
   int numberGlobalCharges = atomLocations.size();
   
@@ -225,16 +224,9 @@
 
     poisson.phiExt.compress(VectorOperation::insert);
     poisson.phiExt.update_ghost_values();
-=======
-  int iBin = 0;
-  int constraintMatrixId = iBin + 2;
-  poisson.solve(poisson.phiExt,constraintMatrixId);
->>>>>>> a46734ed
-
   //
   //postprocess the data
   //
-<<<<<<< HEAD
   //const ConstraintMatrix * constraintMatrix = d_constraintsVector[constraintMatrixId];
 
   //
@@ -260,23 +252,6 @@
   data_out.build_patches (4);
   std::ofstream output ("poisson.vtu");
   data_out.write_vtu (output);*/
-=======
-  const ConstraintMatrix * constraintMatrix = d_constraintsVector[constraintMatrixId];
-  //
-  //Modify the phi value based on constraintValue
-  //
-  for(types::global_dof_index i = 0; i < poisson.phiExt.size(); ++i){
-    if(locally_relevant_dofs.is_element(i)){
-      if(constraintMatrix->is_constrained(i)){
-	poisson.phiExt(i) = constraintMatrix->get_inhomogeneity(i);
-      }
-    }
-  }
-
-  //std::cout<<"L2 Norm of Phi Ext: "<<poisson.phiExt.l2_norm()<<std::endl;
- 
->>>>>>> a46734ed
-
   
   //exit(-1);
   //Begin SCF iteration
