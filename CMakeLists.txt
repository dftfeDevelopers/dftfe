##
#  CMakeList file for DFT-FE
##
CMAKE_MINIMUM_REQUIRED(VERSION 3.17)
# Set the name of the project and target:
SET(TARGET "dftfe_exe")
SET(TARGETLIB "dftfe")
SET(TARGET_VERSION "1.0-pre") # used in docs/Doxyfile.in

ADD_EXECUTABLE(${TARGET}   src/main.cc)
set_property(TARGET "dftfe_exe" PROPERTY OUTPUT_NAME "dftfe")


list(APPEND CMAKE_MODULE_PATH ${CMAKE_SOURCE_DIR}/cmake)

set(CMAKE_CXX_STANDARD 14)
set(CMAKE_CXX_STANDARD_REQUIRED ON)


SET(CMAKE_CXX_FLAGS "${CMAKE_CXX_FLAGS} -Wno-narrowing")

if(ENABLE_MPI)
  find_package(MPI REQUIRED)
  include_directories(${MPI_CXX_INCLUDE_PATH})
  set(DFTFE_MPI_LIBRARIES ${MPI_CXX_LIBRARIES})
endif()


PROJECT(${TARGET} LANGUAGES CXX)
IF (WITH_GPU)
    enable_language(CUDA)
    set(CUDA_PROPAGATE_HOST_FLAGS ON)
ENDIF()

# Declare all source files the target consists of:
SET(TARGET_SRC
  ./src/dftfeWrapper.cc
  ./src/dft/dft.cc
  ./src/dft/vselfBinsManager.cc
  ./src/dft/energyCalculator.cc
  ./src/dft/densityCalculatorCPU.cc
  ./src/dft/densityFirstOrderResponseCalculatorCPU.cc
  ./src/excManager/excDensityBaseClass.cpp
  ./src/excManager/excDensityLDAClass.cpp
  ./src/excManager/excWavefunctionBaseClass.cpp
  ./src/excManager/excDensityGGAClass.cpp
  ./src/excManager/excManager.cpp
  ./src/excManager/excWavefunctionNoneClass.cpp
  ./src/poisson/poissonSolverProblem.cc
  ./src/helmholtz/kerkerSolverProblem.cc
  ./src/dftOperator/kohnShamDFTOperator.cc
  ./src/dftOperator/operator.cc
  ./src/force/force.cc
  ./src/force/forceWfcContractions.cc  
  ./src/force/eshelbyTensor/eshelbyTensor.cc
  ./src/force/eshelbyTensor/eshelbyTensorSpinPolarized.cc
  ./src/triangulation/meshMovement/meshMovement.cc
  ./src/triangulation/meshMovement/meshMovementGaussian.cc
  ./src/triangulation/meshMovement/meshMovementAffineTransform.cc
  ./src/triangulation/triangulationManager/triangulationManager.cc
  ./src/symmetry/initGroupSymmetry.cc
  ./src/geoOpt/geoOptIon.cc
  ./src/geoOpt/geoOptCell.cc
  ./src/solvers/nonlinearSolverProblem.cc
  ./src/solvers/nonLinearSolver.cc
  ./src/solvers/linearSolver.cc
  ./src/solvers/cgSolvers/cgPRPNonLinearSolver.cc
  ./src/solvers/cgSolvers/BFGSNonLinearSolver.cc
  ./src/solvers/cgSolvers/LBFGSNonLinearSolver.cc
  ./src/solvers/eigenSolvers/chebyshevOrthogonalizedSubspaceIterationSolver.cc
  ./src/solvers/eigenSolver.cc
  ./src/linAlg/linearAlgebraOperationsOpt.cc
  ./src/linAlg/linearAlgebraOperationsInternal.cc
  ./src/linAlg/elpaScalaManager.cc
  ./src/linAlg/scalapackWrapper.cc
  ./src/linAlg/process_grid.cc
  ./src/solvers/dealiiLinearSolver.cc
  ./src/solvers/dealiiLinearSolverProblem.cc
  ./src/md/molecularDynamicsClass.cc
  ./src/geoOpt/geometryOptimizationClass.cc
  ./utils/fileReaders.cc
  ./utils/dftParameters.cc
  ./utils/runParameters.cc
  ./utils/constraintMatrixInfo.cc
  ./utils/dftUtils.cc
  ./utils/vectorTools/vectorUtilities.cc
  ./utils/pseudoConverter.cc
  ./utils/Exceptions.cc
  ./utils/MPIRequestersNBX.cc
  ./utils/MPICommunicatorP2PKernels.cc
  ./pseudoConverters/upfToxml.cc
  ./utils/PeriodicTable.cc
  ./utils/xmlTodftfeParser.cc
  ./src/dft/dftd.cc
  ./src/mdi/MDIEngine.cpp
  ./src/mdi/libraryMDI.cpp
  )

SET(DEVICE_SRC
  ./src/deviceBase/deviceHelpers.cc
  ./src/deviceBase/deviceDirectCCLWrapper.cu.cc
  ./src/dft/densityCalculatorDevice.cc
  ./src/dft/densityFirstOrderResponseCalculatorDevice.cc
  ./src/dftOperator/operatorDevice.cc
  ./src/dftOperator/kohnShamDFTOperatorDevice.cc
  ./src/dft/solveVselfInBinsDevice.cc
  ./src/solvers/eigenSolvers/chebyshevOrthogonalizedSubspaceIterationSolverDevice.cc
  ./src/linAlg/linearAlgebraOperationsDevice.cc
  ./src/linAlg/pseudoGSDevice.cc
  ./src/linAlg/rayleighRitzDevice.cc
  ./src/force/forceWfcContractionsDevice.cc
  ./utils/constraintMatrixInfoDevice.cc
  ./utils/DeviceAPICalls.cu.cc
  ./utils/DeviceBlasWrapper.cu.cc
  ./utils/MPICommunicatorP2PKernels.cu.cc
  ./src/solvers/linearSolverDevice.cc
  ./src/solvers/linearSolverCGDevice.cc
  ./src/solvers/linearSolverProblemDevice.cc
  ./src/poisson/poissonSolverProblemDevice.cc
  ./src/helmholtz/kerkerSolverProblemDevice.cc
  )

IF (WITH_GPU)
  LIST(APPEND TARGET_SRC ${DEVICE_SRC})
ENDIF()

IF (WITH_GPU)
    set_source_files_properties(${TARGET_SRC} PROPERTIES LANGUAGE CUDA)
ENDIF()

ADD_LIBRARY(${TARGETLIB} SHARED ${TARGET_SRC})


FIND_PACKAGE(deal.II 9.1.0 REQUIRED
  HINTS ${deal.II_DIR} ${DEAL_II_DIR} ../ ../../ $ENV{DEAL_II_DIR}
  )
IF(NOT ${deal.II_FOUND})
  MESSAGE(FATAL_ERROR "\n"
    "*** Could not locate deal.II. ***\n\n"
    "You may want to either pass a flag -DDEAL_II_DIR=/path/to/deal.II to cmake\n"
    "or set an environment variable \"DEAL_II_DIR\" that contains this path."
    )
ENDIF()

#
# Are all dependencies fullfilled?
# DEAL_II_WITH_64BIT_INDICES is a requirement because of
# the choice of the parallel storage data-structure for
# wavefunctions in DFT-FE. The maximum global index of this
# parallel storage data-structure is equal to
# total number of dofs times total number of wavefunctions,
# which can cross the 32 bit integer limits even for a moderate
# problem size.
IF(NOT DEAL_II_WITH_LAPACK OR
   NOT DEAL_II_WITH_P4EST OR
   NOT DEAL_II_WITH_64BIT_INDICES OR
   NOT DEAL_II_WITH_MPI OR
   NOT DEAL_II_WITH_SCALAPACK)
  MESSAGE(FATAL_ERROR "
Error! The deal.II library found at ${DEAL_II_PATH} was not configured with
    DEAL_II_WITH_LAPACK = ON
    DEAL_II_WITH_P4EST = ON
    DEAL_II_WITH_64BIT_INDICES = ON
    DEAL_II_WITH_MPI = ON
    DEAL_II_WITH_SCALAPACK = ON
which is required."
    )
ENDIF()


#DEAL_II_INITIALIZE_CACHED_VARIABLES()

#
# RPATHS: https://cmake.org/Wiki/CMake_RPATH_handling#Mac_OS_X_and_the_RPATH
#
IF(${CMAKE_SYSTEM_NAME} MATCHES "Darwin")
  ## cmake  --help-policy CMP0042
  set(CMAKE_MACOSX_RPATH ON)
ENDIF()

# use, i.e. don't skip the full RPATH for the build tree
SET(CMAKE_SKIP_BUILD_RPATH  FALSE)

# when building, don't use the install RPATH already
# (but later on when installing)
SET(CMAKE_BUILD_WITH_INSTALL_RPATH FALSE)

SET(CMAKE_INSTALL_RPATH "${CMAKE_INSTALL_PREFIX}/lib")

# add the automatically determined parts of the RPATH
# which point to directories outside the build tree to the install RPATH
SET(CMAKE_INSTALL_RPATH_USE_LINK_PATH TRUE)

# the RPATH to be used when installing, but only if it's not a system directory
LIST(FIND CMAKE_PLATFORM_IMPLICIT_LINK_DIRECTORIES "${CMAKE_INSTALL_PREFIX}/lib" isSystemDir)
IF("${isSystemDir}" STREQUAL "-1")
   SET(CMAKE_INSTALL_RPATH "${CMAKE_INSTALL_PREFIX}/lib")
ENDIF("${isSystemDir}" STREQUAL "-1")

# make sure RPATHs are used on macOS
SET(CMAKE_INSTALL_NAME_DIR "${CMAKE_INSTALL_PREFIX}/lib")

IF (MINIMAL_COMPILE)
  ADD_DEFINITIONS(-DDFTFE_MINIMAL_COMPILE)
ENDIF()

IF (HIGHERQUAD_PSP)
  ADD_DEFINITIONS(-DDFTFE_WITH_HIGHERQUAD_PSP)
ENDIF()

#
#Set use complex/use real flag
#
IF (WITH_COMPLEX)
   ADD_DEFINITIONS(-DUSE_COMPLEX)
   MESSAGE(STATUS "Using complex")
ELSE()
   ADD_DEFINITIONS(-DUSE_REAL)
   MESSAGE(STATUS "Using real")
ENDIF()

#
#Set use petsc and slepc flag
#
IF (DEAL_II_WITH_PETSC AND DEAL_II_WITH_SLEPC)
   ADD_DEFINITIONS(-DUSE_PETSC)
   MESSAGE(STATUS "Using petsc and slepc")
ENDIF()



#
#Set GPU compilation flag
#
IF (WITH_GPU)
  ADD_DEFINITIONS(-DDFTFE_WITH_DEVICE)
  ADD_DEFINITIONS(-DDFTFE_WITH_DEVICE_CUDA)
  MESSAGE(STATUS "DFTFE with GPU")
<<<<<<< HEAD
=======
  IF (WITH_GPU_AWARE_MPI)
    ADD_DEFINITIONS(-DDFTFE_WITH_DEVICE_AWARE_MPI)
    MESSAGE(STATUS "DFTFE with GPU Aware MPI")
  ENDIF()

  IF(NOT DEAL_II_WITH_CUDA OR
     NOT DEAL_II_MPI_WITH_CUDA_SUPPORT)
     MESSAGE(FATAL_ERROR "
     Error! The deal.II library found at ${DEAL_II_PATH} was not configured with
     DEAL_II_WITH_CUDA=ON
     DEAL_II_MPI_WITH_CUDA_SUPPORT=ON
      which is required for WITH_GPU=ON"
     )
  ENDIF()

  find_package(CUDA REQUIRED)
  set(CUDA_PROPAGATE_HOST_FLAGS ON)
  #CUDA_SELECT_NVCC_ARCH_FLAGS(ARCH_FLAGS Auto)
  #LIST(APPEND CUDA_NVCC_FLAGS ${ARCH_FLAGS})
  LIST(APPEND CUDA_NVCC_FLAGS "${DEAL_II_CUDA_FLAGS}")
>>>>>>> 5f8dc592
ENDIF()

#
# REQUIRED DEPENDENCIES:
#

#IF (WITH_GPU)
#  find_package(CUDAToolkit REQUIRED)
#  target_include_directories(${TARGETLIB} PUBLIC ${CUDAToolkit_INCLUDE_DIRS})
#  target_link_libraries(${TARGETLIB} CUDA::cudart)
#  target_link_libraries(${TARGETLIB} CUDA::cublas)
#  target_link_libraries(${TARGETLIB} CUDA::cusparse)
#ENDIF()

TARGET_LINK_LIBRARIES(${TARGETLIB} PUBLIC ${DFTFE_MPI_LIBRARIES})


TARGET_INCLUDE_DIRECTORIES(${TARGETLIB} PUBLIC ${DEAL_II_INCLUDE_DIRS})
IF("${CMAKE_BUILD_TYPE}" STREQUAL "Release")
    TARGET_LINK_LIBRARIES (${TARGETLIB} PUBLIC ${DEAL_II_LIBRARIES_RELEASE})
ELSE()
   TARGET_LINK_LIBRARIES (${TARGETLIB} PUBLIC ${DEAL_II_LIBRARIES_DEBUG})
ENDIF()


#
# Alglib. Set with -DALGLIB_DIR=/path/to/prefix
#
IF (DEFINED ALGLIB_DIR)
  FIND_LIBRARY(ALGLIB_LIBRARY
    NAMES Alglib alglib
    HINTS ${ALGLIB_DIR}/lib ${ALGLIB_DIR}
    NO_DEFAULT_PATH
  )
  IF(ALGLIB_LIBRARY STREQUAL "ALGLIB_LIBRARY-NOTFOUND")
      MESSAGE(FATAL_ERROR "-- Alglib was not found in ${ALGLIB_DIR}")
  ENDIF()
  MESSAGE("-- Use Alglib from ${ALGLIB_DIR}")
  TARGET_LINK_LIBRARIES(${TARGETLIB} PUBLIC "${ALGLIB_LIBRARY}"
  )
  TARGET_INCLUDE_DIRECTORIES (${TARGETLIB} PUBLIC "${ALGLIB_DIR}")
  TARGET_INCLUDE_DIRECTORIES (${TARGETLIB} PUBLIC "${ALGLIB_DIR}/include")
ELSE()
  MESSAGE(FATAL_ERROR "-- Provide path to AlgLIB: -DALGLIB_DIR=/path/to/prefix")
ENDIF (DEFINED ALGLIB_DIR)

#
# LIBXC. Set with -DLIBXC_DIR=/path/to/prefix
#
IF (DEFINED LIBXC_DIR)
  FIND_LIBRARY(LIBXC_LIBRARY
    NAMES xc
    HINTS ${LIBXC_DIR}/lib
    NO_DEFAULT_PATH
  )
  IF(LIBXC_LIBRARY STREQUAL "LIBXC_LIBRARY-NOTFOUND")
      MESSAGE(FATAL_ERROR "-- LibXC was not found in ${LIBXC_DIR}")
  ENDIF()
  MESSAGE("-- Use LibXC from ${LIBXC_DIR}")
  TARGET_LINK_LIBRARIES(${TARGETLIB}
      PUBLIC "${LIBXC_LIBRARY}"
  )
  TARGET_INCLUDE_DIRECTORIES (${TARGETLIB} PUBLIC "${LIBXC_DIR}/include")
ELSE()
  MESSAGE(FATAL_ERROR "-- Provide path to prefix of LibXC: -DLIBXC_DIR=/path/to/prefix")
ENDIF (DEFINED LIBXC_DIR)

#
# XML. Set with -DXML_LIB_DIR and -DXML_INCLUDE_DIR
#
IF (DEFINED XML_INCLUDE_DIR)
  FIND_LIBRARY(XML_LIBRARY
    NAMES xml2
    HINTS ${XML_LIB_DIR}
    NO_DEFAULT_PATH
  )
  IF(XML_LIBRARY STREQUAL "XML_LIBRARY-NOTFOUND")
      MESSAGE(FATAL_ERROR "-- XML was not found in ${XML_LIB_DIR}")
  ENDIF()
  MESSAGE("-- Use Xml from ${XML_LIB_DIR}")
  TARGET_LINK_LIBRARIES(${TARGETLIB} PUBLIC
      "${XML_LIBRARY}"
  )
  TARGET_INCLUDE_DIRECTORIES (${TARGETLIB} PUBLIC "${XML_INCLUDE_DIR}")
ELSE()
  MESSAGE(FATAL_ERROR "-- Provide path of XML: -DXML_LIB_DIR and -DXML_INCLUDE_DIR")
ENDIF (DEFINED XML_INCLUDE_DIR)



#
# SPG. Set with -DSPGLIB_DIR=/path/to/prefix
#
IF (DEFINED SPGLIB_DIR)
  FIND_LIBRARY(SPGLIB_LIBRARY
    NAMES symspg
    HINTS ${SPGLIB_DIR}/lib
    NO_DEFAULT_PATH
  )
  IF(SPGLIB_LIBRARY STREQUAL "SPGLIB_LIBRARY-NOTFOUND")
      MESSAGE(FATAL_ERROR "-- SPGLib was not found in ${SPGLIB_DIR}")
  ENDIF()
  MESSAGE("-- Use SPGLib from ${SPGLIB_DIR}")
  TARGET_LINK_LIBRARIES(${TARGETLIB} PUBLIC
      "${SPGLIB_LIBRARY}"
  )
  TARGET_INCLUDE_DIRECTORIES (${TARGETLIB} PUBLIC "${SPGLIB_DIR}/include")
ELSE()
  MESSAGE(FATAL_ERROR "-- Provide path to prefix of SPGLIB: -DSPGLIB_DIR=/path/to/prefix")
ENDIF (DEFINED SPGLIB_DIR)

#
# DFTD3. Pass path to -DCMAKE_PREFIX_PATH
#
find_package(DFTD3)
IF (DFTD3_FOUND)
  MESSAGE(STATUS "Will Link With DFTD3 ${S-DFTD3}")
  ADD_DEFINITIONS(-DDFTFE_WITH_DFTD3)
  target_link_libraries(${TARGETLIB} DFTD3)
ENDIF()


#
# DFTD4. Pass path to -DCMAKE_PREFIX_PATH
#
find_package(DFTD4)
IF (DFTD4_FOUND)
  MESSAGE(STATUS "Will Link With DFTD4 ${DFTD4}")
  ADD_DEFINITIONS(-DDFTFE_WITH_DFTD4)
  target_link_libraries(${TARGETLIB} DFTD4)
ENDIF()


#
# MDI.
#
IF (WITH_MDI)
  find_library(MDI_LIBRARY
      NAMES mdi
      PATHS ${MDI_PATH}/lib64/mdi
      NO_DEFAULT_PATH
    )
  MESSAGE("-- Use MDI library from ${MDI_PATH}/lib64/mdi")
  TARGET_LINK_LIBRARIES(${TARGETLIB} PUBLIC
        "${MDI_LIBRARY}"
    )
  TARGET_INCLUDE_DIRECTORIES (${TARGETLIB} PUBLIC "${MDI_PATH}/include/mdi")
  IF(MDI_LIBRARY STREQUAL "MDI_LIBRARY-NOTFOUND")
    MESSAGE("-- MDI was not found in ${MDI_PATH}")
  ELSE()
    ADD_DEFINITIONS(-DDFTFE_WITH_MDI)
  ENDIF()
ENDIF()


#
# ELPA. Pass path to -DCMAKE_PREFIX_PATH
#
find_package(ELPA 2020 REQUIRED)
MESSAGE(STATUS "Will Link With ELPA")
target_link_libraries(${TARGETLIB} PUBLIC ELPA::ELPA)

#
# NCCL. Pass path to -DCMAKE_PREFIX_PATH
#
IF (WITH_NCCL)
  find_package(NCCL REQUIRED)
  IF (NCCL_FOUND)
     MESSAGE(STATUS "Will Link With NCCL")
     ADD_DEFINITIONS(-DDFTFE_WITH_NCCL)
     find_package(MPI REQUIRED)
     target_link_libraries(${TARGETLIB} PUBLIC NCCL MPI::MPI_CXX)
  ENDIF()
ENDIF()

TARGET_INCLUDE_DIRECTORIES(${TARGETLIB} PUBLIC ${CMAKE_SOURCE_DIR}/include)
TARGET_LINK_LIBRARIES(${TARGET} PUBLIC ${TARGETLIB})


#
# Custom "debug" and "release" make targets:
#
ADD_CUSTOM_TARGET(debug
COMMAND ${CMAKE_COMMAND} -DCMAKE_BUILD_TYPE=Debug ${CMAKE_SOURCE_DIR}
COMMAND ${CMAKE_COMMAND} --build ${CMAKE_BINARY_DIR} --target all
COMMENT "Switch CMAKE_BUILD_TYPE to Debug"
)

ADD_CUSTOM_TARGET(release
COMMAND ${CMAKE_COMMAND} -DCMAKE_BUILD_TYPE=Release ${CMAKE_SOURCE_DIR}
COMMAND ${CMAKE_COMMAND} --build ${CMAKE_BINARY_DIR} --target all
COMMENT "Switch CMAKE_BUILD_TYPE to Release"
)


#
# FIXME: that will not play well with installation
#
ADD_DEFINITIONS(-DDFTFE_PATH="${CMAKE_CURRENT_SOURCE_DIR}")

# Enable testing and descent into tests/ subdirectory:
# Make sure numdiff is in path before configuring, otherwise due to roundoff
# errors many tests may fail.
# Test will run in Debug or Release mode based on the way library is compiled.
IF (WITH_TESTING)
  ENABLE_TESTING()
  INCLUDE(CTest)
  # default 600sec is not enough for some tests, increase:
  SET (TEST_TIME_LIMIT 3600)
  #
  IF (WITH_COMPLEX)
     ADD_SUBDIRECTORY(tests/dft/pseudopotential/complex)
     ADD_SUBDIRECTORY(tests/dft/allElectron/complex)
     IF (DFTD3_FOUND)
      ADD_SUBDIRECTORY(tests/dft/pseudopotential/complex/d3)
     ENDIF()
     IF (DFTD4_FOUND)
      ADD_SUBDIRECTORY(tests/dft/pseudopotential/complex/d4)
     ENDIF()
  ELSE()
     ADD_SUBDIRECTORY(tests/dft/pseudopotential/real)
     ADD_SUBDIRECTORY(tests/dft/allElectron/real)
     IF (DFTD3_FOUND)
      ADD_SUBDIRECTORY(tests/dft/pseudopotential/real/d3)
     ENDIF()
     IF (DFTD4_FOUND)
      ADD_SUBDIRECTORY(tests/dft/pseudopotential/real/d4)
     ENDIF()
  ENDIF()
ENDIF()

# Build documentation
option(BUILD_DOCS "Build documentation (requires doxygen and sphinx)" OFF)
if(BUILD_DOCS)
  find_package(Doxygen)
  find_package(Sphinx)
  if(${Doxygen_FOUND} AND ${Sphinx_FOUND})
    add_subdirectory("docs")
  else()
    message(WARNING "Doxygen and/or Sphinx not found -- unable to build documentation.")
  endif()
endif()

#
# installation target.
# use with -DCMAKE_INSTALL_PREFIX=/path/to/
#
SET(TARGETLIBEXPORT "femdftTargets")
# 1. Install defined library target
install (TARGETS ${TARGETLIB} EXPORT ${TARGETLIBEXPORT}
         LIBRARY DESTINATION lib)
# 2. Install the binary
install (TARGETS ${TARGET}
         RUNTIME DESTINATION bin)
# 3. Install content of include dir
install (DIRECTORY "${CMAKE_CURRENT_SOURCE_DIR}/include/"
         DESTINATION include)<|MERGE_RESOLUTION|>--- conflicted
+++ resolved
@@ -236,29 +236,10 @@
   ADD_DEFINITIONS(-DDFTFE_WITH_DEVICE)
   ADD_DEFINITIONS(-DDFTFE_WITH_DEVICE_CUDA)
   MESSAGE(STATUS "DFTFE with GPU")
-<<<<<<< HEAD
-=======
   IF (WITH_GPU_AWARE_MPI)
     ADD_DEFINITIONS(-DDFTFE_WITH_DEVICE_AWARE_MPI)
     MESSAGE(STATUS "DFTFE with GPU Aware MPI")
   ENDIF()
-
-  IF(NOT DEAL_II_WITH_CUDA OR
-     NOT DEAL_II_MPI_WITH_CUDA_SUPPORT)
-     MESSAGE(FATAL_ERROR "
-     Error! The deal.II library found at ${DEAL_II_PATH} was not configured with
-     DEAL_II_WITH_CUDA=ON
-     DEAL_II_MPI_WITH_CUDA_SUPPORT=ON
-      which is required for WITH_GPU=ON"
-     )
-  ENDIF()
-
-  find_package(CUDA REQUIRED)
-  set(CUDA_PROPAGATE_HOST_FLAGS ON)
-  #CUDA_SELECT_NVCC_ARCH_FLAGS(ARCH_FLAGS Auto)
-  #LIST(APPEND CUDA_NVCC_FLAGS ${ARCH_FLAGS})
-  LIST(APPEND CUDA_NVCC_FLAGS "${DEAL_II_CUDA_FLAGS}")
->>>>>>> 5f8dc592
 ENDIF()
 
 #
